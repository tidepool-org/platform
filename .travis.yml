--- conflicted
+++ resolved
@@ -11,14 +11,9 @@
 
 env:
   global:
-<<<<<<< HEAD
-    - MONGODB=7.0.2
-    - MONGOSH=2.0.2
-=======
     - MONGODB=6.0.11
     - MONGOSH=2.0.2
     - DIST=jammy
->>>>>>> 8cb93594
 
 before_install:
   - sudo apt update
@@ -31,13 +26,8 @@
 addons:
   apt:
     sources:
-<<<<<<< HEAD
-      - sourceline: 'deb https://repo.mongodb.org/apt/ubuntu jammy/mongodb-org/7.0 multiverse'
-        key_url: 'https://pgp.mongodb.com/server-7.0.asc'
-=======
       - sourceline: 'deb https://repo.mongodb.org/apt/ubuntu jammy/mongodb-org/6.0 multiverse'
         key_url: 'https://pgp.mongodb.com/server-6.0.asc'
->>>>>>> 8cb93594
   artifacts:
     s3_region: us-west-2
     paths:
