--- conflicted
+++ resolved
@@ -12,27 +12,14 @@
 env:
   global:
     - BUILD_OPENAPI_DOC=true
-    - DEP_VERSION="0.5.3"
 
 before_install:
-<<<<<<< HEAD
-  sudo apt-key adv --keyserver hkp://keyserver.ubuntu.com:80 --recv 2930ADAE8CAF5059EE73BB4B58712A2291FA4AD5;
-  echo "deb [ arch=amd64 ] https://repo.mongodb.org/apt/ubuntu trusty/mongodb-org/3.6 multiverse" | sudo tee /etc/apt/sources.list.d/mongodb-org-3.6.list;
-  sudo apt-get update;
-  sudo apt-get install --allow-unauthenticated -y mongodb-org=3.6.12 mongodb-org-server=3.6.12 mongodb-org-shell=3.6.12 mongodb-org-mongos=3.6.12 mongodb-org-tools=3.6.12;
-  sudo service mongod start;
-  npm install -g snyk
-=======
   - sudo apt-key adv --keyserver hkp://keyserver.ubuntu.com:80 --recv 2930ADAE8CAF5059EE73BB4B58712A2291FA4AD5;
   - echo "deb [ arch=amd64 ] https://repo.mongodb.org/apt/ubuntu trusty/mongodb-org/3.6 multiverse" | sudo tee /etc/apt/sources.list.d/mongodb-org-3.6.list;
   - sudo apt-get update
   - sudo apt-get install --allow-unauthenticated --allow-downgrades -y mongodb-org=3.6.12 mongodb-org-server=3.6.12 mongodb-org-shell=3.6.12 mongodb-org-mongos=3.6.12 mongodb-org-tools=3.6.12;
   - sudo service mongod start;
-  # Download the "dep" binary to bin folder in $GOPATH
-  - curl -L -s https://github.com/golang/dep/releases/download/v${DEP_VERSION}/dep-linux-amd64 -o $GOPATH/bin/dep
-  # Make the binary executable
-  - chmod +x $GOPATH/bin/dep
->>>>>>> 3901795f
+  # - npm install -g snyk
 
 addons:
   code_climate:
@@ -65,8 +52,8 @@
   - docker
 
 script:
-  - make ci-generate ci-build ci-test ci-snyk ci-deploy ci-docker
-
+  # - make ci-generate ci-build ci-test ci-snyk ci-deploy ci-docker
+  - make ci-generate ci-build ci-test ci-deploy ci-docker
 cache:
   directories:
     - $HOME/.cache/go-build