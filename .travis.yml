sudo: false

language: go

go:
  - 1.11.4

go_import_path: github.com/tidepool-org/platform

before_install:
  sudo apt-key adv --keyserver hkp://keyserver.ubuntu.com:80 --recv 2930ADAE8CAF5059EE73BB4B58712A2291FA4AD5;
  echo "deb [ arch=amd64 ] https://repo.mongodb.org/apt/ubuntu trusty/mongodb-org/3.6 multiverse" | sudo tee /etc/apt/sources.list.d/mongodb-org-3.6.list;
  sudo apt-get update;
  sudo apt-get install --allow-unauthenticated -y mongodb-org=3.6.12 mongodb-org-server=3.6.12 mongodb-org-shell=3.6.12 mongodb-org-mongos=3.6.12 mongodb-org-tools=3.6.12;
  sudo service mongod start;

addons:
<<<<<<< HEAD
  apt:
    sources:
      - mongodb-3.2-trusty
    packages:
      - mongodb-org-server
  # artifacts:
  #   s3_region: us-west-2
  #   paths:
  #     - $(git ls-files -o deploy/*/*-*.tar.gz | tr "\n" ":")
  #   target_paths:
  #     - /
=======
  artifacts:
    s3_region: us-west-2
    paths:
      - $(git ls-files -o deploy/*/*-*.tar.gz | tr "\n" ":")
    target_paths:
      - /
>>>>>>> 3468cb7a
  code_climate:
    repo_token: 91ded9b66924acbe830541ab3593daf535f05f7c6db91b5cbd2d26dcf37da0b8

deploy:
  # Control deployment by setting a value for `on`. Setting the `branch`
  # option to `master` means Travis will only attempt a deployment on
  # builds of your repo's master branch (e.g., after you merge a PR).
  on:
    tags: true
#    branch: dblp
  provider: s3
  # You can refer to environment variables from Travis repo settings!
  access_key_id: $AWS_ACCESS_KEY_ID
  secret_access_key: $AWS_SECRET_ACCESS_KEY
  region: $AWS_DEFAULT_REGION
  # Name of the S3 bucket to which your site should be uploaded.
  bucket: $AWS_BUCKET
  # Prevent Travis from deleting your built site so it can be uploaded.
  skip_cleanup: true
  # Path of the source directory containing your built site.
  local_dir: deploy
  # Path to a directory containing your built site.
  upload-dir: deploy
  # Set the Cache-Control header.
  cache_control: "max-age=21600"

services:
  - docker

script:
  - make ci-generate ci-build ci-test ci-deploy ci-docker<|MERGE_RESOLUTION|>--- conflicted
+++ resolved
@@ -15,26 +15,12 @@
   sudo service mongod start;
 
 addons:
-<<<<<<< HEAD
-  apt:
-    sources:
-      - mongodb-3.2-trusty
-    packages:
-      - mongodb-org-server
   # artifacts:
   #   s3_region: us-west-2
   #   paths:
   #     - $(git ls-files -o deploy/*/*-*.tar.gz | tr "\n" ":")
   #   target_paths:
   #     - /
-=======
-  artifacts:
-    s3_region: us-west-2
-    paths:
-      - $(git ls-files -o deploy/*/*-*.tar.gz | tr "\n" ":")
-    target_paths:
-      - /
->>>>>>> 3468cb7a
   code_climate:
     repo_token: 91ded9b66924acbe830541ab3593daf535f05f7c6db91b5cbd2d26dcf37da0b8
 
