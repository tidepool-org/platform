<<<<<<< HEAD
./data/client/client.go:29:6: type name will be used as client.ClientImpl by other packages, and that stutters; consider calling this Impl
./data/data_set.go:14:6: type name will be used as data.DataSetAccessor by other packages, and that stutters; consider calling this SetAccessor
./data/data_set.go:50:6: type name will be used as data.DataSetClient by other packages, and that stutters; consider calling this SetClient
./data/data_set.go:73:6: type name will be used as data.DataSetCreate by other packages, and that stutters; consider calling this SetCreate
./data/data_set.go:153:6: type name will be used as data.DataSetUpdate by other packages, and that stutters; consider calling this SetUpdate
./data/data_set.go:180:6: type name will be used as data.DataSet by other packages, and that stutters; consider calling this Set
./data/data_set.go:222:6: type name will be used as data.DataSets by other packages, and that stutters; consider calling this Sets
./data/data_source.go:20:6: type name will be used as data.DataSourceAccessor by other packages, and that stutters; consider calling this SourceAccessor
./data/data_source.go:36:6: type name will be used as data.DataSourceFilter by other packages, and that stutters; consider calling this SourceFilter
./data/data_source.go:78:6: type name will be used as data.DataSourceCreate by other packages, and that stutters; consider calling this SourceCreate
./data/data_source.go:111:6: type name will be used as data.DataSourceUpdate by other packages, and that stutters; consider calling this SourceUpdate
./data/data_source.go:166:6: type name will be used as data.DataSource by other packages, and that stutters; consider calling this Source
./data/data_source.go:279:6: type name will be used as data.DataSources by other packages, and that stutters; consider calling this Sources
./task/task.go:22:6: type name will be used as task.TaskAccessor by other packages, and that stutters; consider calling this Accessor
./task/task.go:39:6: type name will be used as task.TaskFilter by other packages, and that stutters; consider calling this Filter
./task/task.go:75:6: type name will be used as task.TaskCreate by other packages, and that stutters; consider calling this Create
./task/task.go:113:6: type name will be used as task.TaskUpdate by other packages, and that stutters; consider calling this Update
./test/rest/response_writer.go:11:6: type EncodeJsonOutput should be EncodeJSONOutput
./test/rest/response_writer.go:19:2: struct field WriteJsonInvocations should be WriteJSONInvocations
./test/rest/response_writer.go:20:2: struct field WriteJsonInputs should be WriteJSONInputs
./test/rest/response_writer.go:21:2: struct field WriteJsonOutputs should be WriteJSONOutputs
./test/rest/response_writer.go:22:2: struct field EncodeJsonInvocations should be EncodeJSONInvocations
./test/rest/response_writer.go:23:2: struct field EncodeJsonInputs should be EncodeJSONInputs
./test/rest/response_writer.go:24:2: struct field EncodeJsonOutputs should be EncodeJSONOutputs
./test/rest/response_writer.go:40:26: method WriteJson should be WriteJSON
./test/rest/response_writer.go:52:26: method EncodeJson should be EncodeJSON
=======
./service/context/context_suite_test.go:47:30: method WriteJson should be WriteJSON
./service/context/context_suite_test.go:54:30: method EncodeJson should be EncodeJSON
./service/middleware/middleware_suite_test.go:47:30: method WriteJson should be WriteJSON
./service/middleware/middleware_suite_test.go:54:30: method EncodeJson should be EncodeJSON
./service/response_test.go:27:30: method WriteJson should be WriteJSON
./service/response_test.go:31:30: method EncodeJson should be EncodeJSON
>>>>>>> a8e27acb
<|MERGE_RESOLUTION|>--- conflicted
+++ resolved
@@ -1,4 +1,3 @@
-<<<<<<< HEAD
 ./data/client/client.go:29:6: type name will be used as client.ClientImpl by other packages, and that stutters; consider calling this Impl
 ./data/data_set.go:14:6: type name will be used as data.DataSetAccessor by other packages, and that stutters; consider calling this SetAccessor
 ./data/data_set.go:50:6: type name will be used as data.DataSetClient by other packages, and that stutters; consider calling this SetClient
@@ -12,6 +11,8 @@
 ./data/data_source.go:111:6: type name will be used as data.DataSourceUpdate by other packages, and that stutters; consider calling this SourceUpdate
 ./data/data_source.go:166:6: type name will be used as data.DataSource by other packages, and that stutters; consider calling this Source
 ./data/data_source.go:279:6: type name will be used as data.DataSources by other packages, and that stutters; consider calling this Sources
+./service/response_test.go:27:30: method WriteJson should be WriteJSON
+./service/response_test.go:31:30: method EncodeJson should be EncodeJSON
 ./task/task.go:22:6: type name will be used as task.TaskAccessor by other packages, and that stutters; consider calling this Accessor
 ./task/task.go:39:6: type name will be used as task.TaskFilter by other packages, and that stutters; consider calling this Filter
 ./task/task.go:75:6: type name will be used as task.TaskCreate by other packages, and that stutters; consider calling this Create
@@ -24,12 +25,4 @@
 ./test/rest/response_writer.go:23:2: struct field EncodeJsonInputs should be EncodeJSONInputs
 ./test/rest/response_writer.go:24:2: struct field EncodeJsonOutputs should be EncodeJSONOutputs
 ./test/rest/response_writer.go:40:26: method WriteJson should be WriteJSON
-./test/rest/response_writer.go:52:26: method EncodeJson should be EncodeJSON
-=======
-./service/context/context_suite_test.go:47:30: method WriteJson should be WriteJSON
-./service/context/context_suite_test.go:54:30: method EncodeJson should be EncodeJSON
-./service/middleware/middleware_suite_test.go:47:30: method WriteJson should be WriteJSON
-./service/middleware/middleware_suite_test.go:54:30: method EncodeJson should be EncodeJSON
-./service/response_test.go:27:30: method WriteJson should be WriteJSON
-./service/response_test.go:31:30: method EncodeJson should be EncodeJSON
->>>>>>> a8e27acb
+./test/rest/response_writer.go:52:26: method EncodeJson should be EncodeJSON