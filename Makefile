--- conflicted
+++ resolved
@@ -49,34 +49,6 @@
 
 check-environment: check-gopath
 
-<<<<<<< HEAD
-godep: check-environment
-ifeq ($(shell which godep),)
-	go get -u github.com/tools/godep
-endif
-
-goimports: check-environment
-ifeq ($(shell which goimports),)
-	go get -u golang.org/x/tools/cmd/goimports
-endif
-
-golint: check-environment
-ifeq ($(shell which golint),)
-	go get -u golang.org/x/lint/golint
-endif
-
-gocode: check-environment
-ifeq ($(shell which gocode),)
-	go get -u github.com/nsf/gocode
-endif
-
-godef: check-environment
-ifeq ($(shell which godef),)
-	go get -u github.com/rogpeppe/godef
-endif
-
-=======
->>>>>>> 7d86ae3b
 CompileDaemon: check-environment
 ifeq ($(shell which CompileDaemon),)
 	cd vendor/github.com/githubnemo/CompileDaemon && go install .
