TIMESTAMP ?= $(shell date +%s)
# ensure that we use the same timestamps in sub-makes. We've seen cases where
# these can vary by 1 second
export TIMESTAMP

MAKEFILE:=$(realpath $(lastword $(MAKEFILE_LIST)))
ROOT_DIRECTORY:=$(realpath $(dir $(MAKEFILE)))

REPOSITORY_GOPATH:=$(word 1, $(subst :, ,$(GOPATH)))
REPOSITORY_PACKAGE:=github.com/tidepool-org/platform
REPOSITORY_NAME:=$(notdir $(REPOSITORY_PACKAGE))

BIN_DIRECTORY := ${ROOT_DIRECTORY}/_bin
PATH := ${PATH}:${BIN_DIRECTORY}

ifneq ($(wildcard ./version.env),)
    include ./version.env
endif

VERSION_BASE?=platform
VERSION_SHORT_COMMIT?=$(shell git rev-parse --short HEAD || echo "dev")
VERSION_FULL_COMMIT?=$(shell git rev-parse HEAD || echo "dev")
VERSION_PACKAGE?=$(REPOSITORY_PACKAGE)/application

GOIMPORTS_LOCAL:=github.com/tidepool-org/platform

GO_BUILD_FLAGS:=-buildvcs=false
GO_LD_FLAGS:=-ldflags '-X $(VERSION_PACKAGE).VersionBase=$(VERSION_BASE) -X $(VERSION_PACKAGE).VersionShortCommit=$(VERSION_SHORT_COMMIT) -X $(VERSION_PACKAGE).VersionFullCommit=$(VERSION_FULL_COMMIT)'

<<<<<<< HEAD
FIND_CMD=find . -not -path '*/.git/*' -not -path '*/.gvm_local/*' -not -path '*/.vs_code/*'
FIND_MAIN_CMD:=$(FIND_CMD) -path './$(BUILD)*' -type f -name '*.go' -not -name '*_test.go' -exec egrep -l '^\s*func\s+main\s*(\s*)' {} \;
=======
FIND_MAIN_CMD:=find . -path './$(BUILD)*' -not -path './.gvm_local/*' -not -path './vendor/*' -name '*.go' -not -name '*_test.go' -type f -exec grep -E -l '^\s*func\s+main\s*(\s*)' {} \;
>>>>>>> 6102734e
TRANSFORM_GO_BUILD_CMD:=sed 's|\.\(.*\)\(/[^/]*\)/[^/]*|_bin\1\2\2 .\1\2/.|'

GO_BUILD_CMD:=go build $(GO_BUILD_FLAGS) $(GO_LD_FLAGS)

GINKGO_FLAGS += --require-suite --poll-progress-after=10s --poll-progress-interval=20s -r
GINKGO_CI_WATCH_FLAGS += --randomize-all --succinct --fail-on-pending --cover --trace --race
GINKGO_CI_FLAGS += $(GINKGO_CI_WATCH_FLAGS) --randomize-suites --keep-going

GOTEST_PKGS ?= ./...
GOTEST_FLAGS ?=

DOCKER_LOGIN_CMD ?= docker login
DOCKER_BUILD_CMD ?= docker build
DOCKER_PUSH_CMD ?= docker push
DOCKER_TAG_CMD ?= docker tag

TIMING_CMD ?=

SERVICES=auth blob data migrations prescription task tools
PLUGINS=redwood

ifdef TRAVIS_COMMIT
ifdef TRAVIS_BRANCH
ifeq ($(TRAVIS_BRANCH),master)
    DOCKER:=true
else ifneq ($(wildcard ./go.work),)
    DOCKER:=true
endif
ifdef DOCKER
	DOCKER_TRAVIS_BRANCH:=$(subst /,-,$(TRAVIS_BRANCH))
endif
endif
endif

ifdef DOCKER
ifdef DOCKER_FILE
	DOCKER_REPOSITORY_SERVICE:=$(patsubst .%,%,$(suffix $(DOCKER_FILE)))
ifneq ($(wildcard ./go.work),)
	DOCKER_REPOSITORY_PRIVATE:=-private
endif
	DOCKER_REPOSITORY:=tidepool/$(REPOSITORY_NAME)-$(DOCKER_REPOSITORY_SERVICE)$(DOCKER_REPOSITORY_PRIVATE)
endif
endif

default: test

tmp:
	@mkdir -p $(ROOT_DIRECTORY)/_tmp

bindir:
	@mkdir -p $(ROOT_DIRECTORY)/_bin

CompileDaemon:
ifeq ($(shell which CompileDaemon),)
	@cd $(ROOT_DIRECTORY) && \
		echo "go install github.com/githubnemo/CompileDaemon@v1.4.0" && \
		go install github.com/githubnemo/CompileDaemon@v1.4.0
endif

mockgen:
ifeq ($(shell which mockgen),)
	@cd $(ROOT_DIRECTORY) && \
		echo "go install go.uber.org/mock/mockgen@v0.5.0" && \
		go install go.uber.org/mock/mockgen@v0.5.0
endif

ginkgo:
ifeq ($(shell which ginkgo),)
	@cd $(ROOT_DIRECTORY) && \
		echo "go install github.com/onsi/ginkgo/v2/ginkgo@v2.19.0" && \
		go install github.com/onsi/ginkgo/v2/ginkgo@v2.19.0
endif

goimports:
ifeq ($(shell which goimports),)
	@cd $(ROOT_DIRECTORY) && \
		echo "go install golang.org/x/tools/cmd/goimports@latest" && \
		go install golang.org/x/tools/cmd/goimports@latest
endif

buildable: export GOBIN = ${BIN_DIRECTORY}
buildable: bindir CompileDaemon ginkgo goimports

plugins-visibility:
	@cd $(ROOT_DIRECTORY) && \
		for PLUGIN in $(PLUGINS); do $(MAKE) plugin-visibility PLUGIN="$${PLUGIN}"; done

plugin-visibility:
ifdef PLUGIN
	@cd $(ROOT_DIRECTORY) && \
		{ [ ! -e go.work ] || GOWORK_FLAGS=-mod=readonly; } && \
		echo "Plugin $(PLUGIN) is `go run $(GO_BUILD_FLAGS) $${GOWORK_FLAGS:-} plugin/visibility/visibility.go`."
endif

plugins-visibility-public:
	@cd $(ROOT_DIRECTORY) && \
		for PLUGIN in $(PLUGINS); do $(MAKE) plugin-visibility-public PLUGIN="$${PLUGIN}"; done

plugin-visibility-public:
ifdef PLUGIN
	@cd $(ROOT_DIRECTORY) && \
		{ [ ! -e go.work ] || go work edit -dropuse=./private/plugin/$(PLUGIN); } && \
		{ [ "`go list -m -mod=readonly`" != "${REPOSITORY_PACKAGE}" ] || rm go.work go.work.sum 2> /dev/null || true; } && \
		git config set --local submodule.private/plugin/$(PLUGIN).update none && \
		git config set --file=.gitmodules submodule.private/plugin/$(PLUGIN).update none && \
		$(MAKE) plugin-visibility
endif

plugins-visibility-private:
	@cd $(ROOT_DIRECTORY) && \
		for PLUGIN in $(PLUGINS); do $(MAKE) plugin-visibility-private PLUGIN="$${PLUGIN}"; done

plugin-visibility-private:
ifdef PLUGIN
	@cd $(ROOT_DIRECTORY) && \
		{ git config unset --local submodule.private/plugin/$(PLUGIN).update || true; } && \
		{ git config unset --file=.gitmodules submodule.private/plugin/$(PLUGIN).update || true; } && \
		git submodule update --init private/plugin/$(PLUGIN) && \
		{ [ -e go.work ] || go work init .; } && \
		go work edit -use=./private/plugin/$(PLUGIN) && \
		go work edit -go=`sed -n 's/^go //p' go.mod` && \
		go work edit -toolchain=`sed -n 's/^toolchain //p' go.mod` && \
		$(MAKE) plugin-visibility
endif

ci: ci-init ci-generate ci-build ci-test ci-docker

init: go-mod-download

ci-init: init mockgen goimports

go-mod-tidy:
	@echo "go mod tidy"
	@cd $(ROOT_DIRECTORY) && \
		$(TIMING_CMD) go mod tidy

go-mod-download:
	@echo "go mod download"
	@cd $(ROOT_DIRECTORY) && \
		$(TIMING_CMD) go mod download

go-generate: mockgen
	@echo "go generate -x ./..."
	@cd $(ROOT_DIRECTORY) && \
		GOWORK=off $(TIMING_CMD) go generate -x ./...

generate: go-generate format-write imports-write vet

ci-generate: generate
	@cd $(ROOT_DIRECTORY) && \
		O=`git status -s | egrep -v '(\.gitmodules|go\.sum)' || true` && \
		[ -z "$${O}" ] || (echo "$${O}" && exit 1)

format:
	@echo "gofmt -d -e -s"
	@cd $(ROOT_DIRECTORY) && \
		O=`$(FIND_CMD) -type f -name '*.go' -exec gofmt -d -e -s {} \; 2>&1` && \
		[ -z "$${O}" ] || (echo "$${O}" && exit 1)

format-write:
	@echo "gofmt -e -s -w"
	@cd $(ROOT_DIRECTORY) && \
		O=`$(FIND_CMD) -type f -name '*.go' -exec gofmt -e -s -w {} \; 2>&1` && \
		[ -z "$${O}" ] || (echo "$${O}" && exit 1)

format-write-changed:
	@cd $(ROOT_DIRECTORY) && \
		git diff --name-only | grep '\.go$$' | xargs -I{} gofmt -e -s -w {}

imports: goimports
	@echo "goimports -d -e -local $(GOIMPORTS_LOCAL)"
	@cd $(ROOT_DIRECTORY) && \
		O=`$(FIND_CMD) -type f -name '*.go' -exec goimports -d -e -local $(GOIMPORTS_LOCAL) {} \; 2>&1` && \
		[ -z "$${O}" ] || (echo "$${O}" && exit 1)

imports-write: goimports
	@echo "goimports -e -w -local $(GOIMPORTS_LOCAL)"
	@cd $(ROOT_DIRECTORY) && \
		O=`$(FIND_CMD) -type f -name '*.go' -exec goimports -e -w -local $(GOIMPORTS_LOCAL) {} \; 2>&1` && \
		[ -z "$${O}" ] || (echo "$${O}" && exit 1)

imports-write-changed: goimports
	@cd $(ROOT_DIRECTORY) && \
		git diff --name-only | grep '\.go$$' | xargs -I{} goimports -e -w -local $(GOIMPORTS_LOCAL) {}

vet: tmp
	@echo "go vet ./..."
	@cd $(ROOT_DIRECTORY) && \
		{ [ ! -e go.work ] || GOWORK_FLAGS=-mod=readonly; } && \
		go vet $${GOWORK_FLAGS:-} ./... > _tmp/govet.out 2>&1 || \
		(diff .govetignore _tmp/govet.out && exit 1)

vet-ignore:
	@cd $(ROOT_DIRECTORY) && cp _tmp/govet.out .govetignore

build-list:
	@cd $(ROOT_DIRECTORY) && $(FIND_MAIN_CMD)

build:
	@echo "go build $(BUILD)"
	@cd $(ROOT_DIRECTORY) && \
		{ [ ! -e go.work ] || GOWORK_FLAGS=-mod=readonly; } && \
		$(TIMING_CMD) $(FIND_MAIN_CMD) | $(TRANSFORM_GO_BUILD_CMD) | while read LINE; do \
			$(GO_BUILD_CMD) $${GOWORK_FLAGS:-} -o $${LINE}; \
		done

build-watch: CompileDaemon
	@cd $(ROOT_DIRECTORY) && BUILD=$(BUILD) CompileDaemon -build-dir='.' -build='make build' -color -directory='.' -exclude-dir='.git' -exclude='*_test.go' -include='Makefile' -recursive=true

ci-build: build

ci-build-watch: CompileDaemon
	@cd $(ROOT_DIRECTORY) && BUILD=$(BUILD) CompileDaemon -build-dir='.' -build='make ci-build' -color -directory='.' -exclude-dir='.git' -include='Makefile' -recursive=true

service-build:
ifdef SERVICE
	@$(MAKE) build BUILD=$${SERVICE}
endif

service-start: CompileDaemon tmp
ifdef SERVICE
	@cd $(ROOT_DIRECTORY) && BUILD=$(SERVICE) CompileDaemon -build-dir='.' -build='make build' -command='_bin/$(SERVICE)/$(notdir $(SERVICE))' -directory='_tmp' -pattern='^$$' -include='$(subst /,.,$(SERVICE)).restart' -recursive=false -log-prefix=false -graceful-kill=true -graceful-timeout=60
endif

service-debug: CompileDaemon tmp
ifdef SERVICE
ifdef DEBUG_PORT
	@cd $(ROOT_DIRECTORY) && BUILD=$(SERVICE) CompileDaemon -build-dir='.' -build='make build' -command='dlv exec --headless --log --listen=:$(DEBUG_PORT) --api-version=2 _bin/$(SERVICE)/$(notdir $(SERVICE))' -directory='_tmp' -pattern='^$$' -include='$(subst /,.,$(SERVICE)).restart' -recursive=false -log-prefix=false -graceful-kill=true -graceful-timeout=60
endif
endif

service-restart: tmp
ifdef SERVICE
	@cd $(ROOT_DIRECTORY) && date +'%Y-%m-%dT%H:%M:%S%z' > _tmp/$(subst /,.,$(SERVICE)).restart
endif

service-restart-all:
	@cd $(ROOT_DIRECTORY) && for SERVICE in $(shell ls -1 services) ; do $(MAKE) service-restart SERVICE="services/$${SERVICE}"; done
	@cd $(ROOT_DIRECTORY) && for SERVICE in migrations tools; do $(MAKE) service-restart SERVICE="$${SERVICE}"; done

test: test-go

ci-test: ci-test-go

test-ginkgo: ginkgo
	@echo "ginkgo $(GINKGO_FLAGS) $(TEST)"
	@cd $(ROOT_DIRECTORY) && \
		{ [ ! -e go.work ] || GOWORK_FLAGS=-mod=readonly; } && \
		. ./env.test.sh && $(TIMING_CMD) ginkgo $(GINKGO_FLAGS) $${GOWORK_FLAGS:-} $(TEST)

test-ginkgo-until-failure: ginkgo
	@echo "ginkgo $(GINKGO_FLAGS) -untilItFails $(TEST)"
	@cd $(ROOT_DIRECTORY) && \
		{ [ ! -e go.work ] || GOWORK_FLAGS=-mod=readonly; } && \
		. ./env.test.sh && ginkgo $(GINKGO_FLAGS) -untilItFails $${GOWORK_FLAGS:-} $(TEST)

test-ginkgo-watch: ginkgo
	@echo "ginkgo watch $(GINKGO_FLAGS) $(TEST)"
	@cd $(ROOT_DIRECTORY) && \
		{ [ ! -e go.work ] || GOWORK_FLAGS=-mod=readonly; } && \
		. ./env.test.sh && ginkgo watch $(GINKGO_FLAGS) $${GOWORK_FLAGS:-} $(TEST)

ci-test-ginkgo: ginkgo
	@echo "ginkgo $(GINKGO_FLAGS) $(GINKGO_CI_FLAGS) $(TEST)"
	@cd $(ROOT_DIRECTORY) && \
		{ [ ! -e go.work ] || GOWORK_FLAGS=-mod=readonly; } && \
		. ./env.test.sh && $(TIMING_CMD) ginkgo $(GINKGO_FLAGS) $(GINKGO_CI_FLAGS) $${GOWORK_FLAGS:-} $(TEST)

ci-test-ginkgo-until-failure: ginkgo
	@echo "ginkgo $(GINKGO_FLAGS) $(GINKGO_CI_FLAGS) -untilItFails $(TEST)"
	@cd $(ROOT_DIRECTORY) && \
		{ [ ! -e go.work ] || GOWORK_FLAGS=-mod=readonly; } && \
		. ./env.test.sh && ginkgo $(GINKGO_FLAGS) $(GINKGO_CI_FLAGS) -untilItFails $${GOWORK_FLAGS:-} $(TEST)

ci-test-ginkgo-watch: ginkgo
	@echo "ginkgo watch $(GINKGO_FLAGS) $(GINKGO_CI_WATCH_FLAGS) $(TEST)"
	@cd $(ROOT_DIRECTORY) && \
		{ [ ! -e go.work ] || GOWORK_FLAGS=-mod=readonly; } && \
		. ./env.test.sh && ginkgo watch $(GINKGO_FLAGS) $(GINKGO_CI_WATCH_FLAGS) $${GOWORK_FLAGS:-} $(TEST)

test-go:
	@echo "go test $(GOTEST_FLAGS) $(GOTEST_PKGS)"
	@cd $(ROOT_DIRECTORY) && \
		{ [ ! -e go.work ] || GOWORK_FLAGS=-mod=readonly; } && \
		. ./env.test.sh && $(TIMING_CMD) go test $(GOTEST_FLAGS) $${GOWORK_FLAGS:-} $(GOTEST_PKGS)

ci-test-go: GOTEST_FLAGS += -count=1 -race -shuffle=on -cover
ci-test-go: GOTEST_PKGS = ./...
ci-test-go: test-go

docker-dump:
	@echo "DOCKER=$(DOCKER)"
	@echo "DOCKER_FILE=$(DOCKER_FILE)"
	@echo "DOCKER_REPOSITORY=$(DOCKER_REPOSITORY)"

docker:
ifdef DOCKER
	@cd $(ROOT_DIRECTORY) && \
		for SERVICE in $(SERVICES); do $(MAKE) docker-build DOCKER_FILE="Dockerfile.$${SERVICE}" TIMESTAMP="$(TIMESTAMP)"; done && \
		for SERVICE in $(SERVICES); do $(MAKE) docker-push DOCKER_FILE="Dockerfile.$${SERVICE}" TIMESTAMP="$(TIMESTAMP)"; done
endif

docker-build: docker-dump
ifdef DOCKER
ifdef DOCKER_FILE
	@cd $(ROOT_DIRECTORY) && \
		$(TIMING_CMD) $(DOCKER_BUILD_CMD) --tag build --file "Dockerfile.build" . && \
		$(TIMING_CMD) $(DOCKER_BUILD_CMD) --tag $(DOCKER_REPOSITORY) --file "$(DOCKER_FILE)" .
ifdef TRAVIS_BRANCH
ifdef TRAVIS_COMMIT
	@cd $(ROOT_DIRECTORY) && \
		$(DOCKER_TAG_CMD) $(DOCKER_REPOSITORY) $(DOCKER_REPOSITORY):$(DOCKER_TRAVIS_BRANCH)-$(TRAVIS_COMMIT)-$(TIMESTAMP) && \
		$(DOCKER_TAG_CMD) $(DOCKER_REPOSITORY) $(DOCKER_REPOSITORY):$(DOCKER_TRAVIS_BRANCH)-$(TRAVIS_COMMIT) && \
		$(DOCKER_TAG_CMD) $(DOCKER_REPOSITORY) $(DOCKER_REPOSITORY):$(DOCKER_TRAVIS_BRANCH)-latest
endif
endif
endif
endif

docker-push: docker-dump
ifdef DOCKER
ifdef DOCKER_REPOSITORY
	@echo "$(DOCKER_PASSWORD)" | $(DOCKER_LOGIN_CMD) --username "$(DOCKER_USERNAME)" --password-stdin
ifeq ($(TRAVIS_BRANCH),master)
	@cd $(ROOT_DIRECTORY) && \
		$(DOCKER_PUSH_CMD) $(DOCKER_REPOSITORY)
endif
ifdef TRAVIS_BRANCH
ifdef TRAVIS_COMMIT
	@cd $(ROOT_DIRECTORY) && \
		$(DOCKER_PUSH_CMD) $(DOCKER_REPOSITORY):$(DOCKER_TRAVIS_BRANCH)-$(TRAVIS_COMMIT)-$(TIMESTAMP) && \
		$(DOCKER_PUSH_CMD) $(DOCKER_REPOSITORY):$(DOCKER_TRAVIS_BRANCH)-$(TRAVIS_COMMIT) && \
		$(DOCKER_PUSH_CMD) $(DOCKER_REPOSITORY):$(DOCKER_TRAVIS_BRANCH)-latest
endif
endif
endif
endif

ci-docker: version-write docker

version-write:
	@cd $(ROOT_DIRECTORY) && \
		echo "VERSION_BASE=$(VERSION_BASE)" > version.env && \
		echo "VERSION_SHORT_COMMIT=$(VERSION_SHORT_COMMIT)" >> version.env && \
		echo "VERSION_FULL_COMMIT=$(VERSION_FULL_COMMIT)" >> version.env && \
		echo "VERSION_PACKAGE=$(VERSION_PACKAGE)" >> version.env

clean: clean-bin clean-cover clean-debug clean-generate clean-test clean-version
	@cd $(ROOT_DIRECTORY) && rm -rf _tmp

clean-bin:
	@cd $(ROOT_DIRECTORY) && rm -rf _bin _log

clean-cover:
	@cd $(ROOT_DIRECTORY) && $(FIND_CMD) -type f \( -name '*.coverprofile' -o -name 'coverprofile.out' \) -delete
	@cd $(ROOT_DIRECTORY) && $(FIND_CMD) -type d -name 'coverage' -empty -delete

clean-debug:
	@cd $(ROOT_DIRECTORY) && $(FIND_CMD) -type f \( -name 'debug' -o -name '__debug_bin*' \) -delete

clean-generate:
	@cd $(ROOT_DIRECTORY) && $(FIND_CMD) -type f -path '*/gomock_reflect_*/*' -delete
	@cd $(ROOT_DIRECTORY) && $(FIND_CMD) -type d -name 'gomock_reflect_*' -delete

clean-test:
	@cd $(ROOT_DIRECTORY) && $(FIND_CMD) -type f \( -name '*.test' -o -name '*.report' \) -delete

clean-version:
	@cd $(ROOT_DIRECTORY) && rm -rf version.env

clean-all: clean

pre-commit: format imports vet

gopath-implode:
	@cd $(REPOSITORY_GOPATH) && rm -rf bin pkg && find src -not -path "src/$(REPOSITORY_PACKAGE)/*" -type f -delete && find src -not -path "src/$(REPOSITORY_PACKAGE)/*" -type d -empty -delete

phony:
	@egrep '^[^ #]+:( |$$)' $(MAKEFILE) | sed -E 's/^([^ #]+):.*/\1/' | sort -u | grep -v '^.PHONY' | xargs echo '.PHONY:' | fold -s -w 80 | sed '$$!s/$$/\\/;2,$$s/^/    /g'

.PHONY: CompileDaemon bindir build build-list build-watch buildable ci ci-build \
    ci-build-watch ci-docker ci-generate ci-init ci-test ci-test-ginkgo \
    ci-test-ginkgo-until-failure ci-test-ginkgo-watch ci-test-go clean clean-all \
    clean-bin clean-cover clean-debug clean-generate clean-test clean-version \
    default docker docker-build docker-dump docker-push format format-write \
    format-write-changed generate ginkgo go-generate go-mod-download go-mod-tidy \
    goimports gopath-implode imports imports-write imports-write-changed init \
    mockgen phony plugin-visibility plugin-visibility-private \
    plugin-visibility-public plugins-visibility plugins-visibility-private \
    plugins-visibility-public pre-commit service-build service-debug \
    service-restart service-restart-all service-start test test-ginkgo \
    test-ginkgo-until-failure test-ginkgo-watch test-go tmp version-write vet \
    vet-ignore<|MERGE_RESOLUTION|>--- conflicted
+++ resolved
@@ -27,12 +27,8 @@
 GO_BUILD_FLAGS:=-buildvcs=false
 GO_LD_FLAGS:=-ldflags '-X $(VERSION_PACKAGE).VersionBase=$(VERSION_BASE) -X $(VERSION_PACKAGE).VersionShortCommit=$(VERSION_SHORT_COMMIT) -X $(VERSION_PACKAGE).VersionFullCommit=$(VERSION_FULL_COMMIT)'
 
-<<<<<<< HEAD
 FIND_CMD=find . -not -path '*/.git/*' -not -path '*/.gvm_local/*' -not -path '*/.vs_code/*'
-FIND_MAIN_CMD:=$(FIND_CMD) -path './$(BUILD)*' -type f -name '*.go' -not -name '*_test.go' -exec egrep -l '^\s*func\s+main\s*(\s*)' {} \;
-=======
-FIND_MAIN_CMD:=find . -path './$(BUILD)*' -not -path './.gvm_local/*' -not -path './vendor/*' -name '*.go' -not -name '*_test.go' -type f -exec grep -E -l '^\s*func\s+main\s*(\s*)' {} \;
->>>>>>> 6102734e
+FIND_MAIN_CMD:=$(FIND_CMD) -path './$(BUILD)*' -type f -name '*.go' -not -name '*_test.go' -exec grep -E -l '^\s*func\s+main\s*(\s*)' {} \;
 TRANSFORM_GO_BUILD_CMD:=sed 's|\.\(.*\)\(/[^/]*\)/[^/]*|_bin\1\2\2 .\1\2/.|'
 
 GO_BUILD_CMD:=go build $(GO_BUILD_FLAGS) $(GO_LD_FLAGS)
@@ -183,7 +179,7 @@
 
 ci-generate: generate
 	@cd $(ROOT_DIRECTORY) && \
-		O=`git status -s | egrep -v '(\.gitmodules|go\.sum)' || true` && \
+		O=`git status -s | grep -E -v '(\.gitmodules|go\.sum)' || true` && \
 		[ -z "$${O}" ] || (echo "$${O}" && exit 1)
 
 format:
@@ -411,7 +407,7 @@
 	@cd $(REPOSITORY_GOPATH) && rm -rf bin pkg && find src -not -path "src/$(REPOSITORY_PACKAGE)/*" -type f -delete && find src -not -path "src/$(REPOSITORY_PACKAGE)/*" -type d -empty -delete
 
 phony:
-	@egrep '^[^ #]+:( |$$)' $(MAKEFILE) | sed -E 's/^([^ #]+):.*/\1/' | sort -u | grep -v '^.PHONY' | xargs echo '.PHONY:' | fold -s -w 80 | sed '$$!s/$$/\\/;2,$$s/^/    /g'
+	@grep -E '^[^ #]+:( |$$)' $(MAKEFILE) | sed -E 's/^([^ #]+):.*/\1/' | sort -u | grep -v '^.PHONY' | xargs echo '.PHONY:' | fold -s -w 80 | sed '$$!s/$$/\\/;2,$$s/^/    /g'
 
 .PHONY: CompileDaemon bindir build build-list build-watch buildable ci ci-build \
     ci-build-watch ci-docker ci-generate ci-init ci-test ci-test-ginkgo \
