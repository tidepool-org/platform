--- conflicted
+++ resolved
@@ -1,11 +1,7 @@
 package sync_test
 
 import (
-<<<<<<< HEAD
-	"fmt"
-=======
 	"context"
->>>>>>> ee8f7829
 
 	"github.com/golang/mock/gomock"
 	. "github.com/onsi/ginkgo/v2"
@@ -48,11 +44,7 @@
 
 		BeforeEach(func() {
 			clinic = clinicsTest.NewRandomClinic()
-<<<<<<< HEAD
-			t, err := task.NewTask(sync.NewTaskCreate(*clinic.Id, sync.DefaultCadence))
-=======
-			t, err := task.NewTask(context.Background(), NewTaskCreate(*clinic.Id))
->>>>>>> ee8f7829
+			t, err := task.NewTask(context.Background(), sync.NewTaskCreate(*clinic.Id, sync.DefaultCadence))
 			Expect(err).ToNot(HaveOccurred())
 			Expect(t).ToNot(BeNil())
 			tsk = *t
@@ -65,13 +57,7 @@
 
 			Expect(err).ToNot(HaveOccurred())
 			Expect(runner).ToNot(BeNil())
-<<<<<<< HEAD
-			res := runner.Run(nil, &tsk)
-			fmt.Println(tsk.Error)
-			Expect(res).To(BeTrue())
-=======
 			runner.Run(context.Background(), &tsk)
->>>>>>> ee8f7829
 		})
 	})
 })