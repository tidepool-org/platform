--- conflicted
+++ resolved
@@ -56,11 +56,7 @@
 			tasks = make(map[string]task.Task)
 			for _, clinic := range clinics {
 				clinic := clinic
-<<<<<<< HEAD
-				tsk, err := task.NewTask(sync.NewTaskCreate(*clinic.Id, sync.DefaultCadence))
-=======
-				tsk, err := task.NewTask(context.Background(), sync.NewTaskCreate(*clinic.Id))
->>>>>>> ee8f7829
+				tsk, err := task.NewTask(context.Background(), sync.NewTaskCreate(*clinic.Id, sync.DefaultCadence))
 				Expect(err).ToNot(HaveOccurred())
 				Expect(tsk).ToNot(BeNil())
 				tasks[*clinic.Id] = *tsk
