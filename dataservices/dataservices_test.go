package main_test

import (
	"bytes"
	"fmt"
	"net/http"
<<<<<<< HEAD
	"net/url"
	"strings"
=======
>>>>>>> f6330c3d

	. "github.com/tidepool-org/platform/dataservices"
	"github.com/tidepool-org/platform/service"
	"github.com/tidepool-org/platform/user"
	"github.com/tidepool-org/platform/version"

	. "github.com/tidepool-org/platform/Godeps/_workspace/src/github.com/onsi/ginkgo"
	. "github.com/tidepool-org/platform/Godeps/_workspace/src/github.com/onsi/gomega"
)

var _ = Describe("The Dataservices client", func() {
	var client *DataServiceClient
	var env map[string]interface{}
	var params map[string]string
	const userID = "9999999"
	const groupID = "223377628"

	BeforeEach(func() {
		client = NewDataServiceClient()
	})

	Describe("Version", func() {

		BeforeEach(func() {
			env = make(map[string]interface{})
			params = make(map[string]string)
		})

		It("returns status 200", func() {
			recorded := service.RunRequest(client.GetVersion, service.MakeSimpleRequest("GET", "http://localhost/version", nil), params, env)
			Expect(recorded.ContentTypeIsJSON()).To(BeTrue(), "Expected content type to be JSON")
			Expect(recorded.CodeIs(http.StatusOK)).To(BeTrue(), "Expected "+string(recorded.Recorder.Code)+" to be "+string(http.StatusOK))
		})
		It("contains the version as the body", func() {
			recorded := service.RunRequest(client.GetVersion, service.MakeSimpleRequest("GET", "http://localhost/version", nil), params, env)
			Expect(recorded.ContentTypeIsJSON()).To(BeTrue(), "Expected content type to be JSON")
			Expect(recorded.BodyIs(version.Long())).To(BeTrue(), "Expected "+recorded.Recorder.Body.String()+" to be "+version.Long())
		})
		It("has content type of json", func() {
			recorded := service.RunRequest(client.GetVersion, service.MakeSimpleRequest("GET", "http://localhost/version", nil), params, env)
			Expect(recorded.ContentTypeIsJSON()).To(BeTrue(), "Expected content type to be JSON")
		})
	})

	Describe("PostDataset", func() {

<<<<<<< HEAD
		var payload struct {
			Dataset []interface{} `json:"Dataset"`
			Errors  string        `json:"Errors"`
		}
=======
		const userID = "9999999"
		var errorPayload interface{}
>>>>>>> f6330c3d

		BeforeEach(func() {
			env = make(map[string]interface{})
			env[user.PERMISSIONS] = &user.UsersPermissions{}
			env[user.GROUPID] = groupID

			//the userid is used in the saving of the data so we attach it to the request in the `RunRequest` test handler
			params = make(map[string]string)
			params["userid"] = userID
		})

		Describe("when given valid data", func() {

			jsonData := []byte(`[{"deviceTime": "2014-06-11T06:00:00.000Z", "time": "2014-06-11T06:00:00.000Z", "timezoneOffset": 0, "conversionOffset": 0, "type": "basal", "deliveryType": "scheduled", "scheduleName": "Standard", "rate": 2, "duration": 21600000, "deviceId": "tools"}]`)

			It("returns status 200", func() {
				recorded := service.RunRequest(client.PostDataset, service.MakeSimpleRequest("POST", "http://localhost/dataset/"+userID, bytes.NewBuffer(jsonData)), params, env)
				Expect(recorded.CodeIs(http.StatusOK)).To(BeTrue(), fmt.Sprintf("Expected %d to be %d", recorded.Recorder.Code, http.StatusOK))
			})

			It("has content type of json", func() {
				recorded := service.RunRequest(client.PostDataset, service.MakeSimpleRequest("POST", "http://localhost/dataset/"+userID, bytes.NewBuffer(jsonData)), params, env)
				Expect(recorded.ContentTypeIsJSON()).To(BeTrue(), "Expected content type to be JSON")
			})

			It("no data is returned", func() {
				var payload interface{}
				recorded := service.RunRequest(client.PostDataset, service.MakeSimpleRequest("POST", "http://localhost/dataset/"+userID, bytes.NewBuffer(jsonData)), params, env)
				recorded.DecodeJSONPayload(&payload)
				Expect(payload).To(BeNil(), "Expected that not data was returned")
			})
		})

		Describe("when given valid data but wrong type", func() {

			jsonData := []byte(`[{"userID": "9999999", "deviceTime": "2014-06-11T06:00:00.000Z", "time": "2014-06-11T06:00:00.000Z", "timezoneOffset": 0, "conversionOffset": 0, "type": "NOT_VALID", "deliveryType": "scheduled", "scheduleName": "Standard", "rate": 2, "duration": 21600000, "deviceId": "tools"}]`)

			It("returns status 400", func() {
				recorded := service.RunRequest(client.PostDataset, service.MakeSimpleRequest("POST", "http://localhost/dataset/"+userID, bytes.NewBuffer(jsonData)), params, env)
				Expect(recorded.CodeIs(http.StatusBadRequest)).To(BeTrue(), fmt.Sprintf("Expected %d to be %d", recorded.Recorder.Code, http.StatusBadRequest))
			})

			It("has content type of json", func() {
				recorded := service.RunRequest(client.PostDataset, service.MakeSimpleRequest("POST", "http://localhost/dataset/"+userID, bytes.NewBuffer(jsonData)), params, env)
				Expect(recorded.ContentTypeIsJSON()).To(BeTrue(), "Expected content type to be JSON")
			})

			It("should return an error with the payload", func() {
				recorded := service.RunRequest(client.PostDataset, service.MakeSimpleRequest("POST", "http://localhost/dataset/"+userID, bytes.NewBuffer(jsonData)), params, env)
				recorded.DecodeJSONPayload(&errorPayload)
				Expect(errorPayload).ToNot(BeNil(), "Expected the return payload to not be nil")
			})

		})

		Describe("when given invalid data", func() {

			jsonData := []byte(`[{"blah": "9999999", "time": "2014-06-11T06:00:00.000Z"}]`)

			It("returns status 400", func() {
				recorded := service.RunRequest(client.PostDataset, service.MakeSimpleRequest("POST", "http://localhost/dataset/"+userID, bytes.NewBuffer(jsonData)), params, env)
				Expect(recorded.CodeIs(http.StatusBadRequest)).To(BeTrue(), fmt.Sprintf("Expected %d to be %d", recorded.Recorder.Code, http.StatusBadRequest))
			})

			It("has content type of json", func() {
				recorded := service.RunRequest(client.PostDataset, service.MakeSimpleRequest("POST", "http://localhost/dataset/"+userID, bytes.NewBuffer(jsonData)), params, env)
				Expect(recorded.ContentTypeIsJSON()).To(BeTrue(), "Expected content type to be JSON")
			})

			It("should return an error saying there is no match for the type", func() {
				recorded := service.RunRequest(client.PostDataset, service.MakeSimpleRequest("POST", "http://localhost/dataset/"+userID, bytes.NewBuffer(jsonData)), params, env)
				recorded.DecodeJSONPayload(&errorPayload)
				Expect(errorPayload).ToNot(BeNil(), "Expected the return payload to not be nil")
			})

		})

		Describe("when any datapoint is invalid", func() {

			//contains `"deliveryType": "unknown"` which does not pass validation
			jsonData := []byte(`[{"deviceTime": "2014-06-11T06:00:00.000Z", "time": "2014-06-11T06:00:00.000Z", "timezoneOffset": 0, "conversionOffset": 0, "type": "basal", "deliveryType": "scheduled", "scheduleName": "Standard", "rate": 2, "duration": 21600000, "deviceId": "tools"},{"deviceTime": "2014-06-11T06:00:00.000Z", "time": "2014-06-11T06:00:00.000Z", "timezoneOffset": 0, "conversionOffset": 0, "type": "basal", "deliveryType": "unknown", "scheduleName": "Standard", "rate": 2, "duration": 21600000, "deviceId": "tools"}]`)

			It("returns status 400", func() {
				recorded := service.RunRequest(client.PostDataset, service.MakeSimpleRequest("POST", "http://localhost/dataset/"+userID, bytes.NewBuffer(jsonData)), params, env)
				Expect(recorded.CodeIs(http.StatusBadRequest)).To(BeTrue(), fmt.Sprintf("Expected %d to be %d", recorded.Recorder.Code, http.StatusBadRequest))
			})

			It("should return an error saying there is no match for the type", func() {
				recorded := service.RunRequest(client.PostDataset, service.MakeSimpleRequest("POST", "http://localhost/dataset/"+userID, bytes.NewBuffer(jsonData)), params, env)
				recorded.DecodeJSONPayload(&errorPayload)
				Expect(errorPayload).ToNot(BeNil(), "Expected the return payload to not be nil")
			})

		})

		Describe("when given no data", func() {

			It("returns status 400", func() {
				recorded := service.RunRequest(client.PostDataset, service.MakeSimpleRequest("POST", "http://localhost/dataset/"+userID, nil), params, env)
				Expect(recorded.CodeIs(http.StatusBadRequest)).To(BeTrue(), fmt.Sprintf("Expected %d to be %d", recorded.Recorder.Code, http.StatusBadRequest))
			})

			It("should return body with error message", func() {
				ExpectedError := `{"Error":"missing data to process"}`
				recorded := service.RunRequest(client.PostDataset, service.MakeSimpleRequest("POST", "http://localhost/dataset/"+userID, nil), params, env)
				Expect(recorded.BodyIs(ExpectedError)).To(BeTrue(), "Expected "+recorded.Recorder.Body.String()+" to be "+ExpectedError)
			})

		})

	})
	Describe("PostBlob", func() {

		const userID = "9999999"
		var fileName string

		BeforeEach(func() {
			env = make(map[string]interface{})
			env[user.PERMISSIONS] = &user.UsersPermissions{}
			env[user.GROUPID] = "3887276s"
			fileName = ""
		})

		Describe("when given valid data", func() {

			It("returns status 501", func() {
				recorded := service.RunRequest(client.PostBlob, service.MakeBlobRequest("POST", "http://localhost/blob/"+userID, fileName), params, env)
				Expect(recorded.CodeIs(http.StatusNotImplemented)).To(BeTrue(), fmt.Sprintf("Expected %d to be %d", recorded.Recorder.Code, http.StatusNotImplemented))
			})

			It("should return be content type of json", func() {
				recorded := service.RunRequest(client.PostBlob, service.MakeBlobRequest("POST", "http://localhost/blob/"+userID, fileName), params, env)
				Expect(recorded.ContentTypeIsJSON()).To(BeTrue(), "Expected content type to be JSON")
			})
		})

	})
	Describe("GetDataset", func() {

		var payload struct {
			Dataset []interface{} `json:"Dataset"`
			Errors  string        `json:"Errors"`
		}

		var idParams map[string]string

		BeforeEach(func() {
			env = make(map[string]interface{})
			env[user.PERMISSIONS] = &user.UsersPermissions{}
		})

		Describe("when valid userID", func() {

			BeforeEach(func() {
				idParams = make(map[string]string)
				idParams["userid"] = userID
				env[user.GROUPID] = groupID
			})

			It("returns status 200", func() {
				recorded := service.RunRequest(client.GetDataset, service.MakeSimpleRequest("GET", "http://localhost/dataset/"+userID, nil), idParams, env)
				Expect(recorded.CodeIs(http.StatusOK)).To(BeTrue(), fmt.Sprintf("Expected %d to be %d", recorded.Recorder.Code, http.StatusOK))
			})

			It("has content type of json", func() {
				recorded := service.RunRequest(client.GetDataset, service.MakeSimpleRequest("GET", "http://localhost/dataset/"+userID, nil), idParams, env)
				Expect(recorded.ContentTypeIsJSON()).To(BeTrue(), "Expected content type to be JSON")
			})

			It("should return no error with the payload", func() {
				recorded := service.RunRequest(client.GetDataset, service.MakeSimpleRequest("GET", "http://localhost/dataset/"+userID, nil), idParams, env)
				recorded.DecodeJSONPayload(&payload)
				Expect(payload).ToNot(BeNil(), "Expected the return payload to not be nil")
				Expect(payload.Errors).To(Equal(""), "Expected the return errors to be empty")
			})

			It("should return the processed dataset with the payload", func() {
				recorded := service.RunRequest(client.GetDataset, service.MakeSimpleRequest("GET", "http://localhost/dataset/"+userID, nil), idParams, env)
				recorded.DecodeJSONPayload(&payload)
				Expect(payload).ToNot(BeNil(), "Expected the return payload to not be nil")
				Expect(len(payload.Dataset) > 1).To(BeTrue(), "Expected one processed datum to be returned")
			})
		})

		Describe("when query params provided", func() {

			var queryParams map[string]string

			BeforeEach(func() {
				queryParams = make(map[string]string)
				queryParams["userid"] = userID
				env[user.GROUPID] = groupID
			})

			It("should return basals", func() {

				req := service.MakeSimpleRequest("GET", "http://localhost/dataset", nil)
				url, _ := url.Parse("?type=basal")
				req.URL = url

				recorded := service.RunRequest(client.GetDataset, req, queryParams, env)
				recorded.DecodeJSONPayload(&payload)
				Expect(payload).ToNot(BeNil(), "Expected the return payload to not be nil")
				Expect(len(payload.Dataset) > 1).To(BeTrue(), "Expected one processed datum to be returned")
			})
			It("should return no basals when no subtype match", func() {
				req := service.MakeSimpleRequest("GET", "http://localhost/dataset", nil)
				url, _ := url.Parse("?type=basal&subType=good")
				req.URL = url

				recorded := service.RunRequest(client.GetDataset, req, queryParams, env)
				recorded.DecodeJSONPayload(&payload)
				Expect(payload).ToNot(BeNil(), "Expected the return payload to not be nil")
				Expect(len(payload.Dataset) == 0).To(BeTrue(), "Expected no processed datum to be returned")
			})
			It("should return nothing", func() {
				req := service.MakeSimpleRequest("GET", "http://localhost/dataset", nil)
				url, _ := url.Parse("?type=none")
				req.URL = url

				recorded := service.RunRequest(client.GetDataset, req, queryParams, env)
				recorded.DecodeJSONPayload(&payload)
				Expect(payload).ToNot(BeNil(), "Expected the return payload to not be nil")
				Expect(len(payload.Dataset) == 0).To(BeTrue(), "Expected no processed datum to be returned when no type match")
			})
		})

		Describe("when userID unknown", func() {

			const userID = "9???9"

			BeforeEach(func() {
				idParams = make(map[string]string)
				idParams["userid"] = userID
				env[user.GROUPID] = userID
			})

			It("returns status 200", func() {
				recorded := service.RunRequest(client.GetDataset, service.MakeSimpleRequest("GET", "http://localhost/dataset/"+userID, nil), idParams, env)
				Expect(recorded.CodeIs(http.StatusOK)).To(BeTrue(), fmt.Sprintf("Expected %d to be %d", recorded.Recorder.Code, http.StatusOK))
			})

			It("has content type of json", func() {
				recorded := service.RunRequest(client.GetDataset, service.MakeSimpleRequest("GET", "http://localhost/dataset/"+userID, nil), idParams, env)
				Expect(recorded.ContentTypeIsJSON()).To(BeTrue(), "Expected content type to be JSON")
			})

			It("should return no error with the payload", func() {
				recorded := service.RunRequest(client.GetDataset, service.MakeSimpleRequest("GET", "http://localhost/dataset/"+userID, nil), idParams, env)
				recorded.DecodeJSONPayload(&payload)
				Expect(payload).ToNot(BeNil(), "Expected the return payload to not be nil")
				Expect(payload.Errors).To(Equal(""), "Expected the return errors to be empty")
			})

			It("should return no dataset with the payload", func() {
				recorded := service.RunRequest(client.GetDataset, service.MakeSimpleRequest("GET", "http://localhost/dataset/"+userID, nil), idParams, env)
				recorded.DecodeJSONPayload(&payload)
				Expect(payload).ToNot(BeNil(), "Expected the return payload to not be nil")
				Expect(len(payload.Dataset)).To(Equal(0), "Expected no data to be returned")
			})

		})
	})

})<|MERGE_RESOLUTION|>--- conflicted
+++ resolved
@@ -4,11 +4,7 @@
 	"bytes"
 	"fmt"
 	"net/http"
-<<<<<<< HEAD
 	"net/url"
-	"strings"
-=======
->>>>>>> f6330c3d
 
 	. "github.com/tidepool-org/platform/dataservices"
 	"github.com/tidepool-org/platform/service"
@@ -55,15 +51,8 @@
 
 	Describe("PostDataset", func() {
 
-<<<<<<< HEAD
-		var payload struct {
-			Dataset []interface{} `json:"Dataset"`
-			Errors  string        `json:"Errors"`
-		}
-=======
 		const userID = "9999999"
 		var errorPayload interface{}
->>>>>>> f6330c3d
 
 		BeforeEach(func() {
 			env = make(map[string]interface{})
