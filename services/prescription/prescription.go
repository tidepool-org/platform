package main

import (
	"go.uber.org/fx"

	"github.com/tidepool-org/platform/mailer"

	provider "github.com/tidepool-org/platform/application"
	"github.com/tidepool-org/platform/prescription/application"
	"github.com/tidepool-org/platform/service/service"
)

func main() {
	fx.New(
		provider.ProviderModule,
<<<<<<< HEAD
		mailer.Module,
=======
		application.Dependencies,
>>>>>>> 49ad956a
		application.Prescription,
		service.APIServiceModule,
		fx.Invoke(service.Start),
	).Run()
}<|MERGE_RESOLUTION|>--- conflicted
+++ resolved
@@ -2,8 +2,6 @@
 
 import (
 	"go.uber.org/fx"
-
-	"github.com/tidepool-org/platform/mailer"
 
 	provider "github.com/tidepool-org/platform/application"
 	"github.com/tidepool-org/platform/prescription/application"
@@ -13,11 +11,7 @@
 func main() {
 	fx.New(
 		provider.ProviderModule,
-<<<<<<< HEAD
-		mailer.Module,
-=======
 		application.Dependencies,
->>>>>>> 49ad956a
 		application.Prescription,
 		service.APIServiceModule,
 		fx.Invoke(service.Start),
