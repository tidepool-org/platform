package v1

import (
	"github.com/ant0ine/go-json-rest/rest"

	"github.com/tidepool-org/platform/auth/service"
	"github.com/tidepool-org/platform/errors"
)

type Router struct {
	service.Service
}

func NewRouter(svc service.Service) (*Router, error) {
	if svc == nil {
		return nil, errors.New("service is missing")
	}

	return &Router{
		Service: svc,
	}, nil
}

func (r *Router) Routes() []*rest.Route {
	routes := [][]*rest.Route{
		r.OAuthRoutes(),
		r.ProviderSessionsRoutes(),
		r.RestrictedTokensRoutes(),
		r.DeviceCheckRoutes(),
<<<<<<< HEAD
		r.ProfileRoutes(),
=======
		r.DeviceTokensRoutes(),
		r.AppValidateRoutes(),
>>>>>>> 3516bfb5
	}
	acc := make([]*rest.Route, 0)
	for _, r := range routes {
		acc = append(acc, r...)
	}
	return acc
}<|MERGE_RESOLUTION|>--- conflicted
+++ resolved
@@ -27,12 +27,9 @@
 		r.ProviderSessionsRoutes(),
 		r.RestrictedTokensRoutes(),
 		r.DeviceCheckRoutes(),
-<<<<<<< HEAD
 		r.ProfileRoutes(),
-=======
 		r.DeviceTokensRoutes(),
 		r.AppValidateRoutes(),
->>>>>>> 3516bfb5
 	}
 	acc := make([]*rest.Route, 0)
 	for _, r := range routes {
