--- conflicted
+++ resolved
@@ -3,32 +3,21 @@
 import (
 	"context"
 
-<<<<<<< HEAD
 	gomock "go.uber.org/mock/gomock"
 
-	"github.com/tidepool-org/platform/twiist"
-
-=======
->>>>>>> a554f932
 	"github.com/onsi/gomega"
 
 	confirmationClient "github.com/tidepool-org/hydrophone/client"
 
 	"github.com/tidepool-org/platform/apple"
 	"github.com/tidepool-org/platform/appvalidate"
-<<<<<<< HEAD
-	"github.com/tidepool-org/platform/auth/service"
-	"github.com/tidepool-org/platform/auth/store"
+
 	"github.com/tidepool-org/platform/permission"
-	"github.com/tidepool-org/platform/provider"
-	"github.com/tidepool-org/platform/task"
 	"github.com/tidepool-org/platform/user"
 
-=======
 	"github.com/tidepool-org/platform/auth"
 	authService "github.com/tidepool-org/platform/auth/service"
 	authStore "github.com/tidepool-org/platform/auth/store"
->>>>>>> a554f932
 	authStoreTest "github.com/tidepool-org/platform/auth/store/test"
 	"github.com/tidepool-org/platform/provider"
 	providerTest "github.com/tidepool-org/platform/provider/test"
@@ -39,22 +28,6 @@
 
 type Service struct {
 	*serviceTest.Service
-<<<<<<< HEAD
-	DomainInvocations          int
-	DomainOutputs              []string
-	AuthStoreInvocations       int
-	AuthStoreImpl              *authStoreTest.Store
-	ProviderFactoryInvocations int
-	ProviderFactoryImpl        *providerTest.Factory
-	TaskClientInvocations      int
-	TaskClientImpl             *taskTest.Client
-	StatusInvocations          int
-	StatusOutputs              []*service.Status
-	confirmationClient         confirmationClient.ClientWithResponsesInterface
-	userAccessor               user.UserAccessor
-	permsClient                permission.ExtendedClient
-	profileAccessor            user.ProfileAccessor
-=======
 	DomainInvocations                         int
 	DomainOutputs                             []string
 	AuthStoreInvocations                      int
@@ -77,7 +50,9 @@
 	PartnerSecretsImpl                        *appvalidate.PartnerSecrets
 	TwiistServiceAccountAuthorizerInvocations int
 	TwiistServiceAccountAuthorizerImpl        auth.ServiceAccountAuthorizer
->>>>>>> a554f932
+	userAccessor                              user.UserAccessor
+	permsClient                               permission.ExtendedClient
+	profileAccessor                           user.ProfileAccessor
 }
 
 func NewService() *Service {
@@ -153,15 +128,11 @@
 	return s.DeviceCheckImpl
 }
 
-<<<<<<< HEAD
 func (s *Service) PermissionsClient() permission.ExtendedClient {
 	return s.permsClient
 }
 
-func (s *Service) Status(ctx context.Context) *service.Status {
-=======
 func (s *Service) Status(ctx context.Context) *authService.Status {
->>>>>>> a554f932
 	s.StatusInvocations++
 
 	gomega.Expect(s.StatusOutputs).ToNot(gomega.BeEmpty())
