package test

import (
	"context"

<<<<<<< HEAD
	"github.com/golang/mock/gomock"
	"github.com/tidepool-org/platform/apple"
	"github.com/tidepool-org/platform/user"

=======
>>>>>>> 3516bfb5
	"github.com/onsi/gomega"
	confirmationClient "github.com/tidepool-org/hydrophone/client"

	"github.com/tidepool-org/platform/apple"
	"github.com/tidepool-org/platform/appvalidate"
	"github.com/tidepool-org/platform/auth/service"
	"github.com/tidepool-org/platform/auth/store"
<<<<<<< HEAD
	authStoreTest "github.com/tidepool-org/platform/auth/store/test"
	"github.com/tidepool-org/platform/permission"
=======
>>>>>>> 3516bfb5
	"github.com/tidepool-org/platform/provider"
	"github.com/tidepool-org/platform/task"

	authStoreTest "github.com/tidepool-org/platform/auth/store/test"
	providerTest "github.com/tidepool-org/platform/provider/test"
	serviceTest "github.com/tidepool-org/platform/service/test"
	taskTest "github.com/tidepool-org/platform/task/test"
)

type Service struct {
	*serviceTest.Service
	DomainInvocations          int
	DomainOutputs              []string
	AuthStoreInvocations       int
	AuthStoreImpl              *authStoreTest.Store
	ProviderFactoryInvocations int
	ProviderFactoryImpl        *providerTest.Factory
	TaskClientInvocations      int
	TaskClientImpl             *taskTest.Client
	StatusInvocations          int
	StatusOutputs              []*service.Status
	confirmationClient         confirmationClient.ClientWithResponsesInterface
	userAccessor               user.UserAccessor
	permsClient                permission.Client
	profileAccessor            user.UserProfileAccessor
}

func NewService() *Service {
	return &Service{
		Service:             serviceTest.NewService(),
		AuthStoreImpl:       authStoreTest.NewStore(),
		ProviderFactoryImpl: providerTest.NewFactory(),
		TaskClientImpl:      taskTest.NewClient(),
	}
}

// NewMockedService uses a combination of the "old" style manual stub / fakes /
// mocks and newer gomocks for convenience so that the current code doesn't
// have to be refactored too much
func NewMockedService(ctrl *gomock.Controller) (svc *Service, userAccessor *user.MockUserAccessor, profileAccessor *user.MockUserProfileAccessor, permsClient *permission.MockClient) {
	userAccessor = user.NewMockUserAccessor(ctrl)
	profileAccessor = user.NewMockUserProfileAccessor(ctrl)
	permsClient = permission.NewMockClient(ctrl)
	return &Service{
		Service:             serviceTest.NewService(),
		AuthStoreImpl:       authStoreTest.NewStore(),
		ProviderFactoryImpl: providerTest.NewFactory(),
		TaskClientImpl:      taskTest.NewClient(),
		userAccessor:        userAccessor,
		profileAccessor:     profileAccessor,
		permsClient:         permsClient,
	}, userAccessor, profileAccessor, permsClient
}

func (s *Service) Domain() string {
	s.DomainInvocations++

	gomega.Expect(s.DomainOutputs).ToNot(gomega.BeEmpty())

	output := s.DomainOutputs[0]
	s.DomainOutputs = s.DomainOutputs[1:]
	return output
}

func (s *Service) AuthStore() store.Store {
	s.AuthStoreInvocations++

	return s.AuthStoreImpl
}

func (s *Service) ProviderFactory() provider.Factory {
	s.ProviderFactoryInvocations++

	return s.ProviderFactoryImpl
}

func (s *Service) TaskClient() task.Client {
	s.TaskClientInvocations++

	return s.TaskClientImpl
}

func (s *Service) ConfirmationClient() confirmationClient.ClientWithResponsesInterface {
	return s.confirmationClient
}

func (s *Service) AppValidator() *appvalidate.Validator {
	return &appvalidate.Validator{}
}

func (s *Service) DeviceCheck() apple.DeviceCheck {
	return nil
}

func (s *Service) PermissionsClient() permission.Client {
	return s.permsClient
}

func (s *Service) Status(ctx context.Context) *service.Status {
	s.StatusInvocations++

	gomega.Expect(s.StatusOutputs).ToNot(gomega.BeEmpty())

	output := s.StatusOutputs[0]
	s.StatusOutputs = s.StatusOutputs[1:]
	return output
}

func (s *Service) PartnerSecrets() *appvalidate.PartnerSecrets {
	return nil
}

func (s *Service) Expectations() {
	s.Service.Expectations()
	s.AuthStoreImpl.Expectations()
	s.ProviderFactoryImpl.Expectations()
	s.TaskClientImpl.Expectations()
	gomega.Expect(s.StatusOutputs).To(gomega.BeEmpty())
}

func (s *Service) UserAccessor() user.UserAccessor {
	return s.userAccessor
}

func (s *Service) UserProfileAccessor() user.UserProfileAccessor {
	return s.profileAccessor
}<|MERGE_RESOLUTION|>--- conflicted
+++ resolved
@@ -3,13 +3,8 @@
 import (
 	"context"
 
-<<<<<<< HEAD
 	"github.com/golang/mock/gomock"
-	"github.com/tidepool-org/platform/apple"
-	"github.com/tidepool-org/platform/user"
 
-=======
->>>>>>> 3516bfb5
 	"github.com/onsi/gomega"
 	confirmationClient "github.com/tidepool-org/hydrophone/client"
 
@@ -17,13 +12,10 @@
 	"github.com/tidepool-org/platform/appvalidate"
 	"github.com/tidepool-org/platform/auth/service"
 	"github.com/tidepool-org/platform/auth/store"
-<<<<<<< HEAD
-	authStoreTest "github.com/tidepool-org/platform/auth/store/test"
 	"github.com/tidepool-org/platform/permission"
-=======
->>>>>>> 3516bfb5
 	"github.com/tidepool-org/platform/provider"
 	"github.com/tidepool-org/platform/task"
+	"github.com/tidepool-org/platform/user"
 
 	authStoreTest "github.com/tidepool-org/platform/auth/store/test"
 	providerTest "github.com/tidepool-org/platform/provider/test"
@@ -45,7 +37,7 @@
 	StatusOutputs              []*service.Status
 	confirmationClient         confirmationClient.ClientWithResponsesInterface
 	userAccessor               user.UserAccessor
-	permsClient                permission.Client
+	permsClient                permission.ExtendedClient
 	profileAccessor            user.UserProfileAccessor
 }
 
@@ -61,10 +53,10 @@
 // NewMockedService uses a combination of the "old" style manual stub / fakes /
 // mocks and newer gomocks for convenience so that the current code doesn't
 // have to be refactored too much
-func NewMockedService(ctrl *gomock.Controller) (svc *Service, userAccessor *user.MockUserAccessor, profileAccessor *user.MockUserProfileAccessor, permsClient *permission.MockClient) {
+func NewMockedService(ctrl *gomock.Controller) (svc *Service, userAccessor *user.MockUserAccessor, profileAccessor *user.MockUserProfileAccessor, permsClient *permission.MockExtendedClient) {
 	userAccessor = user.NewMockUserAccessor(ctrl)
 	profileAccessor = user.NewMockUserProfileAccessor(ctrl)
-	permsClient = permission.NewMockClient(ctrl)
+	permsClient = permission.NewMockExtendedClient(ctrl)
 	return &Service{
 		Service:             serviceTest.NewService(),
 		AuthStoreImpl:       authStoreTest.NewStore(),
@@ -116,7 +108,7 @@
 	return nil
 }
 
-func (s *Service) PermissionsClient() permission.Client {
+func (s *Service) PermissionsClient() permission.ExtendedClient {
 	return s.permsClient
 }
 
