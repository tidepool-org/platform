package service

import (
	"context"
	"net/http"
	"time"

	"github.com/kelseyhightower/envconfig"
<<<<<<< HEAD

	"github.com/tidepool-org/platform/apple"
	"github.com/tidepool-org/platform/auth"
	"github.com/tidepool-org/platform/user"
	"github.com/tidepool-org/platform/user/keycloak"

=======
>>>>>>> 3516bfb5
	eventsCommon "github.com/tidepool-org/go-common/events"
	confirmationClient "github.com/tidepool-org/hydrophone/client"

	"github.com/tidepool-org/platform/apple"
	"github.com/tidepool-org/platform/application"
	"github.com/tidepool-org/platform/appvalidate"
	"github.com/tidepool-org/platform/auth"
	"github.com/tidepool-org/platform/auth/client"
	authEvents "github.com/tidepool-org/platform/auth/events"
	"github.com/tidepool-org/platform/auth/service"
	"github.com/tidepool-org/platform/auth/service/api"
	authServiceApiV1 "github.com/tidepool-org/platform/auth/service/api/v1"
	"github.com/tidepool-org/platform/auth/store"
	authMongo "github.com/tidepool-org/platform/auth/store/mongo"
	dataSource "github.com/tidepool-org/platform/data/source"
	dataSourceClient "github.com/tidepool-org/platform/data/source/client"
	dexcomProvider "github.com/tidepool-org/platform/dexcom/provider"
	"github.com/tidepool-org/platform/errors"
	"github.com/tidepool-org/platform/events"
	logInternal "github.com/tidepool-org/platform/log"
	"github.com/tidepool-org/platform/permission"
	permissionClient "github.com/tidepool-org/platform/permission/client"
	"github.com/tidepool-org/platform/platform"
	"github.com/tidepool-org/platform/provider"
	providerFactory "github.com/tidepool-org/platform/provider/factory"
	serviceService "github.com/tidepool-org/platform/service/service"
	storeStructuredMongo "github.com/tidepool-org/platform/store/structured/mongo"
	"github.com/tidepool-org/platform/task"
	taskClient "github.com/tidepool-org/platform/task/client"
	twiistProvider "github.com/tidepool-org/platform/twiist/provider"
)

type confirmationClientConfig struct {
	ServiceAddress string `envconfig:"TIDEPOOL_CONFIRMATION_CLIENT_ADDRESS"`
}

func (c *confirmationClientConfig) Load() error {
	return envconfig.Process("", c)
}

type Service struct {
	*serviceService.Service
<<<<<<< HEAD
	domain              string
	authStore           *authMongo.Store
	dataSourceClient    *dataSourceClient.Client
	confirmationClient  confirmationClient.ClientWithResponsesInterface
	taskClient          task.Client
	providerFactory     provider.Factory
	authClient          *Client
	userEventsHandler   events.Runner
	deviceCheck         apple.DeviceCheck
	userAccessor        user.UserAccessor
	userProfileAccessor user.UserProfileAccessor
	permsClient         *permissionClient.Client
=======
	domain             string
	authStore          *authMongo.Store
	dataSourceClient   *dataSourceClient.Client
	confirmationClient confirmationClient.ClientWithResponsesInterface
	taskClient         task.Client
	providerFactory    provider.Factory
	authClient         *Client
	userEventsHandler  events.Runner
	deviceCheck        apple.DeviceCheck
	appValidator       *appvalidate.Validator
	partnerSecrets     *appvalidate.PartnerSecrets
>>>>>>> 3516bfb5
}

func New() *Service {
	return &Service{
		Service: serviceService.New(),
	}
}

func (s *Service) Run() error {
	errs := make(chan error)
	go func() {
		errs <- s.userEventsHandler.Run()
	}()
	go func() {
		errs <- s.Service.Run()
	}()

	return <-errs
}

func (s *Service) Initialize(provider application.Provider) error {
	if err := s.Service.Initialize(provider); err != nil {
		return err
	}

	if err := s.initializeDomain(); err != nil {
		return err
	}
	if err := s.initializeRouter(); err != nil {
		return err
	}
	if err := s.initializeAuthStore(); err != nil {
		return err
	}
	if err := s.initializeDataSourceClient(); err != nil {
		return err
	}
	if err := s.initializeConfirmationClient(); err != nil {
		return err
	}
	if err := s.initializeTaskClient(); err != nil {
		return err
	}
	if err := s.initializeProviderFactory(); err != nil {
		return err
	}
	if err := s.initializeAuthClient(); err != nil {
		return err
	}
	if err := s.initializeDeviceCheck(); err != nil {
		return err
	}
<<<<<<< HEAD
	if err := s.initializeUserAccessor(); err != nil {
		return err
	}
	if err := s.initializeUserProfileAccessor(s.userAccessor); err != nil {
		return err
	}
	if err := s.initializePermissionsClient(); err != nil {
=======
	if err := s.initializeAppValidate(); err != nil {
		return err
	}
	if err := s.initializePartnerSecrets(); err != nil {
>>>>>>> 3516bfb5
		return err
	}
	return s.initializeUserEventsHandler()
}

func (s *Service) Terminate() {
	s.Service.Terminate()
	s.terminateUserEventsHandler()
	s.terminateAuthClient()
	s.terminateProviderFactory()
	s.terminateTaskClient()
	s.terminateDataSourceClient()
	s.terminateConfirmationClient()
	s.terminateAuthStore()
	s.terminateRouter()
	s.terminateDomain()
}

func (s *Service) Domain() string {
	return s.domain
}

func (s *Service) AuthStore() store.Store {
	if s.authStore == nil {
		return nil
	}
	return s.authStore
}

func (s *Service) DataSourceClient() dataSource.Client {
	return s.dataSourceClient
}

func (s *Service) ConfirmationClient() confirmationClient.ClientWithResponsesInterface {
	return s.confirmationClient
}

func (s *Service) TaskClient() task.Client {
	return s.taskClient
}

func (s *Service) ProviderFactory() provider.Factory {
	return s.providerFactory
}

func (s *Service) DeviceCheck() apple.DeviceCheck {
	return s.deviceCheck
}

<<<<<<< HEAD
func (s *Service) UserAccessor() user.UserAccessor {
	return s.userAccessor
}

func (s *Service) UserProfileAccessor() user.UserProfileAccessor {
	return s.userProfileAccessor
}

func (s *Service) PermissionsClient() permission.Client {
	return s.permsClient
}
=======
func (s *Service) AppValidator() *appvalidate.Validator {
	return s.appValidator
}

func (s *Service) PartnerSecrets() *appvalidate.PartnerSecrets {
	return s.partnerSecrets
}

>>>>>>> 3516bfb5
func (s *Service) Status(ctx context.Context) *service.Status {
	return &service.Status{
		Version: s.VersionReporter().Long(),
	}
}

func (s *Service) initializeDomain() error {
	s.Logger().Debug("Initializing domain")

	domain := s.ConfigReporter().GetWithDefault("domain", "")
	if domain == "" {
		return errors.New("domain is missing")
	}
	s.domain = domain

	return nil
}

func (s *Service) terminateDomain() {
	if s.domain != "" {
		s.Logger().Debug("Terminating domain")
		s.domain = ""
	}
}

func (s *Service) initializeRouter() error {
	s.Logger().Debug("Creating api router")

	apiRouter, err := api.NewRouter(s)
	if err != nil {
		return errors.Wrap(err, "unable to create api router")
	}

	s.Logger().Debug("Creating v1 router")

	v1Router, err := authServiceApiV1.NewRouter(s)
	if err != nil {
		return errors.Wrap(err, "unable to create v1 router")
	}

	s.Logger().Debug("Initializing routers")

	if err = s.API().InitializeRouters(apiRouter, v1Router); err != nil {
		return errors.Wrap(err, "unable to initialize routers")
	}

	return nil
}

func (s *Service) terminateRouter() {
}

func (s *Service) initializeAuthStore() error {
	s.Logger().Debug("Loading auth store config")

	cfg := storeStructuredMongo.NewConfig()
	if err := cfg.Load(); err != nil {
		return errors.Wrap(err, "unable to load auth store config")
	}

	s.Logger().Debug("Creating auth store")

	str, err := authMongo.NewStore(cfg)
	if err != nil {
		return errors.Wrap(err, "unable to create auth store")
	}
	s.authStore = str

	s.Logger().Debug("Ensuring auth store indexes")

	err = s.authStore.EnsureIndexes()
	if err != nil {
		return errors.Wrap(err, "unable to ensure auth store indexes")
	}

	return nil
}

func (s *Service) terminateAuthStore() {
	if s.authStore != nil {
		s.Logger().Debug("Closing auth store")
		s.authStore.Terminate(context.Background())

		s.Logger().Debug("Destroying auth store")
		s.authStore = nil
	}
}

func (s *Service) initializeDataSourceClient() error {
	s.Logger().Debug("Loading data source client config")

	cfg := platform.NewConfig()
	cfg.UserAgent = s.UserAgent()
	reporter := s.ConfigReporter().WithScopes("data_source", "client")
	loader := platform.NewConfigReporterLoader(reporter)
	if err := cfg.Load(loader); err != nil {
		return errors.Wrap(err, "unable to load data source client config")
	}

	s.Logger().Debug("Creating data source client")

	clnt, err := dataSourceClient.New(cfg, platform.AuthorizeAsService)
	if err != nil {
		return errors.Wrap(err, "unable to create data source client")
	}
	s.dataSourceClient = clnt

	return nil
}

func (s *Service) terminateDataSourceClient() {
	if s.dataSourceClient != nil {
		s.Logger().Debug("Destroying data source client")
		s.dataSourceClient = nil
	}
}

func (s *Service) initializeConfirmationClient() error {
	s.Logger().Debug("Loading confirmation client config")

	cfg := &confirmationClientConfig{}
	if err := cfg.Load(); err != nil {
		return err
	}

	opts := confirmationClient.WithRequestEditorFn(func(ctx context.Context, req *http.Request) error {
		token, err := s.authClient.ServerSessionToken()
		if err != nil {
			return err
		}

		req.Header.Add(auth.TidepoolSessionTokenHeaderKey, token)
		return nil
	})

	clnt, err := confirmationClient.NewClientWithResponses(cfg.ServiceAddress, opts)
	if err != nil {
		return err
	}
	s.confirmationClient = clnt

	return nil
}

func (s *Service) terminateConfirmationClient() {
	if s.confirmationClient != nil {
		s.Logger().Debug("Destroying confirmation client")
		s.confirmationClient = nil
	}
}

func (s *Service) initializeTaskClient() error {
	s.Logger().Debug("Loading task client config")

	cfg := platform.NewConfig()
	cfg.UserAgent = s.UserAgent()
	reporter := s.ConfigReporter().WithScopes("task", "client")
	loader := platform.NewConfigReporterLoader(reporter)
	if err := cfg.Load(loader); err != nil {
		return errors.Wrap(err, "unable to load task client config")
	}

	s.Logger().Debug("Creating task client")

	clnt, err := taskClient.New(cfg, platform.AuthorizeAsService)
	if err != nil {
		return errors.Wrap(err, "unable to create task client")
	}
	s.taskClient = clnt

	return nil
}

func (s *Service) initializePermissionsClient() error {
	s.Logger().Debug("Loading permission client config")

	cfg := platform.NewConfig()
	cfg.UserAgent = s.UserAgent()
	reporter := s.ConfigReporter().WithScopes("permission", "client")
	loader := platform.NewConfigReporterLoader(reporter)
	if err := cfg.Load(loader); err != nil {
		return errors.Wrap(err, "unable to load permission client config")
	}

	permsClient, err := permissionClient.New(cfg, platform.AuthorizeAsService)
	if err != nil {
		return errors.Wrap(err, "unable to create permission client")
	}
	s.permsClient = permsClient
	return nil
}

func (s *Service) terminateTaskClient() {
	if s.taskClient != nil {
		s.Logger().Debug("Destroying task client")
		s.taskClient = nil
	}
}

func (s *Service) initializeProviderFactory() error {
	s.Logger().Debug("Creating provider factory")

	prvdrFctry, err := providerFactory.New()
	if err != nil {
		return errors.Wrap(err, "unable to create provider factory")
	}

	s.providerFactory = prvdrFctry

	if prvdr, prvdrErr := dexcomProvider.New(s.ConfigReporter().WithScopes("provider"), s.DataSourceClient(), s.TaskClient()); prvdrErr != nil {
		s.Logger().WithError(prvdrErr).Warn("Unable to create dexcom provider")
	} else if prvdrErr = prvdrFctry.Add(prvdr); prvdrErr != nil {
		return errors.Wrap(prvdrErr, "unable to add dexcom provider")
	}

	if prvdr, prvdrErr := twiistProvider.New(s.ConfigReporter().WithScopes("provider"), s.DataSourceClient(), s.TaskClient()); prvdrErr != nil {
		s.Logger().WithError(prvdrErr).Warn("Unable to create twiist provider")
	} else if prvdrErr = prvdrFctry.Add(prvdr); prvdrErr != nil {
		return errors.Wrap(prvdrErr, "unable to add twiist provider")
	}

	return nil
}

func (s *Service) terminateProviderFactory() {
	if s.providerFactory != nil {
		s.Logger().Debug("Destroying provider factory")
		s.providerFactory = nil
	}
}

func (s *Service) initializeAuthClient() error {
	s.Logger().Debug("Loading auth client config")

	cfg := client.NewExternalConfig()
	cfg.UserAgent = s.UserAgent()
	reporter := s.ConfigReporter().WithScopes("auth", "client", "external")
	loader := client.NewExternalConfigReporterLoader(reporter)
	if err := cfg.Load(loader); err != nil {
		return errors.Wrap(err, "unable to load auth client config")
	}

	s.Logger().Debug("Creating auth client")

	clnt, err := NewClient(cfg, platform.AuthorizeAsService, s.Name(), s.Logger(), s.AuthStore(), s.ProviderFactory())
	if err != nil {
		return errors.Wrap(err, "unable to create auth client")
	}
	s.authClient = clnt

	s.Logger().Debug("Starting auth client")

	if err = s.authClient.Start(); err != nil {
		return errors.Wrap(err, "unable to start auth client")
	}

	s.SetAuthClient(s.authClient)

	return nil
}

func (s *Service) terminateAuthClient() {
	if s.authClient != nil {
		s.Logger().Debug("Closing auth client")
		s.authClient.Close()

		s.Logger().Debug("Destroying auth client")
		s.authClient = nil

		s.SetAuthClient(nil)
	}
}

func (s *Service) initializeUserEventsHandler() error {
	s.Logger().Debug("Initializing user events handler")

	ctx := logInternal.NewContextWithLogger(context.Background(), s.Logger())
	handler := authEvents.NewUserDataDeletionHandler(ctx, s.authClient)
	handlers := []eventsCommon.EventHandler{handler}
	runner := events.NewRunner(handlers)

	if err := runner.Initialize(); err != nil {
		return errors.Wrap(err, "unable to initialize events runner")
	}
	s.userEventsHandler = runner

	return nil
}

func (s *Service) initializeUserAccessor() error {
	s.Logger().Debug("Initializing user accessor")

	config := &keycloak.KeycloakConfig{}
	if err := config.FromEnv(); err != nil {
		return err
	}
	s.userAccessor = keycloak.NewKeycloakUserAccessor(config)

	return nil
}

func (s *Service) initializeUserProfileAccessor(userAccessor user.UserAccessor) error {
	s.Logger().Debug("Initializing user profile accessor")

	if userAccessor == nil {
		return errors.New("empty user accessor passed to initializeUserProfileAccessor")
	}
	cfg := storeStructuredMongo.NewConfig()
	// Note the "SEAGULL" prefix, this is so that the regular env vars
	// for mongo access such as TIDEPOOL_STORE_SCHEME are
	// SEAGULL_TIDEPOOL_STORE_SCHEME so as to not conflict with existing
	// TIDEPOOL_STORE_SCHEME values. This is done instead of using a
	// seagull client as seagull will eventually be removed so no sense
	// in keeping it around.
	if err := cfg.LoadPrefix("SEAGULL"); err != nil {
		return errors.Wrap(err, "unable to load seagull profile accessor config")
	}

	s.Logger().Debug("creating legacy seagull profile accessor")

	repo, err := authMongo.NewLegacySeagullProfileRepository(cfg)
	if err != nil {
		return errors.Wrap(err, "unable to create fallback user profile repository")
	}

	s.userProfileAccessor = user.NewFallbackLegacyUserAccessor(repo, userAccessor)
	return nil
}

func (s *Service) initializeDeviceCheck() error {
	s.Logger().Debug("Initializing device check")

	cfg := apple.NewDeviceCheckConfig()
	if err := cfg.Load(); err != nil {
		s.Logger().Errorf("error loading device check config: %v", err)
		return err
	}

	httpClient := &http.Client{
		Timeout: 2 * time.Second,
	}
	s.deviceCheck = apple.NewDeviceCheck(cfg, httpClient)

	return nil
}

func (s *Service) initializeAppValidate() error {
	s.Logger().Debug("Initializing app validate")
	cfg, err := appvalidate.NewValidatorConfig()
	if err != nil {
		return err
	}
	s.Logger().Infof("Initialized AppValidate with: %#v", *cfg)
	authStore := s.AuthStore()
	if authStore == nil {
		return errors.New("auth store should be initialized before app validate")
	}
	validator, err := appvalidate.NewValidator(authStore.NewAppValidateRepository(), appvalidate.NewChallengeGenerator(), *cfg)
	if err != nil {
		return err
	}
	s.appValidator = validator
	return nil
}

func (s *Service) initializePartnerSecrets() error {
	s.Logger().Debug("Initializing partner secrets")
	var err error
	var coastalSecrets *appvalidate.CoastalSecrets
	var palmtreeSecrets *appvalidate.PalmTreeSecrets

	// We are OK with partner secrets being missing so we only log any errors.
	coastalCfg, err := appvalidate.NewCoastalSecretsConfig(s.Logger())
	if err != nil {
		s.Logger().Warnf("error initializing Coastal config: %v", err)
	} else {
		coastalSecrets, err = appvalidate.NewCoastalSecrets(s.Logger(), *coastalCfg)
		if err != nil {
			s.Logger().Warnf("error initializing Coastal secrets: %v", err)
		}
	}

	palmtreeCfg, err := appvalidate.NewPalmTreeSecretsConfig(s.Logger())
	if err != nil {
		s.Logger().Warnf("error initializing Palmtree config: %v", err)
	} else {
		palmtreeSecrets, err = appvalidate.NewPalmTreeSecrets(s.Logger(), *palmtreeCfg)
		if err != nil {
			s.Logger().Warnf("error initializing Palmtree secrets: %v", err)
		}
	}
	s.partnerSecrets = appvalidate.NewPartnerSecrets(coastalSecrets, palmtreeSecrets)
	return nil
}

func (s *Service) terminateUserEventsHandler() {
	if s.userEventsHandler != nil {
		s.Logger().Info("Terminating the userEventsHandler")
		if err := s.userEventsHandler.Terminate(); err != nil {
			s.Logger().Errorf("Error while terminating the userEventsHandler: %v", err)
		}
		s.userEventsHandler = nil
	}
}<|MERGE_RESOLUTION|>--- conflicted
+++ resolved
@@ -6,15 +6,7 @@
 	"time"
 
 	"github.com/kelseyhightower/envconfig"
-<<<<<<< HEAD
-
-	"github.com/tidepool-org/platform/apple"
-	"github.com/tidepool-org/platform/auth"
-	"github.com/tidepool-org/platform/user"
-	"github.com/tidepool-org/platform/user/keycloak"
-
-=======
->>>>>>> 3516bfb5
+
 	eventsCommon "github.com/tidepool-org/go-common/events"
 	confirmationClient "github.com/tidepool-org/hydrophone/client"
 
@@ -45,6 +37,8 @@
 	"github.com/tidepool-org/platform/task"
 	taskClient "github.com/tidepool-org/platform/task/client"
 	twiistProvider "github.com/tidepool-org/platform/twiist/provider"
+	"github.com/tidepool-org/platform/user"
+	"github.com/tidepool-org/platform/user/keycloak"
 )
 
 type confirmationClientConfig struct {
@@ -57,7 +51,6 @@
 
 type Service struct {
 	*serviceService.Service
-<<<<<<< HEAD
 	domain              string
 	authStore           *authMongo.Store
 	dataSourceClient    *dataSourceClient.Client
@@ -67,22 +60,11 @@
 	authClient          *Client
 	userEventsHandler   events.Runner
 	deviceCheck         apple.DeviceCheck
+	appValidator        *appvalidate.Validator
+	partnerSecrets      *appvalidate.PartnerSecrets
 	userAccessor        user.UserAccessor
 	userProfileAccessor user.UserProfileAccessor
 	permsClient         *permissionClient.Client
-=======
-	domain             string
-	authStore          *authMongo.Store
-	dataSourceClient   *dataSourceClient.Client
-	confirmationClient confirmationClient.ClientWithResponsesInterface
-	taskClient         task.Client
-	providerFactory    provider.Factory
-	authClient         *Client
-	userEventsHandler  events.Runner
-	deviceCheck        apple.DeviceCheck
-	appValidator       *appvalidate.Validator
-	partnerSecrets     *appvalidate.PartnerSecrets
->>>>>>> 3516bfb5
 }
 
 func New() *Service {
@@ -135,7 +117,6 @@
 	if err := s.initializeDeviceCheck(); err != nil {
 		return err
 	}
-<<<<<<< HEAD
 	if err := s.initializeUserAccessor(); err != nil {
 		return err
 	}
@@ -143,12 +124,12 @@
 		return err
 	}
 	if err := s.initializePermissionsClient(); err != nil {
-=======
+		return err
+	}
 	if err := s.initializeAppValidate(); err != nil {
 		return err
 	}
 	if err := s.initializePartnerSecrets(); err != nil {
->>>>>>> 3516bfb5
 		return err
 	}
 	return s.initializeUserEventsHandler()
@@ -198,7 +179,6 @@
 	return s.deviceCheck
 }
 
-<<<<<<< HEAD
 func (s *Service) UserAccessor() user.UserAccessor {
 	return s.userAccessor
 }
@@ -207,10 +187,9 @@
 	return s.userProfileAccessor
 }
 
-func (s *Service) PermissionsClient() permission.Client {
+func (s *Service) PermissionsClient() permission.ExtendedClient {
 	return s.permsClient
 }
-=======
 func (s *Service) AppValidator() *appvalidate.Validator {
 	return s.appValidator
 }
@@ -219,7 +198,6 @@
 	return s.partnerSecrets
 }
 
->>>>>>> 3516bfb5
 func (s *Service) Status(ctx context.Context) *service.Status {
 	return &service.Status{
 		Version: s.VersionReporter().Long(),
