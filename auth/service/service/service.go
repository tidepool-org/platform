--- conflicted
+++ resolved
@@ -126,14 +126,10 @@
 	if err := s.initializePartnerSecrets(); err != nil {
 		return err
 	}
-<<<<<<< HEAD
+	if err := s.initializeTwiistServiceAccountAuthorizer(); err != nil {
+		return err
+	}
 	return s.initializeUserEventsHandler(provider)
-=======
-	if err := s.initializeTwiistServiceAccountAuthorizer(); err != nil {
-		return err
-	}
-	return s.initializeUserEventsHandler()
->>>>>>> d3e7fad8
 }
 
 func (s *Service) Terminate() {
