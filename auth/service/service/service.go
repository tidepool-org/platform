package service

import (
	"context"
	"net/http"
	"time"

	"github.com/kelseyhightower/envconfig"
	eventsCommon "github.com/tidepool-org/go-common/events"
	confirmationClient "github.com/tidepool-org/hydrophone/client"

	"github.com/tidepool-org/platform/apple"
	"github.com/tidepool-org/platform/application"
	"github.com/tidepool-org/platform/appvalidate"
	"github.com/tidepool-org/platform/auth"
	"github.com/tidepool-org/platform/auth/client"
	authEvents "github.com/tidepool-org/platform/auth/events"
	"github.com/tidepool-org/platform/auth/service"
	"github.com/tidepool-org/platform/auth/service/api"
	authServiceApiV1 "github.com/tidepool-org/platform/auth/service/api/v1"
	"github.com/tidepool-org/platform/auth/store"
	authMongo "github.com/tidepool-org/platform/auth/store/mongo"
	dataSource "github.com/tidepool-org/platform/data/source"
	dataSourceClient "github.com/tidepool-org/platform/data/source/client"
	dexcomProvider "github.com/tidepool-org/platform/dexcom/provider"
	"github.com/tidepool-org/platform/errors"
	"github.com/tidepool-org/platform/events"
	logInternal "github.com/tidepool-org/platform/log"
	"github.com/tidepool-org/platform/platform"
	"github.com/tidepool-org/platform/provider"
	providerFactory "github.com/tidepool-org/platform/provider/factory"
	serviceService "github.com/tidepool-org/platform/service/service"
	storeStructuredMongo "github.com/tidepool-org/platform/store/structured/mongo"
	"github.com/tidepool-org/platform/task"
	taskClient "github.com/tidepool-org/platform/task/client"
)

type confirmationClientConfig struct {
	ServiceAddress string `envconfig:"TIDEPOOL_CONFIRMATION_CLIENT_ADDRESS"`
}

func (c *confirmationClientConfig) Load() error {
	return envconfig.Process("", c)
}

type Service struct {
	*serviceService.Service
	domain             string
	authStore          *authMongo.Store
	dataSourceClient   *dataSourceClient.Client
	confirmationClient confirmationClient.ClientWithResponsesInterface
	taskClient         task.Client
	providerFactory    provider.Factory
	authClient         *Client
	userEventsHandler  events.Runner
	deviceCheck        apple.DeviceCheck
	appValidator       *appvalidate.Validator
	partnerSecrets     *appvalidate.PartnerSecrets
}

func New() *Service {
	return &Service{
		Service: serviceService.New(),
	}
}

func (s *Service) Run() error {
	errs := make(chan error)
	go func() {
		errs <- s.userEventsHandler.Run()
	}()
	go func() {
		errs <- s.Service.Run()
	}()

	return <-errs
}

func (s *Service) Initialize(provider application.Provider) error {
	if err := s.Service.Initialize(provider); err != nil {
		return err
	}

	if err := s.initializeDomain(); err != nil {
		return err
	}
	if err := s.initializeRouter(); err != nil {
		return err
	}
	if err := s.initializeAuthStore(); err != nil {
		return err
	}
	if err := s.initializeDataSourceClient(); err != nil {
		return err
	}
	if err := s.initializeConfirmationClient(); err != nil {
		return err
	}
	if err := s.initializeTaskClient(); err != nil {
		return err
	}
	if err := s.initializeProviderFactory(); err != nil {
		return err
	}
	if err := s.initializeAuthClient(); err != nil {
		return err
	}
	if err := s.initializeDeviceCheck(); err != nil {
		return err
	}
<<<<<<< HEAD
	return s.initializeUserEventsHandler(provider)
=======
	if err := s.initializeAppValidate(); err != nil {
		return err
	}
	if err := s.initializePartnerSecrets(); err != nil {
		return err
	}
	return s.initializeUserEventsHandler()
>>>>>>> b0781c63
}

func (s *Service) Terminate() {
	s.Service.Terminate()
	s.terminateUserEventsHandler()
	s.terminateAuthClient()
	s.terminateProviderFactory()
	s.terminateTaskClient()
	s.terminateDataSourceClient()
	s.terminateConfirmationClient()
	s.terminateAuthStore()
	s.terminateRouter()
	s.terminateDomain()
}

func (s *Service) Domain() string {
	return s.domain
}

func (s *Service) AuthStore() store.Store {
	if s.authStore == nil {
		return nil
	}
	return s.authStore
}

func (s *Service) DataSourceClient() dataSource.Client {
	return s.dataSourceClient
}

func (s *Service) ConfirmationClient() confirmationClient.ClientWithResponsesInterface {
	return s.confirmationClient
}

func (s *Service) TaskClient() task.Client {
	return s.taskClient
}

func (s *Service) ProviderFactory() provider.Factory {
	return s.providerFactory
}

func (s *Service) DeviceCheck() apple.DeviceCheck {
	return s.deviceCheck
}

func (s *Service) AppValidator() *appvalidate.Validator {
	return s.appValidator
}

func (s *Service) PartnerSecrets() *appvalidate.PartnerSecrets {
	return s.partnerSecrets
}

func (s *Service) Status(ctx context.Context) *service.Status {
	return &service.Status{
		Version: s.VersionReporter().Long(),
	}
}

func (s *Service) initializeDomain() error {
	s.Logger().Debug("Initializing domain")

	domain := s.ConfigReporter().GetWithDefault("domain", "")
	if domain == "" {
		return errors.New("domain is missing")
	}
	s.domain = domain

	return nil
}

func (s *Service) terminateDomain() {
	if s.domain != "" {
		s.Logger().Debug("Terminating domain")
		s.domain = ""
	}
}

func (s *Service) initializeRouter() error {
	s.Logger().Debug("Creating api router")

	apiRouter, err := api.NewRouter(s)
	if err != nil {
		return errors.Wrap(err, "unable to create api router")
	}

	s.Logger().Debug("Creating v1 router")

	v1Router, err := authServiceApiV1.NewRouter(s)
	if err != nil {
		return errors.Wrap(err, "unable to create v1 router")
	}

	s.Logger().Debug("Initializing routers")

	if err = s.API().InitializeRouters(apiRouter, v1Router); err != nil {
		return errors.Wrap(err, "unable to initialize routers")
	}

	return nil
}

func (s *Service) terminateRouter() {
}

func (s *Service) initializeAuthStore() error {
	s.Logger().Debug("Loading auth store config")

	cfg := storeStructuredMongo.NewConfig()
	if err := cfg.Load(); err != nil {
		return errors.Wrap(err, "unable to load auth store config")
	}

	s.Logger().Debug("Creating auth store")

	str, err := authMongo.NewStore(cfg)
	if err != nil {
		return errors.Wrap(err, "unable to create auth store")
	}
	s.authStore = str

	s.Logger().Debug("Ensuring auth store indexes")

	err = s.authStore.EnsureIndexes()
	if err != nil {
		return errors.Wrap(err, "unable to ensure auth store indexes")
	}

	return nil
}

func (s *Service) terminateAuthStore() {
	if s.authStore != nil {
		s.Logger().Debug("Closing auth store")
		s.authStore.Terminate(context.Background())

		s.Logger().Debug("Destroying auth store")
		s.authStore = nil
	}
}

func (s *Service) initializeDataSourceClient() error {
	s.Logger().Debug("Loading data source client config")

	cfg := platform.NewConfig()
	cfg.UserAgent = s.UserAgent()
	reporter := s.ConfigReporter().WithScopes("data_source", "client")
	loader := platform.NewConfigReporterLoader(reporter)
	if err := cfg.Load(loader); err != nil {
		return errors.Wrap(err, "unable to load data source client config")
	}

	s.Logger().Debug("Creating data source client")

	clnt, err := dataSourceClient.New(cfg, platform.AuthorizeAsService)
	if err != nil {
		return errors.Wrap(err, "unable to create data source client")
	}
	s.dataSourceClient = clnt

	return nil
}

func (s *Service) terminateDataSourceClient() {
	if s.dataSourceClient != nil {
		s.Logger().Debug("Destroying data source client")
		s.dataSourceClient = nil
	}
}

func (s *Service) initializeConfirmationClient() error {
	s.Logger().Debug("Loading confirmation client config")

	cfg := &confirmationClientConfig{}
	if err := cfg.Load(); err != nil {
		return err
	}

	opts := confirmationClient.WithRequestEditorFn(func(ctx context.Context, req *http.Request) error {
		token, err := s.authClient.ServerSessionToken()
		if err != nil {
			return err
		}

		req.Header.Add(auth.TidepoolSessionTokenHeaderKey, token)
		return nil
	})

	clnt, err := confirmationClient.NewClientWithResponses(cfg.ServiceAddress, opts)
	if err != nil {
		return err
	}
	s.confirmationClient = clnt

	return nil
}

func (s *Service) terminateConfirmationClient() {
	if s.confirmationClient != nil {
		s.Logger().Debug("Destroying confirmation client")
		s.confirmationClient = nil
	}
}

func (s *Service) initializeTaskClient() error {
	s.Logger().Debug("Loading task client config")

	cfg := platform.NewConfig()
	cfg.UserAgent = s.UserAgent()
	reporter := s.ConfigReporter().WithScopes("task", "client")
	loader := platform.NewConfigReporterLoader(reporter)
	if err := cfg.Load(loader); err != nil {
		return errors.Wrap(err, "unable to load task client config")
	}

	s.Logger().Debug("Creating task client")

	clnt, err := taskClient.New(cfg, platform.AuthorizeAsService)
	if err != nil {
		return errors.Wrap(err, "unable to create task client")
	}
	s.taskClient = clnt

	return nil
}

func (s *Service) terminateTaskClient() {
	if s.taskClient != nil {
		s.Logger().Debug("Destroying task client")
		s.taskClient = nil
	}
}

func (s *Service) initializeProviderFactory() error {
	s.Logger().Debug("Creating provider factory")

	prvdrFctry, err := providerFactory.New()
	if err != nil {
		return errors.Wrap(err, "unable to create provider factory")
	}

	s.providerFactory = prvdrFctry

	if prvdr, prvdrErr := dexcomProvider.New(s.ConfigReporter().WithScopes("provider"), s.DataSourceClient(), s.TaskClient()); prvdrErr != nil {
		s.Logger().WithError(prvdrErr).Warn("Unable to create dexcom provider")
	} else if prvdrErr = prvdrFctry.Add(prvdr); prvdrErr != nil {
		return errors.Wrap(prvdrErr, "unable to add dexcom provider")
	}

	return nil
}

func (s *Service) terminateProviderFactory() {
	if s.providerFactory != nil {
		s.Logger().Debug("Destroying provider factory")
		s.providerFactory = nil
	}
}

func (s *Service) initializeAuthClient() error {
	s.Logger().Debug("Loading auth client config")

	cfg := client.NewExternalConfig()
	cfg.UserAgent = s.UserAgent()
	reporter := s.ConfigReporter().WithScopes("auth", "client", "external")
	loader := client.NewExternalConfigReporterLoader(reporter)
	if err := cfg.Load(loader); err != nil {
		return errors.Wrap(err, "unable to load auth client config")
	}

	s.Logger().Debug("Creating auth client")

	clnt, err := NewClient(cfg, platform.AuthorizeAsService, s.Name(), s.Logger(), s.AuthStore(), s.ProviderFactory())
	if err != nil {
		return errors.Wrap(err, "unable to create auth client")
	}
	s.authClient = clnt

	s.Logger().Debug("Starting auth client")

	if err = s.authClient.Start(); err != nil {
		return errors.Wrap(err, "unable to start auth client")
	}

	s.SetAuthClient(s.authClient)

	return nil
}

func (s *Service) terminateAuthClient() {
	if s.authClient != nil {
		s.Logger().Debug("Closing auth client")
		s.authClient.Close()

		s.Logger().Debug("Destroying auth client")
		s.authClient = nil

		s.SetAuthClient(nil)
	}
}

func (s *Service) initializeUserEventsHandler(provider application.Provider) error {
	s.Logger().Debug("Initializing user events handler")

	var runner events.Runner

	configReporter := provider.ConfigReporter().WithScopes("user", "events", "handler")
	if configReporter.GetWithDefault("disable", "") != "true" {
		ctx := logInternal.NewContextWithLogger(context.Background(), s.Logger())
		handler := authEvents.NewUserDataDeletionHandler(ctx, s.authClient)
		handlers := []eventsCommon.EventHandler{handler}
		runner = events.NewRunner(handlers)
	} else {
		runner = events.NewNoopRunner()
	}

	if err := runner.Initialize(); err != nil {
		return errors.Wrap(err, "unable to initialize events runner")
	}
	s.userEventsHandler = runner

	return nil
}

func (s *Service) initializeDeviceCheck() error {
	s.Logger().Debug("Initializing device check")

	cfg := apple.NewDeviceCheckConfig()
	if err := cfg.Load(); err != nil {
		s.Logger().Errorf("error loading device check config: %v", err)
		return err
	}

	httpClient := &http.Client{
		Timeout: 2 * time.Second,
	}
	s.deviceCheck = apple.NewDeviceCheck(cfg, httpClient)

	return nil
}

func (s *Service) initializeAppValidate() error {
	s.Logger().Debug("Initializing app validate")
	cfg, err := appvalidate.NewValidatorConfig()
	if err != nil {
		return err
	}
	s.Logger().Infof("Initialized AppValidate with: %#v", *cfg)
	authStore := s.AuthStore()
	if authStore == nil {
		return errors.New("auth store should be initialized before app validate")
	}
	validator, err := appvalidate.NewValidator(authStore.NewAppValidateRepository(), appvalidate.NewChallengeGenerator(), *cfg)
	if err != nil {
		return err
	}
	s.appValidator = validator
	return nil
}

func (s *Service) initializePartnerSecrets() error {
	s.Logger().Debug("Initializing partner secrets")
	var err error
	var coastalSecrets *appvalidate.CoastalSecrets
	var palmtreeSecrets *appvalidate.PalmTreeSecrets

	// We are OK with partner secrets being missing so we only log any errors.
	coastalCfg, err := appvalidate.NewCoastalSecretsConfig(s.Logger())
	if err != nil {
		s.Logger().Warnf("error initializing Coastal config: %v", err)
	} else {
		coastalSecrets, err = appvalidate.NewCoastalSecrets(s.Logger(), *coastalCfg)
		if err != nil {
			s.Logger().Warnf("error initializing Coastal secrets: %v", err)
		}
	}

	palmtreeCfg, err := appvalidate.NewPalmTreeSecretsConfig(s.Logger())
	if err != nil {
		s.Logger().Warnf("error initializing Palmtree config: %v", err)
	} else {
		palmtreeSecrets, err = appvalidate.NewPalmTreeSecrets(s.Logger(), *palmtreeCfg)
		if err != nil {
			s.Logger().Warnf("error initializing Palmtree secrets: %v", err)
		}
	}
	s.partnerSecrets = appvalidate.NewPartnerSecrets(coastalSecrets, palmtreeSecrets)
	return nil
}

func (s *Service) terminateUserEventsHandler() {
	if s.userEventsHandler != nil {
		s.Logger().Info("Terminating the userEventsHandler")
		if err := s.userEventsHandler.Terminate(); err != nil {
			s.Logger().Errorf("Error while terminating the userEventsHandler: %v", err)
		}
		s.userEventsHandler = nil
	}
}<|MERGE_RESOLUTION|>--- conflicted
+++ resolved
@@ -108,17 +108,13 @@
 	if err := s.initializeDeviceCheck(); err != nil {
 		return err
 	}
-<<<<<<< HEAD
+	if err := s.initializeAppValidate(); err != nil {
+		return err
+	}
+	if err := s.initializePartnerSecrets(); err != nil {
+		return err
+	}
 	return s.initializeUserEventsHandler(provider)
-=======
-	if err := s.initializeAppValidate(); err != nil {
-		return err
-	}
-	if err := s.initializePartnerSecrets(); err != nil {
-		return err
-	}
-	return s.initializeUserEventsHandler()
->>>>>>> b0781c63
 }
 
 func (s *Service) Terminate() {
