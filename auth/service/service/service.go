--- conflicted
+++ resolved
@@ -29,14 +29,10 @@
 	dexcomProvider "github.com/tidepool-org/platform/dexcom/provider"
 	"github.com/tidepool-org/platform/errors"
 	"github.com/tidepool-org/platform/events"
-<<<<<<< HEAD
-	logInternal "github.com/tidepool-org/platform/log"
+	"github.com/tidepool-org/platform/log"
+	oauthProvider "github.com/tidepool-org/platform/oauth/provider"
 	"github.com/tidepool-org/platform/permission"
 	permissionClient "github.com/tidepool-org/platform/permission/client"
-=======
-	"github.com/tidepool-org/platform/log"
-	oauthProvider "github.com/tidepool-org/platform/oauth/provider"
->>>>>>> a554f932
 	"github.com/tidepool-org/platform/platform"
 	"github.com/tidepool-org/platform/provider"
 	providerFactory "github.com/tidepool-org/platform/provider/factory"
@@ -46,14 +42,11 @@
 	taskClient "github.com/tidepool-org/platform/task/client"
 	"github.com/tidepool-org/platform/twiist"
 	twiistProvider "github.com/tidepool-org/platform/twiist/provider"
-<<<<<<< HEAD
 	"github.com/tidepool-org/platform/user"
 	"github.com/tidepool-org/platform/user/keycloak"
-=======
 	"github.com/tidepool-org/platform/work"
 	workService "github.com/tidepool-org/platform/work/service"
 	workStoreStructuredMongo "github.com/tidepool-org/platform/work/store/structured/mongo"
->>>>>>> a554f932
 )
 
 type confirmationClientConfig struct {
@@ -80,14 +73,10 @@
 	deviceCheck                    apple.DeviceCheck
 	appValidator                   *appvalidate.Validator
 	partnerSecrets                 *appvalidate.PartnerSecrets
-<<<<<<< HEAD
 	userAccessor                   user.UserAccessor
 	userProfileAccessor            user.ProfileAccessor
 	permsClient                    *permissionClient.Client
-	twiistServiceAccountAuthorizer twiist.ServiceAccountAuthorizer
-=======
 	twiistServiceAccountAuthorizer auth.ServiceAccountAuthorizer
->>>>>>> a554f932
 }
 
 func New() *Service {
@@ -684,7 +673,7 @@
 
 	s.Logger().Debug("creating legacy seagull profile accessor")
 
-	repo, err := authMongo.NewLegacySeagullProfileRepository(cfg)
+	repo, err := authStoreMongo.NewLegacySeagullProfileRepository(cfg)
 	if err != nil {
 		return errors.Wrap(err, "unable to create fallback user profile repository")
 	}
