--- conflicted
+++ resolved
@@ -27,11 +27,7 @@
 
 	applicationTest "github.com/tidepool-org/platform/application/test"
 	configTest "github.com/tidepool-org/platform/config/test"
-<<<<<<< HEAD
-	mailerTest "github.com/tidepool-org/platform/mailer/test"
-=======
 	prescriptionApplicationTest "github.com/tidepool-org/platform/prescription/application/test"
->>>>>>> 49ad956a
 	testHttp "github.com/tidepool-org/platform/test/http"
 )
 
@@ -119,14 +115,10 @@
 					fx.Provide(func() provider.Provider { return prvdr }),
 					provider.ProviderComponentsModule,
 					fx.Provide(func(provider.Provider) config.Reporter { return prvdr.ConfigReporter() }),
-<<<<<<< HEAD
-					fx.Provide(mailerTest.NewNoopMailer),
-=======
 					fx.Provide(prescriptionApplicationTest.NewNoopMailer),
 					devices.ClientModule,
 					structuredMongo.StoreModule,
 					clinics.ClientModule,
->>>>>>> 49ad956a
 					application.Prescription,
 					fx.Invoke(func(res Result) {
 						routers = res.Routers
