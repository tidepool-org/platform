--- conflicted
+++ resolved
@@ -22,11 +22,7 @@
 		client.ProvideExternalLoader,
 		prescriptionMongo.NewStore,
 		prescriptionMongo.NewStatusReporter,
-<<<<<<< HEAD
-		service.NewPrescriptionServiceConfig,
-=======
 		service.NewDeviceSettingsValidator,
->>>>>>> 49ad956a
 		service.NewService,
 		fx.Annotated{
 			Group:  "routers",
