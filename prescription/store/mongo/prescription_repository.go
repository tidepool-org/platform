package mongo

import (
	"context"
	"time"

	"go.mongodb.org/mongo-driver/bson"
	"go.mongodb.org/mongo-driver/bson/primitive"
	"go.mongodb.org/mongo-driver/mongo"
	"go.mongodb.org/mongo-driver/mongo/options"

	"github.com/tidepool-org/platform/user"

	"github.com/tidepool-org/platform/page"

	"github.com/tidepool-org/platform/log"
	structureValidator "github.com/tidepool-org/platform/structure/validator"

	"github.com/tidepool-org/platform/errors"
	"github.com/tidepool-org/platform/prescription"
	structuredMongo "github.com/tidepool-org/platform/store/structured/mongoofficial"
)

type PrescriptionRepository struct {
	*structuredMongo.Repository
}

func (p *PrescriptionRepository) CreateIndexes(ctx context.Context) error {
	indexes := []mongo.IndexModel{
		{
			Keys: bson.D{{Key: "patientUserId", Value: 1}},
			Options: options.Index().
				SetName("GetByPatientId").
				SetBackground(true),
		},
		{
			Keys: bson.D{{Key: "prescriberUserId", Value: 1}},
			Options: options.Index().
				SetName("GetByPrescriberId").
				SetBackground(true),
		},
		{
			Keys: bson.D{{Key: "createdUserId", Value: 1}},
			Options: options.Index().
				SetName("GetByCreatedUserId").
				SetBackground(true),
		},
		{
			Keys: bson.D{{Key: "accessCode", Value: 1}},
			Options: options.Index().
				SetName("GetByUniqueAccessCode").
				SetUnique(true).
				SetSparse(true).
				SetBackground(true),
		},
		{
			Keys: bson.D{{Key: "latestRevision.attributes.email", Value: 1}},
			Options: options.Index().
				SetName("GetByPatientEmail").
				SetBackground(true),
		},
		{
			Keys: bson.D{{Key: "_id", Value: 1}, {Key: "revisionHistory.revisionId", Value: 1}},
			Options: options.Index().
				SetName("UniqueRevisionId").
				SetUnique(true).
				SetBackground(true),
		},
	}

	return p.CreateAllIndexes(ctx, indexes)
}

func (p *PrescriptionRepository) CreatePrescription(ctx context.Context, userID string, create *prescription.RevisionCreate) (*prescription.Prescription, error) {
	if ctx == nil {
		return nil, errors.New("context is missing")
	}
	if userID == "" {
		return nil, errors.New("userID is missing")
	}

	model := prescription.NewPrescription(userID, create)
	if err := structureValidator.New().Validate(model); err != nil {
		return nil, errors.Wrap(err, "prescription is invalid")
	}

	now := time.Now()
	logger := log.LoggerFromContext(ctx).WithFields(log.Fields{"userId": userID, "create": create})

	_, err := p.C().InsertOne(ctx, model)
	logger.WithFields(log.Fields{"id": model.ID, "duration": time.Since(now) / time.Microsecond}).WithError(err).Debug("CreatePrescription")
	if err != nil {
		return nil, errors.Wrap(err, "unable to create prescription")
	}

	return model, nil
}

func (p *PrescriptionRepository) ListPrescriptions(ctx context.Context, filter *prescription.Filter, pagination *page.Pagination) (prescription.Prescriptions, error) {
	if ctx == nil {
		return nil, errors.New("context is missing")
	}
	if filter == nil {
		return nil, errors.New("filter is missing")
	} else if err := structureValidator.New().Validate(filter); err != nil {
		return nil, errors.Wrap(err, "filter is invalid")
	}

	if pagination == nil {
		pagination = page.NewPagination()
	} else if err := structureValidator.New().Validate(pagination); err != nil {
		return nil, errors.Wrap(err, "pagination is invalid")
	}

	now := time.Now()
	logger := log.LoggerFromContext(ctx).WithFields(log.Fields{"filter": filter})

	selector := newMongoSelectorFromFilter(filter)
	selector["deletedTime"] = nil

	opts := applyPagination(options.Find(), pagination)
	cursor, err := p.C().Find(ctx, selector, opts)

	logger.WithFields(log.Fields{"duration": time.Since(now) / time.Microsecond}).WithError(err).Debug("ListPrescriptions")
	if err != nil {
		return nil, errors.Wrap(err, "unable to list prescriptions")
	}

	prescriptions := prescription.Prescriptions{}
	defer cursor.Close(ctx)
	if err = cursor.All(ctx, &prescriptions); err != nil {
		return nil, errors.Wrap(err, "unable to decode prescriptions")
	}

	return prescriptions, nil
}

func (p *PrescriptionRepository) DeletePrescription(ctx context.Context, clinicianID string, id string) (bool, error) {
	if ctx == nil {
		return false, errors.New("context is missing")
	}
	if clinicianID == "" {
		return false, errors.New("clinician id is missing")
	}
	now := time.Now()
	logger := log.LoggerFromContext(ctx).WithFields(log.Fields{"clinicianId": clinicianID, "id": id})

	prescriptionID, err := primitive.ObjectIDFromHex(id)
	if err == primitive.ErrInvalidHex {
		return false, nil
	} else if err != nil {
		return false, err
	}

	selector := bson.M{
		"_id": prescriptionID,
		"$or": []bson.M{
			{"prescriberUserId": clinicianID},
			{"createdUserId": clinicianID},
		},
		"state": bson.M{
			"$in": []string{prescription.StateDraft, prescription.StatePending},
		},
		"deletedTime": nil,
	}
	update := bson.M{
		"$set": bson.M{
			"deletedUserId": clinicianID,
			"deletedTime":   now,
		},
	}

	res, err := p.C().UpdateOne(ctx, selector, update)
	logger.WithFields(log.Fields{"duration": time.Since(now) / time.Microsecond}).WithError(err).Debug("DeletePrescription")
	if err != nil {
		return false, errors.Wrap(err, "unable to delete prescription")
	}

	success := res.ModifiedCount == 1
	return success, nil
}

func (p *PrescriptionRepository) AddRevision(ctx context.Context, usr *user.User, id string, create *prescription.RevisionCreate) (*prescription.Prescription, error) {
	if ctx == nil {
		return nil, errors.New("context is missing")
	}
	if usr == nil {
		return nil, errors.New("user is missing")
	}

	logger := log.LoggerFromContext(ctx).WithFields(log.Fields{"userId": usr.UserID, "id": id, "create": create})

	prescriptionID, err := primitive.ObjectIDFromHex(id)
	if err == primitive.ErrInvalidHex {
		return nil, nil
	} else if err != nil {
		return nil, err
	}

	selector := bson.M{
		"_id": prescriptionID,
		"$or": []bson.M{
			{"prescriberUserId": *usr.UserID},
			{"createdUserId": *usr.UserID},
		},
	}

	prescr := &prescription.Prescription{}
	err = p.C().FindOne(ctx, selector).Decode(prescr)
	if err == mongo.ErrNoDocuments {
		return nil, nil
	} else if err != nil {
		return nil, errors.Wrap(err, "could not get prescription to add revision to")
	}

	prescriptionUpdate := prescription.NewPrescriptionAddRevisionUpdate(usr, prescr, create)
	if err := structureValidator.New().Validate(prescriptionUpdate); err != nil {
		return nil, errors.Wrap(err, "the prescription update is invalid")
	}

	// Concurrent updates are safe, because updates are atomic at the document level and
	// because revision ids are guaranteed to be unique in a document.
	updateSelector := bson.M{
		"_id":                       prescr.ID,
		"latestRevision.revisionId": prescr.LatestRevision.RevisionID,
	}

	update := newMongoUpdateFromPrescriptionUpdate(prescriptionUpdate)

	now := time.Now()
	res, err := p.C().UpdateOne(ctx, updateSelector, update)
	logger.WithFields(log.Fields{"id": id, "duration": time.Since(now) / time.Microsecond}).WithError(err).Debug("UpdatePrescription")
	if err != nil {
		return nil, errors.Wrap(err, "unable to update prescription")
	} else if res.ModifiedCount == 0 {
		return nil, errors.New("unable to find prescription to update")
	}

	err = p.FindOneByID(ctx, prescr.ID, prescr)
	if err != nil {
		return nil, errors.Wrap(err, "unable to find updated prescription")
	}

	return prescr, nil
}

func (p *PrescriptionRepository) ClaimPrescription(ctx context.Context, usr *user.User, claim *prescription.Claim) (*prescription.Prescription, error) {
	if ctx == nil {
		return nil, errors.New("context is missing")
	}
	if usr == nil {
		return nil, errors.New("user is missing")
	}

	logger := log.LoggerFromContext(ctx).WithFields(log.Fields{"userId": usr.UserID, "claim": claim})

	selector := bson.M{
<<<<<<< HEAD
		"accessCode":                         claim.AccessCode,
		"latestRevision.attributes.birthday": claim.Birthday,
		"patientId":                          nil,
		"state":                              prescription.StateSubmitted,
=======
		"accessCode":    claim.AccessCode,
		"patientUserId": nil,
		"state":         prescription.StateSubmitted,
>>>>>>> eaf8550f
	}

	prescr := &prescription.Prescription{}
	err := p.C().FindOne(ctx, selector).Decode(prescr)
	if err == mongo.ErrNoDocuments {
		return nil, nil
	} else if err != nil {
		return nil, errors.Wrap(err, "could not get prescription to add revision to")
	}

	prescriptionUpdate := prescription.NewPrescriptionClaimUpdate(usr, prescr)
	if err := structureValidator.New().Validate(prescriptionUpdate); err != nil {
		return nil, errors.Wrap(err, "the prescription update is invalid")
	}

	update := newMongoUpdateFromPrescriptionUpdate(prescriptionUpdate)

	now := time.Now()
	res, err := p.C().UpdateOne(ctx, selector, update)
	logger.WithFields(log.Fields{"id": prescr.ID, "duration": time.Since(now) / time.Microsecond}).WithError(err).Debug("UpdatePrescription")
	if err != nil {
		return nil, errors.Wrap(err, "unable to update prescription")
	} else if res.ModifiedCount == 0 {
		return nil, errors.New("unable to find prescription to update")
	}

	err = p.FindOneByID(ctx, prescr.ID, prescr)
	if err != nil {
		return nil, errors.Wrap(err, "unable to find updated prescription")
	}

	return prescr, nil
}

func (p *PrescriptionRepository) UpdatePrescriptionState(ctx context.Context, usr *user.User, id string, update *prescription.StateUpdate) (*prescription.Prescription, error) {
	if ctx == nil {
		return nil, errors.New("context is missing")
	}
	if usr == nil {
		return nil, errors.New("user is missing")
	}

	logger := log.LoggerFromContext(ctx).WithFields(log.Fields{"userId": usr.UserID, "id": id, "update": update})

	prescriptionID, err := primitive.ObjectIDFromHex(id)
	if err == primitive.ErrInvalidHex {
		return nil, nil
	} else if err != nil {
		return nil, err
	}

	selector := bson.M{
		"_id":           prescriptionID,
		"patientUserId": *usr.UserID,
	}

	prescr := &prescription.Prescription{}
	err = p.C().FindOne(ctx, selector).Decode(prescr)
	if err == mongo.ErrNoDocuments {
		return nil, nil
	}

	prescriptionUpdate := prescription.NewPrescriptionStateUpdate(usr, prescr, update)
	if err := structureValidator.New().Validate(prescriptionUpdate); err != nil {
		return nil, errors.Wrap(err, "the prescription update is invalid")
	}
	mongoUpdate := newMongoUpdateFromPrescriptionUpdate(prescriptionUpdate)

	if err = p.deactiveActivePrescriptions(ctx, usr); err != nil {
		return nil, err
	}

	now := time.Now()
	res, err := p.C().UpdateOne(ctx, selector, mongoUpdate)
	logger.WithFields(log.Fields{"id": prescr.ID, "duration": time.Since(now) / time.Microsecond}).WithError(err).Debug("UpdatePrescription")
	if err != nil {
		return nil, errors.Wrap(err, "unable to update prescription")
	} else if res.ModifiedCount == 0 {
		return nil, errors.New("unable to find prescription to update")
	}

	err = p.FindOneByID(ctx, prescr.ID, prescr)
	if err != nil {
		return nil, errors.Wrap(err, "unable to find updated prescription")
	}

	return prescr, nil
}

func (p *PrescriptionRepository) deactiveActivePrescriptions(ctx context.Context, usr *user.User) error {
	logger := log.LoggerFromContext(ctx).WithFields(log.Fields{"userId": usr.UserID})

	selector := bson.M{
		"patientUserId": usr.UserID,
		"state":         prescription.StateActive,
	}
	update := bson.M{
		"$set": bson.M{
			"state": prescription.StateInactive,
		},
	}

	now := time.Now()
	_, err := p.C().UpdateMany(ctx, selector, update)
	logger.WithFields(log.Fields{"duration": time.Since(now) / time.Microsecond}).WithError(err).Debug("DeactivatePrescriptions")
	if err != nil {
		return errors.Wrap(err, "unable to deactivate prescriptions for user")
	}

	return err
}

func newMongoSelectorFromFilter(filter *prescription.Filter) bson.M {
	selector := bson.M{}
	if filter.ClinicianID != "" {
		selector["$or"] = []bson.M{
			{"prescriberUserId": filter.ClinicianID},
			{"createdUserId": filter.ClinicianID},
		}
	}
	if filter.PatientUserID != "" {
		selector["patientUserId"] = filter.PatientUserID
	}
	if filter.PatientEmail != "" {
		selector["latestRevision.attributes.email"] = filter.PatientEmail
	}
	if filter.ID != "" {
		objID, err := primitive.ObjectIDFromHex(filter.ID)
		if err != nil {
			selector["_id"] = nil
		} else {
			selector["_id"] = objID
		}
	}
	if filter.State != "" {
		selector["state"] = filter.State
	}
	if filter.CreatedAfter != nil {
		selector["createdTime"] = bson.M{"$gte": filter.CreatedAfter}
	}
	if filter.CreatedBefore != nil {
		selector["createdTime"] = bson.M{"$lt": filter.CreatedBefore}
	}
	if filter.ModifiedAfter != nil {
		selector["modifiedTime"] = bson.M{"$gte": filter.ModifiedAfter}
	}
	if filter.ModifiedBefore != nil {
		selector["modifiedTime"] = bson.M{"$lt": filter.ModifiedBefore}
	}

	return selector
}

func applyPagination(opts *options.FindOptions, pagination *page.Pagination) *options.FindOptions {
	skip := int64(pagination.Size * pagination.Page)
	limit := int64(pagination.Size)
	return opts.SetSkip(skip).SetLimit(limit)
}

func newMongoUpdateFromPrescriptionUpdate(prescrUpdate *prescription.Update) bson.M {
	set := bson.M{}
	update := bson.M{
		"$set": &set,
	}

	set["state"] = prescrUpdate.State
	set["expirationTime"] = prescrUpdate.ExpirationTime

	if prescrUpdate.Revision != nil {
		set["latestRevision"] = prescrUpdate.Revision
		update["$push"] = bson.M{
			"revisionHistory": prescrUpdate.Revision,
		}
	}

	if prescrUpdate.GetUpdatedAccessCode() != nil {
		code := *prescrUpdate.GetUpdatedAccessCode()
		if code != "" {
			set["accessCode"] = code
		} else {
			set["accessCode"] = nil
		}
	}

	if prescrUpdate.PrescriberUserID != "" {
		set["prescriberUserId"] = prescrUpdate.PrescriberUserID
	}

	if prescrUpdate.PatientUserID != "" {
		set["patientUserId"] = prescrUpdate.PatientUserID
	}

	return update
}<|MERGE_RESOLUTION|>--- conflicted
+++ resolved
@@ -255,16 +255,10 @@
 	logger := log.LoggerFromContext(ctx).WithFields(log.Fields{"userId": usr.UserID, "claim": claim})
 
 	selector := bson.M{
-<<<<<<< HEAD
 		"accessCode":                         claim.AccessCode,
 		"latestRevision.attributes.birthday": claim.Birthday,
-		"patientId":                          nil,
+		"patientUserId":                      nil,
 		"state":                              prescription.StateSubmitted,
-=======
-		"accessCode":    claim.AccessCode,
-		"patientUserId": nil,
-		"state":         prescription.StateSubmitted,
->>>>>>> eaf8550f
 	}
 
 	prescr := &prescription.Prescription{}
