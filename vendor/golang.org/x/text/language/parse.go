// Copyright 2013 The Go Authors. All rights reserved.
// Use of this source code is governed by a BSD-style
// license that can be found in the LICENSE file.

package language

import (
	"errors"
	"sort"
	"strconv"
	"strings"

	"golang.org/x/text/internal/language"
)

// ValueError is returned by any of the parsing functions when the
// input is well-formed but the respective subtag is not recognized
// as a valid value.
type ValueError interface {
	error

	// Subtag returns the subtag for which the error occurred.
	Subtag() string
}

// Parse parses the given BCP 47 string and returns a valid Tag. If parsing
// failed it returns an error and any part of the tag that could be parsed.
// If parsing succeeded but an unknown value was found, it returns
// ValueError. The Tag returned in this case is just stripped of the unknown
// value. All other values are preserved. It accepts tags in the BCP 47 format
// and extensions to this standard defined in
// https://www.unicode.org/reports/tr35/#Unicode_Language_and_Locale_Identifiers.
// The resulting tag is canonicalized using the default canonicalization type.
func Parse(s string) (t Tag, err error) {
	return Default.Parse(s)
}

// Parse parses the given BCP 47 string and returns a valid Tag. If parsing
// failed it returns an error and any part of the tag that could be parsed.
// If parsing succeeded but an unknown value was found, it returns
// ValueError. The Tag returned in this case is just stripped of the unknown
// value. All other values are preserved. It accepts tags in the BCP 47 format
// and extensions to this standard defined in
// https://www.unicode.org/reports/tr35/#Unicode_Language_and_Locale_Identifiers.
// The resulting tag is canonicalized using the canonicalization type c.
func (c CanonType) Parse(s string) (t Tag, err error) {
	defer func() {
		if recover() != nil {
			t = Tag{}
			err = language.ErrSyntax
		}
	}()

	tt, err := language.Parse(s)
	if err != nil {
		return makeTag(tt), err
	}
	tt, changed := canonicalize(c, tt)
	if changed {
		tt.RemakeString()
	}
	return makeTag(tt), err
}

// Compose creates a Tag from individual parts, which may be of type Tag, Base,
// Script, Region, Variant, []Variant, Extension, []Extension or error. If a
// Base, Script or Region or slice of type Variant or Extension is passed more
// than once, the latter will overwrite the former. Variants and Extensions are
// accumulated, but if two extensions of the same type are passed, the latter
// will replace the former. For -u extensions, though, the key-type pairs are
// added, where later values overwrite older ones. A Tag overwrites all former
// values and typically only makes sense as the first argument. The resulting
// tag is returned after canonicalizing using the Default CanonType. If one or
// more errors are encountered, one of the errors is returned.
func Compose(part ...interface{}) (t Tag, err error) {
	return Default.Compose(part...)
}

// Compose creates a Tag from individual parts, which may be of type Tag, Base,
// Script, Region, Variant, []Variant, Extension, []Extension or error. If a
// Base, Script or Region or slice of type Variant or Extension is passed more
// than once, the latter will overwrite the former. Variants and Extensions are
// accumulated, but if two extensions of the same type are passed, the latter
// will replace the former. For -u extensions, though, the key-type pairs are
// added, where later values overwrite older ones. A Tag overwrites all former
// values and typically only makes sense as the first argument. The resulting
// tag is returned after canonicalizing using CanonType c. If one or more errors
// are encountered, one of the errors is returned.
func (c CanonType) Compose(part ...interface{}) (t Tag, err error) {
	defer func() {
		if recover() != nil {
			t = Tag{}
			err = language.ErrSyntax
		}
	}()

	var b language.Builder
	if err = update(&b, part...); err != nil {
		return und, err
	}
	b.Tag, _ = canonicalize(c, b.Tag)
	return makeTag(b.Make()), err
}

var errInvalidArgument = errors.New("invalid Extension or Variant")

func update(b *language.Builder, part ...interface{}) (err error) {
	for _, x := range part {
		switch v := x.(type) {
		case Tag:
			b.SetTag(v.tag())
		case Base:
			b.Tag.LangID = v.langID
		case Script:
			b.Tag.ScriptID = v.scriptID
		case Region:
			b.Tag.RegionID = v.regionID
		case Variant:
			if v.variant == "" {
				err = errInvalidArgument
				break
			}
			b.AddVariant(v.variant)
		case Extension:
			if v.s == "" {
				err = errInvalidArgument
				break
			}
			b.SetExt(v.s)
		case []Variant:
			b.ClearVariants()
			for _, v := range v {
				b.AddVariant(v.variant)
			}
		case []Extension:
			b.ClearExtensions()
			for _, e := range v {
				b.SetExt(e.s)
			}
		// TODO: support parsing of raw strings based on morphology or just extensions?
		case error:
			if v != nil {
				err = v
			}
		}
	}
	return
}

var errInvalidWeight = errors.New("ParseAcceptLanguage: invalid weight")
var errTagListTooLarge = errors.New("tag list exceeds max length")

// ParseAcceptLanguage parses the contents of an Accept-Language header as
// defined in http://www.ietf.org/rfc/rfc2616.txt and returns a list of Tags and
// a list of corresponding quality weights. It is more permissive than RFC 2616
// and may return non-nil slices even if the input is not valid.
// The Tags will be sorted by highest weight first and then by first occurrence.
// Tags with a weight of zero will be dropped. An error will be returned if the
// input could not be parsed.
func ParseAcceptLanguage(s string) (tag []Tag, q []float32, err error) {
	defer func() {
		if recover() != nil {
			tag = nil
			q = nil
			err = language.ErrSyntax
		}
	}()

<<<<<<< HEAD
=======
	if strings.Count(s, "-") > 1000 {
		return nil, nil, errTagListTooLarge
	}

>>>>>>> 2ffe53c4
	var entry string
	for s != "" {
		if entry, s = split(s, ','); entry == "" {
			continue
		}

		entry, weight := split(entry, ';')

		// Scan the language.
		t, err := Parse(entry)
		if err != nil {
			id, ok := acceptFallback[entry]
			if !ok {
				return nil, nil, err
			}
			t = makeTag(language.Tag{LangID: id})
		}

		// Scan the optional weight.
		w := 1.0
		if weight != "" {
			weight = consume(weight, 'q')
			weight = consume(weight, '=')
			// consume returns the empty string when a token could not be
			// consumed, resulting in an error for ParseFloat.
			if w, err = strconv.ParseFloat(weight, 32); err != nil {
				return nil, nil, errInvalidWeight
			}
			// Drop tags with a quality weight of 0.
			if w <= 0 {
				continue
			}
		}

		tag = append(tag, t)
		q = append(q, float32(w))
	}
	sort.Stable(&tagSort{tag, q})
	return tag, q, nil
}

// consume removes a leading token c from s and returns the result or the empty
// string if there is no such token.
func consume(s string, c byte) string {
	if s == "" || s[0] != c {
		return ""
	}
	return strings.TrimSpace(s[1:])
}

func split(s string, c byte) (head, tail string) {
	if i := strings.IndexByte(s, c); i >= 0 {
		return strings.TrimSpace(s[:i]), strings.TrimSpace(s[i+1:])
	}
	return strings.TrimSpace(s), ""
}

// Add hack mapping to deal with a small number of cases that occur
// in Accept-Language (with reasonable frequency).
var acceptFallback = map[string]language.Language{
	"english": _en,
	"deutsch": _de,
	"italian": _it,
	"french":  _fr,
	"*":       _mul, // defined in the spec to match all languages.
}

type tagSort struct {
	tag []Tag
	q   []float32
}

func (s *tagSort) Len() int {
	return len(s.q)
}

func (s *tagSort) Less(i, j int) bool {
	return s.q[i] > s.q[j]
}

func (s *tagSort) Swap(i, j int) {
	s.tag[i], s.tag[j] = s.tag[j], s.tag[i]
	s.q[i], s.q[j] = s.q[j], s.q[i]
}<|MERGE_RESOLUTION|>--- conflicted
+++ resolved
@@ -166,13 +166,10 @@
 		}
 	}()
 
-<<<<<<< HEAD
-=======
 	if strings.Count(s, "-") > 1000 {
 		return nil, nil, errTagListTooLarge
 	}
 
->>>>>>> 2ffe53c4
 	var entry string
 	for s != "" {
 		if entry, s = split(s, ','); entry == "" {
