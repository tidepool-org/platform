--- conflicted
+++ resolved
@@ -81,53 +81,18 @@
 }
 
 //sysnb	pipe2(p *[2]_C_int, flags int) (err error)
-<<<<<<< HEAD
-=======
-
->>>>>>> 49ad956a
+
 func Pipe2(p []int, flags int) error {
 	if len(p) != 2 {
 		return EINVAL
 	}
 	var pp [2]_C_int
 	err := pipe2(&pp, flags)
-<<<<<<< HEAD
-	p[0] = int(pp[0])
-	p[1] = int(pp[1])
-	return err
-}
-
-//sys Getdents(fd int, buf []byte) (n int, err error)
-func Getdirentries(fd int, buf []byte, basep *uintptr) (n int, err error) {
-	n, err = Getdents(fd, buf)
-	if err != nil || basep == nil {
-		return
-	}
-
-	var off int64
-	off, err = Seek(fd, 0, 1 /* SEEK_CUR */)
-	if err != nil {
-		*basep = ^uintptr(0)
-		return
-	}
-	*basep = uintptr(off)
-	if unsafe.Sizeof(*basep) == 8 {
-		return
-	}
-	if off>>32 != 0 {
-		// We can't stuff the offset back into a uintptr, so any
-		// future calls would be suspect. Generate an error.
-		// EIO was allowed by getdirentries.
-		err = EIO
-	}
-	return
-=======
 	if err == nil {
 		p[0] = int(pp[0])
 		p[1] = int(pp[1])
 	}
 	return err
->>>>>>> 49ad956a
 }
 
 //sys	Getdents(fd int, buf []byte) (n int, err error)
@@ -181,11 +146,6 @@
 	return getfsstat(bufptr, bufsize, flags)
 }
 
-<<<<<<< HEAD
-//sys	ioctl(fd int, req uint, arg uintptr) (err error)
-
-//sys   sysctl(mib []_C_int, old *byte, oldlen *uintptr, new *byte, newlen uintptr) (err error) = SYS___SYSCTL
-=======
 //sysnb	getresuid(ruid *_C_int, euid *_C_int, suid *_C_int)
 //sysnb	getresgid(rgid *_C_int, egid *_C_int, sgid *_C_int)
 
@@ -219,7 +179,6 @@
 	_, err := fcntlPtr(int(fd), cmd, unsafe.Pointer(lk))
 	return err
 }
->>>>>>> 49ad956a
 
 //sys	ppoll(fds *PollFd, nfds int, timeout *Timespec, sigmask *Sigset_t) (n int, err error)
 
@@ -378,82 +337,5 @@
 //sys	munmap(addr uintptr, length uintptr) (err error)
 //sys	getfsstat(stat *Statfs_t, bufsize uintptr, flags int) (n int, err error)
 //sys	utimensat(dirfd int, path string, times *[2]Timespec, flags int) (err error)
-<<<<<<< HEAD
-
-/*
- * Unimplemented
- */
-// __getcwd
-// __semctl
-// __syscall
-// __sysctl
-// adjfreq
-// break
-// clock_getres
-// clock_gettime
-// clock_settime
-// closefrom
-// execve
-// fhopen
-// fhstat
-// fhstatfs
-// fork
-// futimens
-// getfh
-// getgid
-// getitimer
-// getlogin
-// getresgid
-// getresuid
-// getthrid
-// ktrace
-// lfs_bmapv
-// lfs_markv
-// lfs_segclean
-// lfs_segwait
-// mincore
-// minherit
-// mount
-// mquery
-// msgctl
-// msgget
-// msgrcv
-// msgsnd
-// nfssvc
-// nnpfspioctl
-// preadv
-// profil
-// pwritev
-// quotactl
-// readv
-// reboot
-// renameat
-// rfork
-// sched_yield
-// semget
-// semop
-// setgroups
-// setitimer
-// setsockopt
-// shmat
-// shmctl
-// shmdt
-// shmget
-// sigaction
-// sigaltstack
-// sigpending
-// sigprocmask
-// sigreturn
-// sigsuspend
-// sysarch
-// syscall
-// threxit
-// thrsigdivert
-// thrsleep
-// thrwakeup
-// vfork
-// writev
-=======
 //sys	pledge(promises *byte, execpromises *byte) (err error)
-//sys	unveil(path *byte, flags *byte) (err error)
->>>>>>> 49ad956a
+//sys	unveil(path *byte, flags *byte) (err error)