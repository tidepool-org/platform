--- conflicted
+++ resolved
@@ -76,111 +76,4 @@
 		nfd = 0
 	}
 	return
-<<<<<<< HEAD
-}
-
-//sys	putmsg(fd int, clptr *strbuf, dataptr *strbuf, flags int) (err error)
-
-func Putmsg(fd int, cl []byte, data []byte, flags int) (err error) {
-	var clp, datap *strbuf
-	if len(cl) > 0 {
-		clp = &strbuf{
-			Len: int32(len(cl)),
-			Buf: (*int8)(unsafe.Pointer(&cl[0])),
-		}
-	}
-	if len(data) > 0 {
-		datap = &strbuf{
-			Len: int32(len(data)),
-			Buf: (*int8)(unsafe.Pointer(&data[0])),
-		}
-	}
-	return putmsg(fd, clp, datap, flags)
-}
-
-//sys	getmsg(fd int, clptr *strbuf, dataptr *strbuf, flags *int) (err error)
-
-func Getmsg(fd int, cl []byte, data []byte) (retCl []byte, retData []byte, flags int, err error) {
-	var clp, datap *strbuf
-	if len(cl) > 0 {
-		clp = &strbuf{
-			Maxlen: int32(len(cl)),
-			Buf:    (*int8)(unsafe.Pointer(&cl[0])),
-		}
-	}
-	if len(data) > 0 {
-		datap = &strbuf{
-			Maxlen: int32(len(data)),
-			Buf:    (*int8)(unsafe.Pointer(&data[0])),
-		}
-	}
-
-	if err = getmsg(fd, clp, datap, &flags); err != nil {
-		return nil, nil, 0, err
-	}
-
-	if len(cl) > 0 {
-		retCl = cl[:clp.Len]
-	}
-	if len(data) > 0 {
-		retData = data[:datap.Len]
-	}
-	return retCl, retData, flags, nil
-}
-
-func IoctlSetIntRetInt(fd int, req uint, arg int) (int, error) {
-	return ioctlRet(fd, req, uintptr(arg))
-}
-
-func IoctlSetString(fd int, req uint, val string) error {
-	bs := make([]byte, len(val)+1)
-	copy(bs[:len(bs)-1], val)
-	err := ioctl(fd, req, uintptr(unsafe.Pointer(&bs[0])))
-	runtime.KeepAlive(&bs[0])
-	return err
-}
-
-// Lifreq Helpers
-
-func (l *Lifreq) SetName(name string) error {
-	if len(name) >= len(l.Name) {
-		return fmt.Errorf("name cannot be more than %d characters", len(l.Name)-1)
-	}
-	for i := range name {
-		l.Name[i] = int8(name[i])
-	}
-	return nil
-}
-
-func (l *Lifreq) SetLifruInt(d int) {
-	*(*int)(unsafe.Pointer(&l.Lifru[0])) = d
-}
-
-func (l *Lifreq) GetLifruInt() int {
-	return *(*int)(unsafe.Pointer(&l.Lifru[0]))
-}
-
-func (l *Lifreq) SetLifruUint(d uint) {
-	*(*uint)(unsafe.Pointer(&l.Lifru[0])) = d
-}
-
-func (l *Lifreq) GetLifruUint() uint {
-	return *(*uint)(unsafe.Pointer(&l.Lifru[0]))
-}
-
-func IoctlLifreq(fd int, req uint, l *Lifreq) error {
-	return ioctl(fd, req, uintptr(unsafe.Pointer(l)))
-}
-
-// Strioctl Helpers
-
-func (s *Strioctl) SetInt(i int) {
-	s.Len = int32(unsafe.Sizeof(i))
-	s.Dp = (*int8)(unsafe.Pointer(&i))
-}
-
-func IoctlSetStrioctlRetInt(fd int, req uint, s *Strioctl) (int, error) {
-	return ioctlRet(fd, req, uintptr(unsafe.Pointer(s)))
-=======
->>>>>>> 2ffe53c4
 }