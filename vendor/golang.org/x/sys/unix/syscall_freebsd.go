--- conflicted
+++ resolved
@@ -165,13 +165,7 @@
 //sys	ioctl(fd int, req uint, arg uintptr) (err error) = SYS_IOCTL
 //sys	ioctlPtr(fd int, req uint, arg unsafe.Pointer) (err error) = SYS_IOCTL
 
-<<<<<<< HEAD
-//sys   ioctl(fd int, req uint, arg uintptr) (err error)
-
-//sys   sysctl(mib []_C_int, old *byte, oldlen *uintptr, new *byte, newlen uintptr) (err error) = SYS___SYSCTL
-=======
 //sys	sysctl(mib []_C_int, old *byte, oldlen *uintptr, new *byte, newlen uintptr) (err error) = SYS___SYSCTL
->>>>>>> 49ad956a
 
 func Uname(uname *Utsname) error {
 	mib := []_C_int{CTL_KERN, KERN_OSTYPE}
@@ -272,39 +266,8 @@
 	return ptrace(PT_CONTINUE, pid, 1, signal)
 }
 
-<<<<<<< HEAD
-func Getdirentries(fd int, buf []byte, basep *uintptr) (n int, err error) {
-	if supportsABI(_ino64First) {
-		if basep == nil || unsafe.Sizeof(*basep) == 8 {
-			return getdirentries_freebsd12(fd, buf, (*uint64)(unsafe.Pointer(basep)))
-		}
-		// The freebsd12 syscall needs a 64-bit base. On 32-bit machines
-		// we can't just use the basep passed in. See #32498.
-		var base uint64 = uint64(*basep)
-		n, err = getdirentries_freebsd12(fd, buf, &base)
-		*basep = uintptr(base)
-		if base>>32 != 0 {
-			// We can't stuff the base back into a uintptr, so any
-			// future calls would be suspect. Generate an error.
-			// EIO is allowed by getdirentries.
-			err = EIO
-		}
-		return
-	}
-
-	// The old syscall entries are smaller than the new. Use 1/4 of the original
-	// buffer size rounded up to DIRBLKSIZ (see /usr/src/lib/libc/sys/getdirentries.c).
-	oldBufLen := roundup(len(buf)/4, _dirblksiz)
-	oldBuf := make([]byte, oldBufLen)
-	n, err = getdirentries(fd, oldBuf, basep)
-	if err == nil && n > 0 {
-		n = convertFromDirents11(buf, oldBuf[:n])
-	}
-	return
-=======
 func PtraceDetach(pid int) (err error) {
 	return ptrace(PT_DETACH, pid, 1, 0)
->>>>>>> 49ad956a
 }
 
 func PtraceGetFpRegs(pid int, fpregsout *FpReg) (err error) {
@@ -344,46 +307,17 @@
 	return PtraceIO(PIOD_READ_D, pid, addr, out, SizeofLong)
 }
 
-<<<<<<< HEAD
-	dstPos := 0
-	srcPos := 0
-	for dstPos+fixedSize < len(buf) && srcPos+oldFixedSize < len(old) {
-		var dstDirent Dirent
-		var srcDirent dirent_freebsd11
-
-		// If multiple direntries are written, sometimes when we reach the final one,
-		// we may have cap of old less than size of dirent_freebsd11.
-		copy((*[unsafe.Sizeof(srcDirent)]byte)(unsafe.Pointer(&srcDirent))[:], old[srcPos:])
-=======
 func PtracePeekText(pid int, addr uintptr, out []byte) (count int, err error) {
 	return PtraceIO(PIOD_READ_I, pid, addr, out, SizeofLong)
 }
->>>>>>> 49ad956a
 
 func PtracePokeData(pid int, addr uintptr, data []byte) (count int, err error) {
 	return PtraceIO(PIOD_WRITE_D, pid, addr, data, SizeofLong)
 }
 
-<<<<<<< HEAD
-		dstDirent.Fileno = uint64(srcDirent.Fileno)
-		dstDirent.Off = 0
-		dstDirent.Reclen = uint16(reclen)
-		dstDirent.Type = srcDirent.Type
-		dstDirent.Pad0 = 0
-		dstDirent.Namlen = uint16(srcDirent.Namlen)
-		dstDirent.Pad1 = 0
-
-		copy(dstDirent.Name[:], srcDirent.Name[:srcDirent.Namlen])
-		copy(buf[dstPos:], (*[unsafe.Sizeof(dstDirent)]byte)(unsafe.Pointer(&dstDirent))[:])
-		padding := buf[dstPos+fixedSize+int(dstDirent.Namlen) : dstPos+reclen]
-		for i := range padding {
-			padding[i] = 0
-		}
-=======
 func PtracePokeText(pid int, addr uintptr, data []byte) (count int, err error) {
 	return PtraceIO(PIOD_WRITE_I, pid, addr, data, SizeofLong)
 }
->>>>>>> 49ad956a
 
 func PtraceSetRegs(pid int, regs *Reg) (err error) {
 	return ptracePtr(PT_SETREGS, pid, unsafe.Pointer(regs), 0)
@@ -403,60 +337,6 @@
 	}
 	_, err := fcntl(oldfd, how, newfd)
 	return err
-}
-
-//sys	ptrace(request int, pid int, addr uintptr, data int) (err error)
-
-func PtraceAttach(pid int) (err error) {
-	return ptrace(PTRACE_ATTACH, pid, 0, 0)
-}
-
-func PtraceCont(pid int, signal int) (err error) {
-	return ptrace(PTRACE_CONT, pid, 1, signal)
-}
-
-func PtraceDetach(pid int) (err error) {
-	return ptrace(PTRACE_DETACH, pid, 1, 0)
-}
-
-func PtraceGetFpRegs(pid int, fpregsout *FpReg) (err error) {
-	return ptrace(PTRACE_GETFPREGS, pid, uintptr(unsafe.Pointer(fpregsout)), 0)
-}
-
-func PtraceGetRegs(pid int, regsout *Reg) (err error) {
-	return ptrace(PTRACE_GETREGS, pid, uintptr(unsafe.Pointer(regsout)), 0)
-}
-
-func PtraceLwpEvents(pid int, enable int) (err error) {
-	return ptrace(PTRACE_LWPEVENTS, pid, 0, enable)
-}
-
-func PtraceLwpInfo(pid int, info uintptr) (err error) {
-	return ptrace(PTRACE_LWPINFO, pid, info, int(unsafe.Sizeof(PtraceLwpInfoStruct{})))
-}
-
-func PtracePeekData(pid int, addr uintptr, out []byte) (count int, err error) {
-	return PtraceIO(PIOD_READ_D, pid, addr, out, SizeofLong)
-}
-
-func PtracePeekText(pid int, addr uintptr, out []byte) (count int, err error) {
-	return PtraceIO(PIOD_READ_I, pid, addr, out, SizeofLong)
-}
-
-func PtracePokeData(pid int, addr uintptr, data []byte) (count int, err error) {
-	return PtraceIO(PIOD_WRITE_D, pid, addr, data, SizeofLong)
-}
-
-func PtracePokeText(pid int, addr uintptr, data []byte) (count int, err error) {
-	return PtraceIO(PIOD_WRITE_I, pid, addr, data, SizeofLong)
-}
-
-func PtraceSetRegs(pid int, regs *Reg) (err error) {
-	return ptrace(PTRACE_SETREGS, pid, uintptr(unsafe.Pointer(regs)), 0)
-}
-
-func PtraceSingleStep(pid int) (err error) {
-	return ptrace(PTRACE_SINGLESTEP, pid, 1, 0)
 }
 
 /*
@@ -504,12 +384,7 @@
 //sys	Fstatfs(fd int, stat *Statfs_t) (err error)
 //sys	Fsync(fd int) (err error)
 //sys	Ftruncate(fd int, length int64) (err error)
-<<<<<<< HEAD
-//sys	getdirentries(fd int, buf []byte, basep *uintptr) (n int, err error)
-//sys	getdirentries_freebsd12(fd int, buf []byte, basep *uint64) (n int, err error)
-=======
 //sys	getdirentries(fd int, buf []byte, basep *uint64) (n int, err error)
->>>>>>> 49ad956a
 //sys	Getdtablesize() (size int)
 //sysnb	Getegid() (egid int)
 //sysnb	Geteuid() (uid int)
