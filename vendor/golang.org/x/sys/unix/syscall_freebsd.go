// Copyright 2009,2010 The Go Authors. All rights reserved.
// Use of this source code is governed by a BSD-style
// license that can be found in the LICENSE file.

// FreeBSD system calls.
// This file is compiled as ordinary Go code,
// but it is also input to mksyscall,
// which parses the //sys lines and generates system call stubs.
// Note that sometimes we use a lowercase //sys name and wrap
// it in our own nicer implementation, either here or in
// syscall_bsd.go or syscall_unix.go.

package unix

import (
	"sync"
	"unsafe"
)

// See https://www.freebsd.org/doc/en_US.ISO8859-1/books/porters-handbook/versions.html.
var (
	osreldateOnce sync.Once
	osreldate     uint32
)

func supportsABI(ver uint32) bool {
	osreldateOnce.Do(func() { osreldate, _ = SysctlUint32("kern.osreldate") })
	return osreldate >= ver
}

// SockaddrDatalink implements the Sockaddr interface for AF_LINK type sockets.
type SockaddrDatalink struct {
	Len    uint8
	Family uint8
	Index  uint16
	Type   uint8
	Nlen   uint8
	Alen   uint8
	Slen   uint8
	Data   [46]int8
	raw    RawSockaddrDatalink
}

func anyToSockaddrGOOS(fd int, rsa *RawSockaddrAny) (Sockaddr, error) {
	return nil, EAFNOSUPPORT
}

// Translate "kern.hostname" to []_C_int{0,1,2,3}.
func nametomib(name string) (mib []_C_int, err error) {
	const siz = unsafe.Sizeof(mib[0])

	// NOTE(rsc): It seems strange to set the buffer to have
	// size CTL_MAXNAME+2 but use only CTL_MAXNAME
	// as the size. I don't know why the +2 is here, but the
	// kernel uses +2 for its own implementation of this function.
	// I am scared that if we don't include the +2 here, the kernel
	// will silently write 2 words farther than we specify
	// and we'll get memory corruption.
	var buf [CTL_MAXNAME + 2]_C_int
	n := uintptr(CTL_MAXNAME) * siz

	p := (*byte)(unsafe.Pointer(&buf[0]))
	bytes, err := ByteSliceFromString(name)
	if err != nil {
		return nil, err
	}

	// Magic sysctl: "setting" 0.3 to a string name
	// lets you read back the array of integers form.
	if err = sysctl([]_C_int{0, 3}, p, &n, &bytes[0], uintptr(len(name))); err != nil {
		return nil, err
	}
	return buf[0 : n/siz], nil
}

func direntIno(buf []byte) (uint64, bool) {
	return readInt(buf, unsafe.Offsetof(Dirent{}.Fileno), unsafe.Sizeof(Dirent{}.Fileno))
}

func direntReclen(buf []byte) (uint64, bool) {
	return readInt(buf, unsafe.Offsetof(Dirent{}.Reclen), unsafe.Sizeof(Dirent{}.Reclen))
}

func direntNamlen(buf []byte) (uint64, bool) {
	return readInt(buf, unsafe.Offsetof(Dirent{}.Namlen), unsafe.Sizeof(Dirent{}.Namlen))
}

func Pipe(p []int) (err error) {
	return Pipe2(p, 0)
}

//sysnb	pipe2(p *[2]_C_int, flags int) (err error)

func Pipe2(p []int, flags int) error {
	if len(p) != 2 {
		return EINVAL
	}
	var pp [2]_C_int
	err := pipe2(&pp, flags)
	if err == nil {
		p[0] = int(pp[0])
		p[1] = int(pp[1])
	}
	return err
}

func GetsockoptIPMreqn(fd, level, opt int) (*IPMreqn, error) {
	var value IPMreqn
	vallen := _Socklen(SizeofIPMreqn)
	errno := getsockopt(fd, level, opt, unsafe.Pointer(&value), &vallen)
	return &value, errno
}

func SetsockoptIPMreqn(fd, level, opt int, mreq *IPMreqn) (err error) {
	return setsockopt(fd, level, opt, unsafe.Pointer(mreq), unsafe.Sizeof(*mreq))
}

// GetsockoptXucred is a getsockopt wrapper that returns an Xucred struct.
// The usual level and opt are SOL_LOCAL and LOCAL_PEERCRED, respectively.
func GetsockoptXucred(fd, level, opt int) (*Xucred, error) {
	x := new(Xucred)
	vallen := _Socklen(SizeofXucred)
	err := getsockopt(fd, level, opt, unsafe.Pointer(x), &vallen)
	return x, err
}

func Accept4(fd, flags int) (nfd int, sa Sockaddr, err error) {
	var rsa RawSockaddrAny
	var len _Socklen = SizeofSockaddrAny
	nfd, err = accept4(fd, &rsa, &len, flags)
	if err != nil {
		return
	}
	if len > SizeofSockaddrAny {
		panic("RawSockaddrAny too small")
	}
	sa, err = anyToSockaddr(fd, &rsa)
	if err != nil {
		Close(nfd)
		nfd = 0
	}
	return
}

//sys	Getcwd(buf []byte) (n int, err error) = SYS___GETCWD

func Getfsstat(buf []Statfs_t, flags int) (n int, err error) {
	var (
		_p0     unsafe.Pointer
		bufsize uintptr
	)
	if len(buf) > 0 {
		_p0 = unsafe.Pointer(&buf[0])
		bufsize = unsafe.Sizeof(Statfs_t{}) * uintptr(len(buf))
	}
	r0, _, e1 := Syscall(SYS_GETFSSTAT, uintptr(_p0), bufsize, uintptr(flags))
	n = int(r0)
	if e1 != 0 {
		err = e1
	}
	return
}

<<<<<<< HEAD
//sys	ioctl(fd int, req uint, arg uintptr) (err error)
=======
//sys	ioctl(fd int, req uint, arg uintptr) (err error) = SYS_IOCTL
//sys	ioctlPtr(fd int, req uint, arg unsafe.Pointer) (err error) = SYS_IOCTL
>>>>>>> 2ffe53c4

//sys	sysctl(mib []_C_int, old *byte, oldlen *uintptr, new *byte, newlen uintptr) (err error) = SYS___SYSCTL

func Uname(uname *Utsname) error {
	mib := []_C_int{CTL_KERN, KERN_OSTYPE}
	n := unsafe.Sizeof(uname.Sysname)
	if err := sysctl(mib, &uname.Sysname[0], &n, nil, 0); err != nil {
		return err
	}

	mib = []_C_int{CTL_KERN, KERN_HOSTNAME}
	n = unsafe.Sizeof(uname.Nodename)
	if err := sysctl(mib, &uname.Nodename[0], &n, nil, 0); err != nil {
		return err
	}

	mib = []_C_int{CTL_KERN, KERN_OSRELEASE}
	n = unsafe.Sizeof(uname.Release)
	if err := sysctl(mib, &uname.Release[0], &n, nil, 0); err != nil {
		return err
	}

	mib = []_C_int{CTL_KERN, KERN_VERSION}
	n = unsafe.Sizeof(uname.Version)
	if err := sysctl(mib, &uname.Version[0], &n, nil, 0); err != nil {
		return err
	}

	// The version might have newlines or tabs in it, convert them to
	// spaces.
	for i, b := range uname.Version {
		if b == '\n' || b == '\t' {
			if i == len(uname.Version)-1 {
				uname.Version[i] = 0
			} else {
				uname.Version[i] = ' '
			}
		}
	}

	mib = []_C_int{CTL_HW, HW_MACHINE}
	n = unsafe.Sizeof(uname.Machine)
	if err := sysctl(mib, &uname.Machine[0], &n, nil, 0); err != nil {
		return err
	}

	return nil
}

func Stat(path string, st *Stat_t) (err error) {
	return Fstatat(AT_FDCWD, path, st, 0)
}

func Lstat(path string, st *Stat_t) (err error) {
	return Fstatat(AT_FDCWD, path, st, AT_SYMLINK_NOFOLLOW)
}

func Getdents(fd int, buf []byte) (n int, err error) {
	return Getdirentries(fd, buf, nil)
}

func Getdirentries(fd int, buf []byte, basep *uintptr) (n int, err error) {
	if basep == nil || unsafe.Sizeof(*basep) == 8 {
		return getdirentries(fd, buf, (*uint64)(unsafe.Pointer(basep)))
	}
	// The syscall needs a 64-bit base. On 32-bit machines
	// we can't just use the basep passed in. See #32498.
	var base uint64 = uint64(*basep)
	n, err = getdirentries(fd, buf, &base)
	*basep = uintptr(base)
	if base>>32 != 0 {
		// We can't stuff the base back into a uintptr, so any
		// future calls would be suspect. Generate an error.
		// EIO is allowed by getdirentries.
		err = EIO
	}
	return
}

func Mknod(path string, mode uint32, dev uint64) (err error) {
	return Mknodat(AT_FDCWD, path, mode, dev)
}

func Sendfile(outfd int, infd int, offset *int64, count int) (written int, err error) {
	if raceenabled {
		raceReleaseMerge(unsafe.Pointer(&ioSync))
	}
	return sendfile(outfd, infd, offset, count)
}

//sys	ptrace(request int, pid int, addr uintptr, data int) (err error)
//sys	ptracePtr(request int, pid int, addr unsafe.Pointer, data int) (err error) = SYS_PTRACE

func PtraceAttach(pid int) (err error) {
	return ptrace(PT_ATTACH, pid, 0, 0)
}

func PtraceCont(pid int, signal int) (err error) {
	return ptrace(PT_CONTINUE, pid, 1, signal)
}

func PtraceDetach(pid int) (err error) {
	return ptrace(PT_DETACH, pid, 1, 0)
}

func PtraceGetFpRegs(pid int, fpregsout *FpReg) (err error) {
	return ptracePtr(PT_GETFPREGS, pid, unsafe.Pointer(fpregsout), 0)
}

func PtraceGetRegs(pid int, regsout *Reg) (err error) {
	return ptracePtr(PT_GETREGS, pid, unsafe.Pointer(regsout), 0)
}

func PtraceIO(req int, pid int, offs uintptr, out []byte, countin int) (count int, err error) {
	ioDesc := PtraceIoDesc{
		Op:   int32(req),
		Offs: offs,
	}
	if countin > 0 {
		_ = out[:countin] // check bounds
		ioDesc.Addr = &out[0]
	} else if out != nil {
		ioDesc.Addr = (*byte)(unsafe.Pointer(&_zero))
	}
	ioDesc.SetLen(countin)

	err = ptracePtr(PT_IO, pid, unsafe.Pointer(&ioDesc), 0)
	return int(ioDesc.Len), err
}

func PtraceLwpEvents(pid int, enable int) (err error) {
	return ptrace(PT_LWP_EVENTS, pid, 0, enable)
}

func PtraceLwpInfo(pid int, info *PtraceLwpInfoStruct) (err error) {
	return ptracePtr(PT_LWPINFO, pid, unsafe.Pointer(info), int(unsafe.Sizeof(*info)))
}

func PtracePeekData(pid int, addr uintptr, out []byte) (count int, err error) {
	return PtraceIO(PIOD_READ_D, pid, addr, out, SizeofLong)
}

func PtracePeekText(pid int, addr uintptr, out []byte) (count int, err error) {
	return PtraceIO(PIOD_READ_I, pid, addr, out, SizeofLong)
}

func PtracePokeData(pid int, addr uintptr, data []byte) (count int, err error) {
	return PtraceIO(PIOD_WRITE_D, pid, addr, data, SizeofLong)
}

func PtracePokeText(pid int, addr uintptr, data []byte) (count int, err error) {
	return PtraceIO(PIOD_WRITE_I, pid, addr, data, SizeofLong)
}

func PtraceSetRegs(pid int, regs *Reg) (err error) {
	return ptracePtr(PT_SETREGS, pid, unsafe.Pointer(regs), 0)
}

func PtraceSingleStep(pid int) (err error) {
	return ptrace(PT_STEP, pid, 1, 0)
}

func Dup3(oldfd, newfd, flags int) error {
	if oldfd == newfd || flags&^O_CLOEXEC != 0 {
		return EINVAL
	}
	how := F_DUP2FD
	if flags&O_CLOEXEC != 0 {
		how = F_DUP2FD_CLOEXEC
	}
	_, err := fcntl(oldfd, how, newfd)
	return err
}

/*
 * Exposed directly
 */
//sys	Access(path string, mode uint32) (err error)
//sys	Adjtime(delta *Timeval, olddelta *Timeval) (err error)
//sys	CapEnter() (err error)
//sys	capRightsGet(version int, fd int, rightsp *CapRights) (err error) = SYS___CAP_RIGHTS_GET
//sys	capRightsLimit(fd int, rightsp *CapRights) (err error)
//sys	Chdir(path string) (err error)
//sys	Chflags(path string, flags int) (err error)
//sys	Chmod(path string, mode uint32) (err error)
//sys	Chown(path string, uid int, gid int) (err error)
//sys	Chroot(path string) (err error)
//sys	ClockGettime(clockid int32, time *Timespec) (err error)
//sys	Close(fd int) (err error)
//sys	Dup(fd int) (nfd int, err error)
//sys	Dup2(from int, to int) (err error)
//sys	Exit(code int)
//sys	ExtattrGetFd(fd int, attrnamespace int, attrname string, data uintptr, nbytes int) (ret int, err error)
//sys	ExtattrSetFd(fd int, attrnamespace int, attrname string, data uintptr, nbytes int) (ret int, err error)
//sys	ExtattrDeleteFd(fd int, attrnamespace int, attrname string) (err error)
//sys	ExtattrListFd(fd int, attrnamespace int, data uintptr, nbytes int) (ret int, err error)
//sys	ExtattrGetFile(file string, attrnamespace int, attrname string, data uintptr, nbytes int) (ret int, err error)
//sys	ExtattrSetFile(file string, attrnamespace int, attrname string, data uintptr, nbytes int) (ret int, err error)
//sys	ExtattrDeleteFile(file string, attrnamespace int, attrname string) (err error)
//sys	ExtattrListFile(file string, attrnamespace int, data uintptr, nbytes int) (ret int, err error)
//sys	ExtattrGetLink(link string, attrnamespace int, attrname string, data uintptr, nbytes int) (ret int, err error)
//sys	ExtattrSetLink(link string, attrnamespace int, attrname string, data uintptr, nbytes int) (ret int, err error)
//sys	ExtattrDeleteLink(link string, attrnamespace int, attrname string) (err error)
//sys	ExtattrListLink(link string, attrnamespace int, data uintptr, nbytes int) (ret int, err error)
//sys	Fadvise(fd int, offset int64, length int64, advice int) (err error) = SYS_POSIX_FADVISE
//sys	Faccessat(dirfd int, path string, mode uint32, flags int) (err error)
//sys	Fchdir(fd int) (err error)
//sys	Fchflags(fd int, flags int) (err error)
//sys	Fchmod(fd int, mode uint32) (err error)
//sys	Fchmodat(dirfd int, path string, mode uint32, flags int) (err error)
//sys	Fchown(fd int, uid int, gid int) (err error)
//sys	Fchownat(dirfd int, path string, uid int, gid int, flags int) (err error)
//sys	Flock(fd int, how int) (err error)
//sys	Fpathconf(fd int, name int) (val int, err error)
//sys	Fstat(fd int, stat *Stat_t) (err error)
//sys	Fstatat(fd int, path string, stat *Stat_t, flags int) (err error)
//sys	Fstatfs(fd int, stat *Statfs_t) (err error)
//sys	Fsync(fd int) (err error)
//sys	Ftruncate(fd int, length int64) (err error)
//sys	getdirentries(fd int, buf []byte, basep *uint64) (n int, err error)
//sys	Getdtablesize() (size int)
//sysnb	Getegid() (egid int)
//sysnb	Geteuid() (uid int)
//sysnb	Getgid() (gid int)
//sysnb	Getpgid(pid int) (pgid int, err error)
//sysnb	Getpgrp() (pgrp int)
//sysnb	Getpid() (pid int)
//sysnb	Getppid() (ppid int)
//sys	Getpriority(which int, who int) (prio int, err error)
//sysnb	Getrlimit(which int, lim *Rlimit) (err error)
//sysnb	Getrusage(who int, rusage *Rusage) (err error)
//sysnb	Getsid(pid int) (sid int, err error)
//sysnb	Gettimeofday(tv *Timeval) (err error)
//sysnb	Getuid() (uid int)
//sys	Issetugid() (tainted bool)
//sys	Kill(pid int, signum syscall.Signal) (err error)
//sys	Kqueue() (fd int, err error)
//sys	Lchown(path string, uid int, gid int) (err error)
//sys	Link(path string, link string) (err error)
//sys	Linkat(pathfd int, path string, linkfd int, link string, flags int) (err error)
//sys	Listen(s int, backlog int) (err error)
//sys	Mkdir(path string, mode uint32) (err error)
//sys	Mkdirat(dirfd int, path string, mode uint32) (err error)
//sys	Mkfifo(path string, mode uint32) (err error)
//sys	Mknodat(fd int, path string, mode uint32, dev uint64) (err error)
//sys	Nanosleep(time *Timespec, leftover *Timespec) (err error)
//sys	Open(path string, mode int, perm uint32) (fd int, err error)
//sys	Openat(fdat int, path string, mode int, perm uint32) (fd int, err error)
//sys	Pathconf(path string, name int) (val int, err error)
//sys	pread(fd int, p []byte, offset int64) (n int, err error)
//sys	pwrite(fd int, p []byte, offset int64) (n int, err error)
//sys	read(fd int, p []byte) (n int, err error)
//sys	Readlink(path string, buf []byte) (n int, err error)
//sys	Readlinkat(dirfd int, path string, buf []byte) (n int, err error)
//sys	Rename(from string, to string) (err error)
//sys	Renameat(fromfd int, from string, tofd int, to string) (err error)
//sys	Revoke(path string) (err error)
//sys	Rmdir(path string) (err error)
//sys	Seek(fd int, offset int64, whence int) (newoffset int64, err error) = SYS_LSEEK
//sys	Select(nfd int, r *FdSet, w *FdSet, e *FdSet, timeout *Timeval) (n int, err error)
//sysnb	Setegid(egid int) (err error)
//sysnb	Seteuid(euid int) (err error)
//sysnb	Setgid(gid int) (err error)
//sys	Setlogin(name string) (err error)
//sysnb	Setpgid(pid int, pgid int) (err error)
//sys	Setpriority(which int, who int, prio int) (err error)
//sysnb	Setregid(rgid int, egid int) (err error)
//sysnb	Setreuid(ruid int, euid int) (err error)
//sysnb	Setresgid(rgid int, egid int, sgid int) (err error)
//sysnb	Setresuid(ruid int, euid int, suid int) (err error)
//sysnb	Setrlimit(which int, lim *Rlimit) (err error)
//sysnb	Setsid() (pid int, err error)
//sysnb	Settimeofday(tp *Timeval) (err error)
//sysnb	Setuid(uid int) (err error)
//sys	Statfs(path string, stat *Statfs_t) (err error)
//sys	Symlink(path string, link string) (err error)
//sys	Symlinkat(oldpath string, newdirfd int, newpath string) (err error)
//sys	Sync() (err error)
//sys	Truncate(path string, length int64) (err error)
//sys	Umask(newmask int) (oldmask int)
//sys	Undelete(path string) (err error)
//sys	Unlink(path string) (err error)
//sys	Unlinkat(dirfd int, path string, flags int) (err error)
//sys	Unmount(path string, flags int) (err error)
//sys	write(fd int, p []byte) (n int, err error)
//sys	mmap(addr uintptr, length uintptr, prot int, flag int, fd int, pos int64) (ret uintptr, err error)
//sys	munmap(addr uintptr, length uintptr) (err error)
//sys	readlen(fd int, buf *byte, nbuf int) (n int, err error) = SYS_READ
//sys	writelen(fd int, buf *byte, nbuf int) (n int, err error) = SYS_WRITE
//sys	accept4(fd int, rsa *RawSockaddrAny, addrlen *_Socklen, flags int) (nfd int, err error)
//sys	utimensat(dirfd int, path string, times *[2]Timespec, flags int) (err error)

/*
 * Unimplemented
 */
// Profil
// Sigaction
// Sigprocmask
// Getlogin
// Sigpending
// Sigaltstack
// Ioctl
// Reboot
// Execve
// Vfork
// Sbrk
// Sstk
// Ovadvise
// Mincore
// Setitimer
// Swapon
// Select
// Sigsuspend
// Readv
// Writev
// Nfssvc
// Getfh
// Quotactl
// Mount
// Csops
// Waitid
// Add_profil
// Kdebug_trace
// Sigreturn
// Atsocket
// Kqueue_from_portset_np
// Kqueue_portset
// Getattrlist
// Setattrlist
// Getdents
// Getdirentriesattr
// Searchfs
// Delete
// Copyfile
// Watchevent
// Waitevent
// Modwatch
// Fsctl
// Initgroups
// Posix_spawn
// Nfsclnt
// Fhopen
// Minherit
// Semsys
// Msgsys
// Shmsys
// Semctl
// Semget
// Semop
// Msgctl
// Msgget
// Msgsnd
// Msgrcv
// Shmat
// Shmctl
// Shmdt
// Shmget
// Shm_open
// Shm_unlink
// Sem_open
// Sem_close
// Sem_unlink
// Sem_wait
// Sem_trywait
// Sem_post
// Sem_getvalue
// Sem_init
// Sem_destroy
// Open_extended
// Umask_extended
// Stat_extended
// Lstat_extended
// Fstat_extended
// Chmod_extended
// Fchmod_extended
// Access_extended
// Settid
// Gettid
// Setsgroups
// Getsgroups
// Setwgroups
// Getwgroups
// Mkfifo_extended
// Mkdir_extended
// Identitysvc
// Shared_region_check_np
// Shared_region_map_np
// __pthread_mutex_destroy
// __pthread_mutex_init
// __pthread_mutex_lock
// __pthread_mutex_trylock
// __pthread_mutex_unlock
// __pthread_cond_init
// __pthread_cond_destroy
// __pthread_cond_broadcast
// __pthread_cond_signal
// Setsid_with_pid
// __pthread_cond_timedwait
// Aio_fsync
// Aio_return
// Aio_suspend
// Aio_cancel
// Aio_error
// Aio_read
// Aio_write
// Lio_listio
// __pthread_cond_wait
// Iopolicysys
// __pthread_kill
// __pthread_sigmask
// __sigwait
// __disable_threadsignal
// __pthread_markcancel
// __pthread_canceled
// __semwait_signal
// Proc_info
// Stat64_extended
// Lstat64_extended
// Fstat64_extended
// __pthread_chdir
// __pthread_fchdir
// Audit
// Auditon
// Getauid
// Setauid
// Getaudit
// Setaudit
// Getaudit_addr
// Setaudit_addr
// Auditctl
// Bsdthread_create
// Bsdthread_terminate
// Stack_snapshot
// Bsdthread_register
// Workq_open
// Workq_ops
// __mac_execve
// __mac_syscall
// __mac_get_file
// __mac_set_file
// __mac_get_link
// __mac_set_link
// __mac_get_proc
// __mac_set_proc
// __mac_get_fd
// __mac_set_fd
// __mac_get_pid
// __mac_get_lcid
// __mac_get_lctx
// __mac_set_lctx
// Setlcid
// Read_nocancel
// Write_nocancel
// Open_nocancel
// Close_nocancel
// Wait4_nocancel
// Recvmsg_nocancel
// Sendmsg_nocancel
// Recvfrom_nocancel
// Accept_nocancel
// Fcntl_nocancel
// Select_nocancel
// Fsync_nocancel
// Connect_nocancel
// Sigsuspend_nocancel
// Readv_nocancel
// Writev_nocancel
// Sendto_nocancel
// Pread_nocancel
// Pwrite_nocancel
// Waitid_nocancel
// Poll_nocancel
// Msgsnd_nocancel
// Msgrcv_nocancel
// Sem_wait_nocancel
// Aio_suspend_nocancel
// __sigwait_nocancel
// __semwait_signal_nocancel
// __mac_mount
// __mac_get_mount
// __mac_getfsstat<|MERGE_RESOLUTION|>--- conflicted
+++ resolved
@@ -161,12 +161,8 @@
 	return
 }
 
-<<<<<<< HEAD
-//sys	ioctl(fd int, req uint, arg uintptr) (err error)
-=======
 //sys	ioctl(fd int, req uint, arg uintptr) (err error) = SYS_IOCTL
 //sys	ioctlPtr(fd int, req uint, arg unsafe.Pointer) (err error) = SYS_IOCTL
->>>>>>> 2ffe53c4
 
 //sys	sysctl(mib []_C_int, old *byte, oldlen *uintptr, new *byte, newlen uintptr) (err error) = SYS___SYSCTL
 
