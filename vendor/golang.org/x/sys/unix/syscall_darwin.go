--- conflicted
+++ resolved
@@ -14,10 +14,6 @@
 
 import (
 	"fmt"
-<<<<<<< HEAD
-	"runtime"
-=======
->>>>>>> 2ffe53c4
 	"syscall"
 	"unsafe"
 )
@@ -233,10 +229,7 @@
 
 func PtraceAttach(pid int) (err error) { return ptrace(PT_ATTACH, pid, 0, 0) }
 func PtraceDetach(pid int) (err error) { return ptrace(PT_DETACH, pid, 0, 0) }
-<<<<<<< HEAD
-=======
 func PtraceDenyAttach() (err error)    { return ptrace(PT_DENY_ATTACH, 0, 0, 0) }
->>>>>>> 2ffe53c4
 
 //sysnb	pipe(p *[2]int32) (err error)
 
@@ -487,8 +480,6 @@
 	return x, err
 }
 
-<<<<<<< HEAD
-=======
 func GetsockoptTCPConnectionInfo(fd, level, opt int) (*TCPConnectionInfo, error) {
 	var value TCPConnectionInfo
 	vallen := _Socklen(SizeofTCPConnectionInfo)
@@ -496,7 +487,6 @@
 	return &value, err
 }
 
->>>>>>> 2ffe53c4
 func SysctlKinfoProc(name string, args ...int) (*KinfoProc, error) {
 	mib, err := sysctlmib(name, args...)
 	if err != nil {
