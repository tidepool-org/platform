// Copyright 2009 The Go Authors. All rights reserved.
// Use of this source code is governed by a BSD-style
// license that can be found in the LICENSE file.

// Linux system calls.
// This file is compiled as ordinary Go code,
// but it is also input to mksyscall,
// which parses the //sys lines and generates system call stubs.
// Note that sometimes we use a lowercase //sys name and
// wrap it in our own nicer implementation.

package unix

import (
	"encoding/binary"
<<<<<<< HEAD
=======
	"strconv"
>>>>>>> 2ffe53c4
	"syscall"
	"time"
	"unsafe"
)

/*
 * Wrapped
 */

func Access(path string, mode uint32) (err error) {
	return Faccessat(AT_FDCWD, path, mode, 0)
}

func Chmod(path string, mode uint32) (err error) {
	return Fchmodat(AT_FDCWD, path, mode, 0)
}

func Chown(path string, uid int, gid int) (err error) {
	return Fchownat(AT_FDCWD, path, uid, gid, 0)
}

func Creat(path string, mode uint32) (fd int, err error) {
	return Open(path, O_CREAT|O_WRONLY|O_TRUNC, mode)
}

func EpollCreate(size int) (fd int, err error) {
	if size <= 0 {
		return -1, EINVAL
	}
	return EpollCreate1(0)
}

//sys	FanotifyInit(flags uint, event_f_flags uint) (fd int, err error)
//sys	fanotifyMark(fd int, flags uint, mask uint64, dirFd int, pathname *byte) (err error)

func FanotifyMark(fd int, flags uint, mask uint64, dirFd int, pathname string) (err error) {
	if pathname == "" {
		return fanotifyMark(fd, flags, mask, dirFd, nil)
	}
	p, err := BytePtrFromString(pathname)
	if err != nil {
		return err
	}
	return fanotifyMark(fd, flags, mask, dirFd, p)
}

//sys	fchmodat(dirfd int, path string, mode uint32) (err error)

func Fchmodat(dirfd int, path string, mode uint32, flags int) (err error) {
	// Linux fchmodat doesn't support the flags parameter. Mimick glibc's behavior
	// and check the flags. Otherwise the mode would be applied to the symlink
	// destination which is not what the user expects.
	if flags&^AT_SYMLINK_NOFOLLOW != 0 {
		return EINVAL
	} else if flags&AT_SYMLINK_NOFOLLOW != 0 {
		return EOPNOTSUPP
	}
	return fchmodat(dirfd, path, mode)
}

func InotifyInit() (fd int, err error) {
	return InotifyInit1(0)
}
<<<<<<< HEAD

//sys	ioctl(fd int, req uint, arg uintptr) (err error) = SYS_IOCTL
//sys	ioctlPtr(fd int, req uint, arg unsafe.Pointer) (err error) = SYS_IOCTL

=======

//sys	ioctl(fd int, req uint, arg uintptr) (err error) = SYS_IOCTL
//sys	ioctlPtr(fd int, req uint, arg unsafe.Pointer) (err error) = SYS_IOCTL

>>>>>>> 2ffe53c4
// ioctl itself should not be exposed directly, but additional get/set functions
// for specific types are permissible. These are defined in ioctl.go and
// ioctl_linux.go.
//
// The third argument to ioctl is often a pointer but sometimes an integer.
// Callers should use ioctlPtr when the third argument is a pointer and ioctl
// when the third argument is an integer.
//
// TODO: some existing code incorrectly uses ioctl when it should use ioctlPtr.

//sys	Linkat(olddirfd int, oldpath string, newdirfd int, newpath string, flags int) (err error)

func Link(oldpath string, newpath string) (err error) {
	return Linkat(AT_FDCWD, oldpath, AT_FDCWD, newpath, 0)
}

func Mkdir(path string, mode uint32) (err error) {
	return Mkdirat(AT_FDCWD, path, mode)
}

func Mknod(path string, mode uint32, dev int) (err error) {
	return Mknodat(AT_FDCWD, path, mode, dev)
}

func Open(path string, mode int, perm uint32) (fd int, err error) {
	return openat(AT_FDCWD, path, mode|O_LARGEFILE, perm)
}

//sys	openat(dirfd int, path string, flags int, mode uint32) (fd int, err error)

func Openat(dirfd int, path string, flags int, mode uint32) (fd int, err error) {
	return openat(dirfd, path, flags|O_LARGEFILE, mode)
}

//sys	openat2(dirfd int, path string, open_how *OpenHow, size int) (fd int, err error)

func Openat2(dirfd int, path string, how *OpenHow) (fd int, err error) {
	return openat2(dirfd, path, how, SizeofOpenHow)
}

func Pipe(p []int) error {
	return Pipe2(p, 0)
}

//sysnb	pipe2(p *[2]_C_int, flags int) (err error)

func Pipe2(p []int, flags int) error {
	if len(p) != 2 {
		return EINVAL
	}
	var pp [2]_C_int
	err := pipe2(&pp, flags)
	if err == nil {
		p[0] = int(pp[0])
		p[1] = int(pp[1])
	}
	return err
}

//sys	ppoll(fds *PollFd, nfds int, timeout *Timespec, sigmask *Sigset_t) (n int, err error)

func Ppoll(fds []PollFd, timeout *Timespec, sigmask *Sigset_t) (n int, err error) {
	if len(fds) == 0 {
		return ppoll(nil, 0, timeout, sigmask)
	}
	return ppoll(&fds[0], len(fds), timeout, sigmask)
}

func Poll(fds []PollFd, timeout int) (n int, err error) {
	var ts *Timespec
	if timeout >= 0 {
		ts = new(Timespec)
		*ts = NsecToTimespec(int64(timeout) * 1e6)
	}
	return Ppoll(fds, ts, nil)
}

//sys	Readlinkat(dirfd int, path string, buf []byte) (n int, err error)

func Readlink(path string, buf []byte) (n int, err error) {
	return Readlinkat(AT_FDCWD, path, buf)
}

func Rename(oldpath string, newpath string) (err error) {
	return Renameat(AT_FDCWD, oldpath, AT_FDCWD, newpath)
}

func Rmdir(path string) error {
	return Unlinkat(AT_FDCWD, path, AT_REMOVEDIR)
}

//sys	Symlinkat(oldpath string, newdirfd int, newpath string) (err error)

func Symlink(oldpath string, newpath string) (err error) {
	return Symlinkat(oldpath, AT_FDCWD, newpath)
}

func Unlink(path string) error {
	return Unlinkat(AT_FDCWD, path, 0)
}

//sys	Unlinkat(dirfd int, path string, flags int) (err error)

func Utimes(path string, tv []Timeval) error {
	if tv == nil {
		err := utimensat(AT_FDCWD, path, nil, 0)
		if err != ENOSYS {
			return err
		}
		return utimes(path, nil)
	}
	if len(tv) != 2 {
		return EINVAL
	}
	var ts [2]Timespec
	ts[0] = NsecToTimespec(TimevalToNsec(tv[0]))
	ts[1] = NsecToTimespec(TimevalToNsec(tv[1]))
	err := utimensat(AT_FDCWD, path, (*[2]Timespec)(unsafe.Pointer(&ts[0])), 0)
	if err != ENOSYS {
		return err
	}
	return utimes(path, (*[2]Timeval)(unsafe.Pointer(&tv[0])))
}

//sys	utimensat(dirfd int, path string, times *[2]Timespec, flags int) (err error)

func UtimesNano(path string, ts []Timespec) error {
	return UtimesNanoAt(AT_FDCWD, path, ts, 0)
}

func UtimesNanoAt(dirfd int, path string, ts []Timespec, flags int) error {
	if ts == nil {
		return utimensat(dirfd, path, nil, flags)
	}
	if len(ts) != 2 {
		return EINVAL
	}
	return utimensat(dirfd, path, (*[2]Timespec)(unsafe.Pointer(&ts[0])), flags)
}

func Futimesat(dirfd int, path string, tv []Timeval) error {
	if tv == nil {
		return futimesat(dirfd, path, nil)
	}
	if len(tv) != 2 {
		return EINVAL
	}
	return futimesat(dirfd, path, (*[2]Timeval)(unsafe.Pointer(&tv[0])))
}

func Futimes(fd int, tv []Timeval) (err error) {
	// Believe it or not, this is the best we can do on Linux
	// (and is what glibc does).
	return Utimes("/proc/self/fd/"+strconv.Itoa(fd), tv)
}

const ImplementsGetwd = true

//sys	Getcwd(buf []byte) (n int, err error)

func Getwd() (wd string, err error) {
	var buf [PathMax]byte
	n, err := Getcwd(buf[0:])
	if err != nil {
		return "", err
	}
	// Getcwd returns the number of bytes written to buf, including the NUL.
	if n < 1 || n > len(buf) || buf[n-1] != 0 {
		return "", EINVAL
	}
	// In some cases, Linux can return a path that starts with the
	// "(unreachable)" prefix, which can potentially be a valid relative
	// path. To work around that, return ENOENT if path is not absolute.
	if buf[0] != '/' {
		return "", ENOENT
	}

	return string(buf[0 : n-1]), nil
}

func Getgroups() (gids []int, err error) {
	n, err := getgroups(0, nil)
	if err != nil {
		return nil, err
	}
	if n == 0 {
		return nil, nil
	}

	// Sanity check group count. Max is 1<<16 on Linux.
	if n < 0 || n > 1<<20 {
		return nil, EINVAL
	}

	a := make([]_Gid_t, n)
	n, err = getgroups(n, &a[0])
	if err != nil {
		return nil, err
	}
	gids = make([]int, n)
	for i, v := range a[0:n] {
		gids[i] = int(v)
	}
	return
}

func Setgroups(gids []int) (err error) {
	if len(gids) == 0 {
		return setgroups(0, nil)
	}

	a := make([]_Gid_t, len(gids))
	for i, v := range gids {
		a[i] = _Gid_t(v)
	}
	return setgroups(len(a), &a[0])
}

type WaitStatus uint32

// Wait status is 7 bits at bottom, either 0 (exited),
// 0x7F (stopped), or a signal number that caused an exit.
// The 0x80 bit is whether there was a core dump.
// An extra number (exit code, signal causing a stop)
// is in the high bits. At least that's the idea.
// There are various irregularities. For example, the
// "continued" status is 0xFFFF, distinguishing itself
// from stopped via the core dump bit.

const (
	mask    = 0x7F
	core    = 0x80
	exited  = 0x00
	stopped = 0x7F
	shift   = 8
)

func (w WaitStatus) Exited() bool { return w&mask == exited }

func (w WaitStatus) Signaled() bool { return w&mask != stopped && w&mask != exited }

func (w WaitStatus) Stopped() bool { return w&0xFF == stopped }

func (w WaitStatus) Continued() bool { return w == 0xFFFF }

func (w WaitStatus) CoreDump() bool { return w.Signaled() && w&core != 0 }

func (w WaitStatus) ExitStatus() int {
	if !w.Exited() {
		return -1
	}
	return int(w>>shift) & 0xFF
}

func (w WaitStatus) Signal() syscall.Signal {
	if !w.Signaled() {
		return -1
	}
	return syscall.Signal(w & mask)
}

func (w WaitStatus) StopSignal() syscall.Signal {
	if !w.Stopped() {
		return -1
	}
	return syscall.Signal(w>>shift) & 0xFF
}

func (w WaitStatus) TrapCause() int {
	if w.StopSignal() != SIGTRAP {
		return -1
	}
	return int(w>>shift) >> 8
}

//sys	wait4(pid int, wstatus *_C_int, options int, rusage *Rusage) (wpid int, err error)

func Wait4(pid int, wstatus *WaitStatus, options int, rusage *Rusage) (wpid int, err error) {
	var status _C_int
	wpid, err = wait4(pid, &status, options, rusage)
	if wstatus != nil {
		*wstatus = WaitStatus(status)
	}
	return
}

//sys	Waitid(idType int, id int, info *Siginfo, options int, rusage *Rusage) (err error)

func Mkfifo(path string, mode uint32) error {
	return Mknod(path, mode|S_IFIFO, 0)
}

func Mkfifoat(dirfd int, path string, mode uint32) error {
	return Mknodat(dirfd, path, mode|S_IFIFO, 0)
}

func (sa *SockaddrInet4) sockaddr() (unsafe.Pointer, _Socklen, error) {
	if sa.Port < 0 || sa.Port > 0xFFFF {
		return nil, 0, EINVAL
	}
	sa.raw.Family = AF_INET
	p := (*[2]byte)(unsafe.Pointer(&sa.raw.Port))
	p[0] = byte(sa.Port >> 8)
	p[1] = byte(sa.Port)
	sa.raw.Addr = sa.Addr
	return unsafe.Pointer(&sa.raw), SizeofSockaddrInet4, nil
}

func (sa *SockaddrInet6) sockaddr() (unsafe.Pointer, _Socklen, error) {
	if sa.Port < 0 || sa.Port > 0xFFFF {
		return nil, 0, EINVAL
	}
	sa.raw.Family = AF_INET6
	p := (*[2]byte)(unsafe.Pointer(&sa.raw.Port))
	p[0] = byte(sa.Port >> 8)
	p[1] = byte(sa.Port)
	sa.raw.Scope_id = sa.ZoneId
	sa.raw.Addr = sa.Addr
	return unsafe.Pointer(&sa.raw), SizeofSockaddrInet6, nil
}

func (sa *SockaddrUnix) sockaddr() (unsafe.Pointer, _Socklen, error) {
	name := sa.Name
	n := len(name)
	if n >= len(sa.raw.Path) {
		return nil, 0, EINVAL
	}
	sa.raw.Family = AF_UNIX
	for i := 0; i < n; i++ {
		sa.raw.Path[i] = int8(name[i])
	}
	// length is family (uint16), name, NUL.
	sl := _Socklen(2)
	if n > 0 {
		sl += _Socklen(n) + 1
	}
	if sa.raw.Path[0] == '@' {
		sa.raw.Path[0] = 0
		// Don't count trailing NUL for abstract address.
		sl--
	}

	return unsafe.Pointer(&sa.raw), sl, nil
}

// SockaddrLinklayer implements the Sockaddr interface for AF_PACKET type sockets.
type SockaddrLinklayer struct {
	Protocol uint16
	Ifindex  int
	Hatype   uint16
	Pkttype  uint8
	Halen    uint8
	Addr     [8]byte
	raw      RawSockaddrLinklayer
}

func (sa *SockaddrLinklayer) sockaddr() (unsafe.Pointer, _Socklen, error) {
	if sa.Ifindex < 0 || sa.Ifindex > 0x7fffffff {
		return nil, 0, EINVAL
	}
	sa.raw.Family = AF_PACKET
	sa.raw.Protocol = sa.Protocol
	sa.raw.Ifindex = int32(sa.Ifindex)
	sa.raw.Hatype = sa.Hatype
	sa.raw.Pkttype = sa.Pkttype
	sa.raw.Halen = sa.Halen
	sa.raw.Addr = sa.Addr
	return unsafe.Pointer(&sa.raw), SizeofSockaddrLinklayer, nil
}

// SockaddrNetlink implements the Sockaddr interface for AF_NETLINK type sockets.
type SockaddrNetlink struct {
	Family uint16
	Pad    uint16
	Pid    uint32
	Groups uint32
	raw    RawSockaddrNetlink
}

func (sa *SockaddrNetlink) sockaddr() (unsafe.Pointer, _Socklen, error) {
	sa.raw.Family = AF_NETLINK
	sa.raw.Pad = sa.Pad
	sa.raw.Pid = sa.Pid
	sa.raw.Groups = sa.Groups
	return unsafe.Pointer(&sa.raw), SizeofSockaddrNetlink, nil
}

// SockaddrHCI implements the Sockaddr interface for AF_BLUETOOTH type sockets
// using the HCI protocol.
type SockaddrHCI struct {
	Dev     uint16
	Channel uint16
	raw     RawSockaddrHCI
}

func (sa *SockaddrHCI) sockaddr() (unsafe.Pointer, _Socklen, error) {
	sa.raw.Family = AF_BLUETOOTH
	sa.raw.Dev = sa.Dev
	sa.raw.Channel = sa.Channel
	return unsafe.Pointer(&sa.raw), SizeofSockaddrHCI, nil
}

// SockaddrL2 implements the Sockaddr interface for AF_BLUETOOTH type sockets
// using the L2CAP protocol.
type SockaddrL2 struct {
	PSM      uint16
	CID      uint16
	Addr     [6]uint8
	AddrType uint8
	raw      RawSockaddrL2
}

func (sa *SockaddrL2) sockaddr() (unsafe.Pointer, _Socklen, error) {
	sa.raw.Family = AF_BLUETOOTH
	psm := (*[2]byte)(unsafe.Pointer(&sa.raw.Psm))
	psm[0] = byte(sa.PSM)
	psm[1] = byte(sa.PSM >> 8)
	for i := 0; i < len(sa.Addr); i++ {
		sa.raw.Bdaddr[i] = sa.Addr[len(sa.Addr)-1-i]
	}
	cid := (*[2]byte)(unsafe.Pointer(&sa.raw.Cid))
	cid[0] = byte(sa.CID)
	cid[1] = byte(sa.CID >> 8)
	sa.raw.Bdaddr_type = sa.AddrType
	return unsafe.Pointer(&sa.raw), SizeofSockaddrL2, nil
}

// SockaddrRFCOMM implements the Sockaddr interface for AF_BLUETOOTH type sockets
// using the RFCOMM protocol.
//
// Server example:
//
//	fd, _ := Socket(AF_BLUETOOTH, SOCK_STREAM, BTPROTO_RFCOMM)
//	_ = unix.Bind(fd, &unix.SockaddrRFCOMM{
//		Channel: 1,
//		Addr:    [6]uint8{0, 0, 0, 0, 0, 0}, // BDADDR_ANY or 00:00:00:00:00:00
//	})
//	_ = Listen(fd, 1)
//	nfd, sa, _ := Accept(fd)
//	fmt.Printf("conn addr=%v fd=%d", sa.(*unix.SockaddrRFCOMM).Addr, nfd)
//	Read(nfd, buf)
//
// Client example:
//
//	fd, _ := Socket(AF_BLUETOOTH, SOCK_STREAM, BTPROTO_RFCOMM)
//	_ = Connect(fd, &SockaddrRFCOMM{
//		Channel: 1,
//		Addr:    [6]byte{0x11, 0x22, 0x33, 0xaa, 0xbb, 0xcc}, // CC:BB:AA:33:22:11
//	})
//	Write(fd, []byte(`hello`))
type SockaddrRFCOMM struct {
	// Addr represents a bluetooth address, byte ordering is little-endian.
	Addr [6]uint8

	// Channel is a designated bluetooth channel, only 1-30 are available for use.
	// Since Linux 2.6.7 and further zero value is the first available channel.
	Channel uint8

	raw RawSockaddrRFCOMM
}

func (sa *SockaddrRFCOMM) sockaddr() (unsafe.Pointer, _Socklen, error) {
	sa.raw.Family = AF_BLUETOOTH
	sa.raw.Channel = sa.Channel
	sa.raw.Bdaddr = sa.Addr
	return unsafe.Pointer(&sa.raw), SizeofSockaddrRFCOMM, nil
}

// SockaddrCAN implements the Sockaddr interface for AF_CAN type sockets.
// The RxID and TxID fields are used for transport protocol addressing in
// (CAN_TP16, CAN_TP20, CAN_MCNET, and CAN_ISOTP), they can be left with
// zero values for CAN_RAW and CAN_BCM sockets as they have no meaning.
//
// The SockaddrCAN struct must be bound to the socket file descriptor
// using Bind before the CAN socket can be used.
//
//	// Read one raw CAN frame
//	fd, _ := Socket(AF_CAN, SOCK_RAW, CAN_RAW)
//	addr := &SockaddrCAN{Ifindex: index}
//	Bind(fd, addr)
//	frame := make([]byte, 16)
//	Read(fd, frame)
//
// The full SocketCAN documentation can be found in the linux kernel
// archives at: https://www.kernel.org/doc/Documentation/networking/can.txt
type SockaddrCAN struct {
	Ifindex int
	RxID    uint32
	TxID    uint32
	raw     RawSockaddrCAN
}

func (sa *SockaddrCAN) sockaddr() (unsafe.Pointer, _Socklen, error) {
	if sa.Ifindex < 0 || sa.Ifindex > 0x7fffffff {
		return nil, 0, EINVAL
	}
	sa.raw.Family = AF_CAN
	sa.raw.Ifindex = int32(sa.Ifindex)
	rx := (*[4]byte)(unsafe.Pointer(&sa.RxID))
	for i := 0; i < 4; i++ {
		sa.raw.Addr[i] = rx[i]
	}
	tx := (*[4]byte)(unsafe.Pointer(&sa.TxID))
	for i := 0; i < 4; i++ {
		sa.raw.Addr[i+4] = tx[i]
	}
	return unsafe.Pointer(&sa.raw), SizeofSockaddrCAN, nil
}

// SockaddrCANJ1939 implements the Sockaddr interface for AF_CAN using J1939
// protocol (https://en.wikipedia.org/wiki/SAE_J1939). For more information
// on the purposes of the fields, check the official linux kernel documentation
// available here: https://www.kernel.org/doc/Documentation/networking/j1939.rst
type SockaddrCANJ1939 struct {
	Ifindex int
	Name    uint64
	PGN     uint32
	Addr    uint8
	raw     RawSockaddrCAN
}

func (sa *SockaddrCANJ1939) sockaddr() (unsafe.Pointer, _Socklen, error) {
	if sa.Ifindex < 0 || sa.Ifindex > 0x7fffffff {
		return nil, 0, EINVAL
	}
	sa.raw.Family = AF_CAN
	sa.raw.Ifindex = int32(sa.Ifindex)
	n := (*[8]byte)(unsafe.Pointer(&sa.Name))
	for i := 0; i < 8; i++ {
		sa.raw.Addr[i] = n[i]
	}
	p := (*[4]byte)(unsafe.Pointer(&sa.PGN))
	for i := 0; i < 4; i++ {
		sa.raw.Addr[i+8] = p[i]
	}
	sa.raw.Addr[12] = sa.Addr
	return unsafe.Pointer(&sa.raw), SizeofSockaddrCAN, nil
}

// SockaddrALG implements the Sockaddr interface for AF_ALG type sockets.
// SockaddrALG enables userspace access to the Linux kernel's cryptography
// subsystem. The Type and Name fields specify which type of hash or cipher
// should be used with a given socket.
//
// To create a file descriptor that provides access to a hash or cipher, both
// Bind and Accept must be used. Once the setup process is complete, input
// data can be written to the socket, processed by the kernel, and then read
// back as hash output or ciphertext.
//
// Here is an example of using an AF_ALG socket with SHA1 hashing.
// The initial socket setup process is as follows:
//
//	// Open a socket to perform SHA1 hashing.
//	fd, _ := unix.Socket(unix.AF_ALG, unix.SOCK_SEQPACKET, 0)
//	addr := &unix.SockaddrALG{Type: "hash", Name: "sha1"}
//	unix.Bind(fd, addr)
//	// Note: unix.Accept does not work at this time; must invoke accept()
//	// manually using unix.Syscall.
//	hashfd, _, _ := unix.Syscall(unix.SYS_ACCEPT, uintptr(fd), 0, 0)
//
// Once a file descriptor has been returned from Accept, it may be used to
// perform SHA1 hashing. The descriptor is not safe for concurrent use, but
// may be re-used repeatedly with subsequent Write and Read operations.
//
// When hashing a small byte slice or string, a single Write and Read may
// be used:
//
//	// Assume hashfd is already configured using the setup process.
//	hash := os.NewFile(hashfd, "sha1")
//	// Hash an input string and read the results. Each Write discards
//	// previous hash state. Read always reads the current state.
//	b := make([]byte, 20)
//	for i := 0; i < 2; i++ {
//	    io.WriteString(hash, "Hello, world.")
//	    hash.Read(b)
//	    fmt.Println(hex.EncodeToString(b))
//	}
//	// Output:
//	// 2ae01472317d1935a84797ec1983ae243fc6aa28
//	// 2ae01472317d1935a84797ec1983ae243fc6aa28
//
// For hashing larger byte slices, or byte streams such as those read from
// a file or socket, use Sendto with MSG_MORE to instruct the kernel to update
// the hash digest instead of creating a new one for a given chunk and finalizing it.
//
//	// Assume hashfd and addr are already configured using the setup process.
//	hash := os.NewFile(hashfd, "sha1")
//	// Hash the contents of a file.
//	f, _ := os.Open("/tmp/linux-4.10-rc7.tar.xz")
//	b := make([]byte, 4096)
//	for {
//	    n, err := f.Read(b)
//	    if err == io.EOF {
//	        break
//	    }
//	    unix.Sendto(hashfd, b[:n], unix.MSG_MORE, addr)
//	}
//	hash.Read(b)
//	fmt.Println(hex.EncodeToString(b))
//	// Output: 85cdcad0c06eef66f805ecce353bec9accbeecc5
//
// For more information, see: http://www.chronox.de/crypto-API/crypto/userspace-if.html.
type SockaddrALG struct {
	Type    string
	Name    string
	Feature uint32
	Mask    uint32
	raw     RawSockaddrALG
}

func (sa *SockaddrALG) sockaddr() (unsafe.Pointer, _Socklen, error) {
	// Leave room for NUL byte terminator.
	if len(sa.Type) > 13 {
		return nil, 0, EINVAL
	}
	if len(sa.Name) > 63 {
		return nil, 0, EINVAL
	}

	sa.raw.Family = AF_ALG
	sa.raw.Feat = sa.Feature
	sa.raw.Mask = sa.Mask

	typ, err := ByteSliceFromString(sa.Type)
	if err != nil {
		return nil, 0, err
	}
	name, err := ByteSliceFromString(sa.Name)
	if err != nil {
		return nil, 0, err
	}

	copy(sa.raw.Type[:], typ)
	copy(sa.raw.Name[:], name)

	return unsafe.Pointer(&sa.raw), SizeofSockaddrALG, nil
}

// SockaddrVM implements the Sockaddr interface for AF_VSOCK type sockets.
// SockaddrVM provides access to Linux VM sockets: a mechanism that enables
// bidirectional communication between a hypervisor and its guest virtual
// machines.
type SockaddrVM struct {
	// CID and Port specify a context ID and port address for a VM socket.
	// Guests have a unique CID, and hosts may have a well-known CID of:
	//  - VMADDR_CID_HYPERVISOR: refers to the hypervisor process.
	//  - VMADDR_CID_LOCAL: refers to local communication (loopback).
	//  - VMADDR_CID_HOST: refers to other processes on the host.
	CID   uint32
	Port  uint32
	Flags uint8
	raw   RawSockaddrVM
}

func (sa *SockaddrVM) sockaddr() (unsafe.Pointer, _Socklen, error) {
	sa.raw.Family = AF_VSOCK
	sa.raw.Port = sa.Port
	sa.raw.Cid = sa.CID
	sa.raw.Flags = sa.Flags

	return unsafe.Pointer(&sa.raw), SizeofSockaddrVM, nil
}

type SockaddrXDP struct {
	Flags        uint16
	Ifindex      uint32
	QueueID      uint32
	SharedUmemFD uint32
	raw          RawSockaddrXDP
}

func (sa *SockaddrXDP) sockaddr() (unsafe.Pointer, _Socklen, error) {
	sa.raw.Family = AF_XDP
	sa.raw.Flags = sa.Flags
	sa.raw.Ifindex = sa.Ifindex
	sa.raw.Queue_id = sa.QueueID
	sa.raw.Shared_umem_fd = sa.SharedUmemFD

	return unsafe.Pointer(&sa.raw), SizeofSockaddrXDP, nil
}

// This constant mirrors the #define of PX_PROTO_OE in
// linux/if_pppox.h. We're defining this by hand here instead of
// autogenerating through mkerrors.sh because including
// linux/if_pppox.h causes some declaration conflicts with other
// includes (linux/if_pppox.h includes linux/in.h, which conflicts
// with netinet/in.h). Given that we only need a single zero constant
// out of that file, it's cleaner to just define it by hand here.
const px_proto_oe = 0

type SockaddrPPPoE struct {
	SID    uint16
	Remote []byte
	Dev    string
	raw    RawSockaddrPPPoX
}

func (sa *SockaddrPPPoE) sockaddr() (unsafe.Pointer, _Socklen, error) {
	if len(sa.Remote) != 6 {
		return nil, 0, EINVAL
	}
	if len(sa.Dev) > IFNAMSIZ-1 {
		return nil, 0, EINVAL
	}

	*(*uint16)(unsafe.Pointer(&sa.raw[0])) = AF_PPPOX
	// This next field is in host-endian byte order. We can't use the
	// same unsafe pointer cast as above, because this value is not
	// 32-bit aligned and some architectures don't allow unaligned
	// access.
	//
	// However, the value of px_proto_oe is 0, so we can use
	// encoding/binary helpers to write the bytes without worrying
	// about the ordering.
	binary.BigEndian.PutUint32(sa.raw[2:6], px_proto_oe)
	// This field is deliberately big-endian, unlike the previous
	// one. The kernel expects SID to be in network byte order.
	binary.BigEndian.PutUint16(sa.raw[6:8], sa.SID)
	copy(sa.raw[8:14], sa.Remote)
	for i := 14; i < 14+IFNAMSIZ; i++ {
		sa.raw[i] = 0
	}
	copy(sa.raw[14:], sa.Dev)
	return unsafe.Pointer(&sa.raw), SizeofSockaddrPPPoX, nil
}

// SockaddrTIPC implements the Sockaddr interface for AF_TIPC type sockets.
// For more information on TIPC, see: http://tipc.sourceforge.net/.
type SockaddrTIPC struct {
	// Scope is the publication scopes when binding service/service range.
	// Should be set to TIPC_CLUSTER_SCOPE or TIPC_NODE_SCOPE.
	Scope int

	// Addr is the type of address used to manipulate a socket. Addr must be
	// one of:
	//  - *TIPCSocketAddr: "id" variant in the C addr union
	//  - *TIPCServiceRange: "nameseq" variant in the C addr union
	//  - *TIPCServiceName: "name" variant in the C addr union
	//
	// If nil, EINVAL will be returned when the structure is used.
	Addr TIPCAddr

	raw RawSockaddrTIPC
}

// TIPCAddr is implemented by types that can be used as an address for
// SockaddrTIPC. It is only implemented by *TIPCSocketAddr, *TIPCServiceRange,
// and *TIPCServiceName.
type TIPCAddr interface {
	tipcAddrtype() uint8
	tipcAddr() [12]byte
}

func (sa *TIPCSocketAddr) tipcAddr() [12]byte {
	var out [12]byte
	copy(out[:], (*(*[unsafe.Sizeof(TIPCSocketAddr{})]byte)(unsafe.Pointer(sa)))[:])
	return out
}

func (sa *TIPCSocketAddr) tipcAddrtype() uint8 { return TIPC_SOCKET_ADDR }

func (sa *TIPCServiceRange) tipcAddr() [12]byte {
	var out [12]byte
	copy(out[:], (*(*[unsafe.Sizeof(TIPCServiceRange{})]byte)(unsafe.Pointer(sa)))[:])
	return out
}

func (sa *TIPCServiceRange) tipcAddrtype() uint8 { return TIPC_SERVICE_RANGE }

func (sa *TIPCServiceName) tipcAddr() [12]byte {
	var out [12]byte
	copy(out[:], (*(*[unsafe.Sizeof(TIPCServiceName{})]byte)(unsafe.Pointer(sa)))[:])
	return out
}

func (sa *TIPCServiceName) tipcAddrtype() uint8 { return TIPC_SERVICE_ADDR }

func (sa *SockaddrTIPC) sockaddr() (unsafe.Pointer, _Socklen, error) {
	if sa.Addr == nil {
		return nil, 0, EINVAL
	}
	sa.raw.Family = AF_TIPC
	sa.raw.Scope = int8(sa.Scope)
	sa.raw.Addrtype = sa.Addr.tipcAddrtype()
	sa.raw.Addr = sa.Addr.tipcAddr()
	return unsafe.Pointer(&sa.raw), SizeofSockaddrTIPC, nil
}

// SockaddrL2TPIP implements the Sockaddr interface for IPPROTO_L2TP/AF_INET sockets.
type SockaddrL2TPIP struct {
	Addr   [4]byte
	ConnId uint32
	raw    RawSockaddrL2TPIP
}

func (sa *SockaddrL2TPIP) sockaddr() (unsafe.Pointer, _Socklen, error) {
	sa.raw.Family = AF_INET
	sa.raw.Conn_id = sa.ConnId
	sa.raw.Addr = sa.Addr
	return unsafe.Pointer(&sa.raw), SizeofSockaddrL2TPIP, nil
}

// SockaddrL2TPIP6 implements the Sockaddr interface for IPPROTO_L2TP/AF_INET6 sockets.
type SockaddrL2TPIP6 struct {
	Addr   [16]byte
	ZoneId uint32
	ConnId uint32
	raw    RawSockaddrL2TPIP6
}

func (sa *SockaddrL2TPIP6) sockaddr() (unsafe.Pointer, _Socklen, error) {
	sa.raw.Family = AF_INET6
	sa.raw.Conn_id = sa.ConnId
	sa.raw.Scope_id = sa.ZoneId
	sa.raw.Addr = sa.Addr
	return unsafe.Pointer(&sa.raw), SizeofSockaddrL2TPIP6, nil
}

// SockaddrIUCV implements the Sockaddr interface for AF_IUCV sockets.
type SockaddrIUCV struct {
	UserID string
	Name   string
	raw    RawSockaddrIUCV
}

func (sa *SockaddrIUCV) sockaddr() (unsafe.Pointer, _Socklen, error) {
	sa.raw.Family = AF_IUCV
	// These are EBCDIC encoded by the kernel, but we still need to pad them
	// with blanks. Initializing with blanks allows the caller to feed in either
	// a padded or an unpadded string.
	for i := 0; i < 8; i++ {
		sa.raw.Nodeid[i] = ' '
		sa.raw.User_id[i] = ' '
		sa.raw.Name[i] = ' '
	}
	if len(sa.UserID) > 8 || len(sa.Name) > 8 {
		return nil, 0, EINVAL
	}
	for i, b := range []byte(sa.UserID[:]) {
		sa.raw.User_id[i] = int8(b)
	}
	for i, b := range []byte(sa.Name[:]) {
		sa.raw.Name[i] = int8(b)
	}
	return unsafe.Pointer(&sa.raw), SizeofSockaddrIUCV, nil
}

type SockaddrNFC struct {
	DeviceIdx   uint32
	TargetIdx   uint32
	NFCProtocol uint32
	raw         RawSockaddrNFC
}

func (sa *SockaddrNFC) sockaddr() (unsafe.Pointer, _Socklen, error) {
	sa.raw.Sa_family = AF_NFC
	sa.raw.Dev_idx = sa.DeviceIdx
	sa.raw.Target_idx = sa.TargetIdx
	sa.raw.Nfc_protocol = sa.NFCProtocol
	return unsafe.Pointer(&sa.raw), SizeofSockaddrNFC, nil
}

type SockaddrNFCLLCP struct {
	DeviceIdx      uint32
	TargetIdx      uint32
	NFCProtocol    uint32
	DestinationSAP uint8
	SourceSAP      uint8
	ServiceName    string
	raw            RawSockaddrNFCLLCP
}

func (sa *SockaddrNFCLLCP) sockaddr() (unsafe.Pointer, _Socklen, error) {
	sa.raw.Sa_family = AF_NFC
	sa.raw.Dev_idx = sa.DeviceIdx
	sa.raw.Target_idx = sa.TargetIdx
	sa.raw.Nfc_protocol = sa.NFCProtocol
	sa.raw.Dsap = sa.DestinationSAP
	sa.raw.Ssap = sa.SourceSAP
	if len(sa.ServiceName) > len(sa.raw.Service_name) {
		return nil, 0, EINVAL
	}
	copy(sa.raw.Service_name[:], sa.ServiceName)
	sa.raw.SetServiceNameLen(len(sa.ServiceName))
	return unsafe.Pointer(&sa.raw), SizeofSockaddrNFCLLCP, nil
}

var socketProtocol = func(fd int) (int, error) {
	return GetsockoptInt(fd, SOL_SOCKET, SO_PROTOCOL)
}

func anyToSockaddr(fd int, rsa *RawSockaddrAny) (Sockaddr, error) {
	switch rsa.Addr.Family {
	case AF_NETLINK:
		pp := (*RawSockaddrNetlink)(unsafe.Pointer(rsa))
		sa := new(SockaddrNetlink)
		sa.Family = pp.Family
		sa.Pad = pp.Pad
		sa.Pid = pp.Pid
		sa.Groups = pp.Groups
		return sa, nil

	case AF_PACKET:
		pp := (*RawSockaddrLinklayer)(unsafe.Pointer(rsa))
		sa := new(SockaddrLinklayer)
		sa.Protocol = pp.Protocol
		sa.Ifindex = int(pp.Ifindex)
		sa.Hatype = pp.Hatype
		sa.Pkttype = pp.Pkttype
		sa.Halen = pp.Halen
		sa.Addr = pp.Addr
		return sa, nil

	case AF_UNIX:
		pp := (*RawSockaddrUnix)(unsafe.Pointer(rsa))
		sa := new(SockaddrUnix)
		if pp.Path[0] == 0 {
			// "Abstract" Unix domain socket.
			// Rewrite leading NUL as @ for textual display.
			// (This is the standard convention.)
			// Not friendly to overwrite in place,
			// but the callers below don't care.
			pp.Path[0] = '@'
		}

		// Assume path ends at NUL.
		// This is not technically the Linux semantics for
		// abstract Unix domain sockets--they are supposed
		// to be uninterpreted fixed-size binary blobs--but
		// everyone uses this convention.
		n := 0
		for n < len(pp.Path) && pp.Path[n] != 0 {
			n++
		}
		sa.Name = string(unsafe.Slice((*byte)(unsafe.Pointer(&pp.Path[0])), n))
		return sa, nil

	case AF_INET:
		proto, err := socketProtocol(fd)
		if err != nil {
			return nil, err
		}

		switch proto {
		case IPPROTO_L2TP:
			pp := (*RawSockaddrL2TPIP)(unsafe.Pointer(rsa))
			sa := new(SockaddrL2TPIP)
			sa.ConnId = pp.Conn_id
			sa.Addr = pp.Addr
			return sa, nil
		default:
			pp := (*RawSockaddrInet4)(unsafe.Pointer(rsa))
			sa := new(SockaddrInet4)
			p := (*[2]byte)(unsafe.Pointer(&pp.Port))
			sa.Port = int(p[0])<<8 + int(p[1])
			sa.Addr = pp.Addr
			return sa, nil
		}

	case AF_INET6:
		proto, err := socketProtocol(fd)
		if err != nil {
			return nil, err
		}

		switch proto {
		case IPPROTO_L2TP:
			pp := (*RawSockaddrL2TPIP6)(unsafe.Pointer(rsa))
			sa := new(SockaddrL2TPIP6)
			sa.ConnId = pp.Conn_id
			sa.ZoneId = pp.Scope_id
			sa.Addr = pp.Addr
			return sa, nil
		default:
			pp := (*RawSockaddrInet6)(unsafe.Pointer(rsa))
			sa := new(SockaddrInet6)
			p := (*[2]byte)(unsafe.Pointer(&pp.Port))
			sa.Port = int(p[0])<<8 + int(p[1])
			sa.ZoneId = pp.Scope_id
			sa.Addr = pp.Addr
			return sa, nil
		}

	case AF_VSOCK:
		pp := (*RawSockaddrVM)(unsafe.Pointer(rsa))
		sa := &SockaddrVM{
			CID:   pp.Cid,
			Port:  pp.Port,
			Flags: pp.Flags,
		}
		return sa, nil
	case AF_BLUETOOTH:
		proto, err := socketProtocol(fd)
		if err != nil {
			return nil, err
		}
		// only BTPROTO_L2CAP and BTPROTO_RFCOMM can accept connections
		switch proto {
		case BTPROTO_L2CAP:
			pp := (*RawSockaddrL2)(unsafe.Pointer(rsa))
			sa := &SockaddrL2{
				PSM:      pp.Psm,
				CID:      pp.Cid,
				Addr:     pp.Bdaddr,
				AddrType: pp.Bdaddr_type,
			}
			return sa, nil
		case BTPROTO_RFCOMM:
			pp := (*RawSockaddrRFCOMM)(unsafe.Pointer(rsa))
			sa := &SockaddrRFCOMM{
				Channel: pp.Channel,
				Addr:    pp.Bdaddr,
			}
			return sa, nil
		}
	case AF_XDP:
		pp := (*RawSockaddrXDP)(unsafe.Pointer(rsa))
		sa := &SockaddrXDP{
			Flags:        pp.Flags,
			Ifindex:      pp.Ifindex,
			QueueID:      pp.Queue_id,
			SharedUmemFD: pp.Shared_umem_fd,
		}
		return sa, nil
	case AF_PPPOX:
		pp := (*RawSockaddrPPPoX)(unsafe.Pointer(rsa))
		if binary.BigEndian.Uint32(pp[2:6]) != px_proto_oe {
			return nil, EINVAL
		}
		sa := &SockaddrPPPoE{
			SID:    binary.BigEndian.Uint16(pp[6:8]),
			Remote: pp[8:14],
		}
		for i := 14; i < 14+IFNAMSIZ; i++ {
			if pp[i] == 0 {
				sa.Dev = string(pp[14:i])
				break
			}
		}
		return sa, nil
	case AF_TIPC:
		pp := (*RawSockaddrTIPC)(unsafe.Pointer(rsa))

		sa := &SockaddrTIPC{
			Scope: int(pp.Scope),
		}

		// Determine which union variant is present in pp.Addr by checking
		// pp.Addrtype.
		switch pp.Addrtype {
		case TIPC_SERVICE_RANGE:
			sa.Addr = (*TIPCServiceRange)(unsafe.Pointer(&pp.Addr))
		case TIPC_SERVICE_ADDR:
			sa.Addr = (*TIPCServiceName)(unsafe.Pointer(&pp.Addr))
		case TIPC_SOCKET_ADDR:
			sa.Addr = (*TIPCSocketAddr)(unsafe.Pointer(&pp.Addr))
		default:
			return nil, EINVAL
		}

		return sa, nil
	case AF_IUCV:
		pp := (*RawSockaddrIUCV)(unsafe.Pointer(rsa))

		var user [8]byte
		var name [8]byte

		for i := 0; i < 8; i++ {
			user[i] = byte(pp.User_id[i])
			name[i] = byte(pp.Name[i])
		}

		sa := &SockaddrIUCV{
			UserID: string(user[:]),
			Name:   string(name[:]),
		}
		return sa, nil

	case AF_CAN:
		proto, err := socketProtocol(fd)
		if err != nil {
			return nil, err
		}

		pp := (*RawSockaddrCAN)(unsafe.Pointer(rsa))

		switch proto {
		case CAN_J1939:
			sa := &SockaddrCANJ1939{
				Ifindex: int(pp.Ifindex),
			}
			name := (*[8]byte)(unsafe.Pointer(&sa.Name))
			for i := 0; i < 8; i++ {
				name[i] = pp.Addr[i]
			}
			pgn := (*[4]byte)(unsafe.Pointer(&sa.PGN))
			for i := 0; i < 4; i++ {
				pgn[i] = pp.Addr[i+8]
			}
			addr := (*[1]byte)(unsafe.Pointer(&sa.Addr))
			addr[0] = pp.Addr[12]
			return sa, nil
		default:
			sa := &SockaddrCAN{
				Ifindex: int(pp.Ifindex),
			}
			rx := (*[4]byte)(unsafe.Pointer(&sa.RxID))
			for i := 0; i < 4; i++ {
				rx[i] = pp.Addr[i]
			}
			tx := (*[4]byte)(unsafe.Pointer(&sa.TxID))
			for i := 0; i < 4; i++ {
				tx[i] = pp.Addr[i+4]
			}
			return sa, nil
		}
	case AF_NFC:
		proto, err := socketProtocol(fd)
		if err != nil {
			return nil, err
		}
		switch proto {
		case NFC_SOCKPROTO_RAW:
			pp := (*RawSockaddrNFC)(unsafe.Pointer(rsa))
			sa := &SockaddrNFC{
				DeviceIdx:   pp.Dev_idx,
				TargetIdx:   pp.Target_idx,
				NFCProtocol: pp.Nfc_protocol,
			}
			return sa, nil
		case NFC_SOCKPROTO_LLCP:
			pp := (*RawSockaddrNFCLLCP)(unsafe.Pointer(rsa))
			if uint64(pp.Service_name_len) > uint64(len(pp.Service_name)) {
				return nil, EINVAL
			}
			sa := &SockaddrNFCLLCP{
				DeviceIdx:      pp.Dev_idx,
				TargetIdx:      pp.Target_idx,
				NFCProtocol:    pp.Nfc_protocol,
				DestinationSAP: pp.Dsap,
				SourceSAP:      pp.Ssap,
				ServiceName:    string(pp.Service_name[:pp.Service_name_len]),
			}
			return sa, nil
		default:
			return nil, EINVAL
		}
	}
	return nil, EAFNOSUPPORT
}

func Accept(fd int) (nfd int, sa Sockaddr, err error) {
	var rsa RawSockaddrAny
	var len _Socklen = SizeofSockaddrAny
	nfd, err = accept4(fd, &rsa, &len, 0)
	if err != nil {
		return
	}
	sa, err = anyToSockaddr(fd, &rsa)
	if err != nil {
		Close(nfd)
		nfd = 0
	}
	return
}

func Accept4(fd int, flags int) (nfd int, sa Sockaddr, err error) {
	var rsa RawSockaddrAny
	var len _Socklen = SizeofSockaddrAny
	nfd, err = accept4(fd, &rsa, &len, flags)
	if err != nil {
		return
	}
	if len > SizeofSockaddrAny {
		panic("RawSockaddrAny too small")
	}
	sa, err = anyToSockaddr(fd, &rsa)
	if err != nil {
		Close(nfd)
		nfd = 0
	}
	return
}

func Getsockname(fd int) (sa Sockaddr, err error) {
	var rsa RawSockaddrAny
	var len _Socklen = SizeofSockaddrAny
	if err = getsockname(fd, &rsa, &len); err != nil {
		return
	}
	return anyToSockaddr(fd, &rsa)
}

func GetsockoptIPMreqn(fd, level, opt int) (*IPMreqn, error) {
	var value IPMreqn
	vallen := _Socklen(SizeofIPMreqn)
	err := getsockopt(fd, level, opt, unsafe.Pointer(&value), &vallen)
	return &value, err
}

func GetsockoptUcred(fd, level, opt int) (*Ucred, error) {
	var value Ucred
	vallen := _Socklen(SizeofUcred)
	err := getsockopt(fd, level, opt, unsafe.Pointer(&value), &vallen)
	return &value, err
}

func GetsockoptTCPInfo(fd, level, opt int) (*TCPInfo, error) {
	var value TCPInfo
	vallen := _Socklen(SizeofTCPInfo)
	err := getsockopt(fd, level, opt, unsafe.Pointer(&value), &vallen)
	return &value, err
}

// GetsockoptString returns the string value of the socket option opt for the
// socket associated with fd at the given socket level.
func GetsockoptString(fd, level, opt int) (string, error) {
	buf := make([]byte, 256)
	vallen := _Socklen(len(buf))
	err := getsockopt(fd, level, opt, unsafe.Pointer(&buf[0]), &vallen)
	if err != nil {
		if err == ERANGE {
			buf = make([]byte, vallen)
			err = getsockopt(fd, level, opt, unsafe.Pointer(&buf[0]), &vallen)
		}
		if err != nil {
			return "", err
		}
	}
	return string(buf[:vallen-1]), nil
}

func GetsockoptTpacketStats(fd, level, opt int) (*TpacketStats, error) {
	var value TpacketStats
	vallen := _Socklen(SizeofTpacketStats)
	err := getsockopt(fd, level, opt, unsafe.Pointer(&value), &vallen)
	return &value, err
}

func GetsockoptTpacketStatsV3(fd, level, opt int) (*TpacketStatsV3, error) {
	var value TpacketStatsV3
	vallen := _Socklen(SizeofTpacketStatsV3)
	err := getsockopt(fd, level, opt, unsafe.Pointer(&value), &vallen)
	return &value, err
}

func SetsockoptIPMreqn(fd, level, opt int, mreq *IPMreqn) (err error) {
	return setsockopt(fd, level, opt, unsafe.Pointer(mreq), unsafe.Sizeof(*mreq))
}

func SetsockoptPacketMreq(fd, level, opt int, mreq *PacketMreq) error {
	return setsockopt(fd, level, opt, unsafe.Pointer(mreq), unsafe.Sizeof(*mreq))
}

// SetsockoptSockFprog attaches a classic BPF or an extended BPF program to a
// socket to filter incoming packets.  See 'man 7 socket' for usage information.
func SetsockoptSockFprog(fd, level, opt int, fprog *SockFprog) error {
	return setsockopt(fd, level, opt, unsafe.Pointer(fprog), unsafe.Sizeof(*fprog))
}

func SetsockoptCanRawFilter(fd, level, opt int, filter []CanFilter) error {
	var p unsafe.Pointer
	if len(filter) > 0 {
		p = unsafe.Pointer(&filter[0])
	}
	return setsockopt(fd, level, opt, p, uintptr(len(filter)*SizeofCanFilter))
}

func SetsockoptTpacketReq(fd, level, opt int, tp *TpacketReq) error {
	return setsockopt(fd, level, opt, unsafe.Pointer(tp), unsafe.Sizeof(*tp))
}

func SetsockoptTpacketReq3(fd, level, opt int, tp *TpacketReq3) error {
	return setsockopt(fd, level, opt, unsafe.Pointer(tp), unsafe.Sizeof(*tp))
}

func SetsockoptTCPRepairOpt(fd, level, opt int, o []TCPRepairOpt) (err error) {
	if len(o) == 0 {
		return EINVAL
	}
	return setsockopt(fd, level, opt, unsafe.Pointer(&o[0]), uintptr(SizeofTCPRepairOpt*len(o)))
}

<<<<<<< HEAD
=======
func SetsockoptTCPMD5Sig(fd, level, opt int, s *TCPMD5Sig) error {
	return setsockopt(fd, level, opt, unsafe.Pointer(s), unsafe.Sizeof(*s))
}

>>>>>>> 2ffe53c4
// Keyctl Commands (http://man7.org/linux/man-pages/man2/keyctl.2.html)

// KeyctlInt calls keyctl commands in which each argument is an int.
// These commands are KEYCTL_REVOKE, KEYCTL_CHOWN, KEYCTL_CLEAR, KEYCTL_LINK,
// KEYCTL_UNLINK, KEYCTL_NEGATE, KEYCTL_SET_REQKEY_KEYRING, KEYCTL_SET_TIMEOUT,
// KEYCTL_ASSUME_AUTHORITY, KEYCTL_SESSION_TO_PARENT, KEYCTL_REJECT,
// KEYCTL_INVALIDATE, and KEYCTL_GET_PERSISTENT.
//sys	KeyctlInt(cmd int, arg2 int, arg3 int, arg4 int, arg5 int) (ret int, err error) = SYS_KEYCTL

// KeyctlBuffer calls keyctl commands in which the third and fourth
// arguments are a buffer and its length, respectively.
// These commands are KEYCTL_UPDATE, KEYCTL_READ, and KEYCTL_INSTANTIATE.
//sys	KeyctlBuffer(cmd int, arg2 int, buf []byte, arg5 int) (ret int, err error) = SYS_KEYCTL

// KeyctlString calls keyctl commands which return a string.
// These commands are KEYCTL_DESCRIBE and KEYCTL_GET_SECURITY.
func KeyctlString(cmd int, id int) (string, error) {
	// We must loop as the string data may change in between the syscalls.
	// We could allocate a large buffer here to reduce the chance that the
	// syscall needs to be called twice; however, this is unnecessary as
	// the performance loss is negligible.
	var buffer []byte
	for {
		// Try to fill the buffer with data
		length, err := KeyctlBuffer(cmd, id, buffer, 0)
		if err != nil {
			return "", err
		}

		// Check if the data was written
		if length <= len(buffer) {
			// Exclude the null terminator
			return string(buffer[:length-1]), nil
		}

		// Make a bigger buffer if needed
		buffer = make([]byte, length)
	}
}

// Keyctl commands with special signatures.

// KeyctlGetKeyringID implements the KEYCTL_GET_KEYRING_ID command.
// See the full documentation at:
// http://man7.org/linux/man-pages/man3/keyctl_get_keyring_ID.3.html
func KeyctlGetKeyringID(id int, create bool) (ringid int, err error) {
	createInt := 0
	if create {
		createInt = 1
	}
	return KeyctlInt(KEYCTL_GET_KEYRING_ID, id, createInt, 0, 0)
}

// KeyctlSetperm implements the KEYCTL_SETPERM command. The perm value is the
// key handle permission mask as described in the "keyctl setperm" section of
// http://man7.org/linux/man-pages/man1/keyctl.1.html.
// See the full documentation at:
// http://man7.org/linux/man-pages/man3/keyctl_setperm.3.html
func KeyctlSetperm(id int, perm uint32) error {
	_, err := KeyctlInt(KEYCTL_SETPERM, id, int(perm), 0, 0)
	return err
}

//sys	keyctlJoin(cmd int, arg2 string) (ret int, err error) = SYS_KEYCTL

// KeyctlJoinSessionKeyring implements the KEYCTL_JOIN_SESSION_KEYRING command.
// See the full documentation at:
// http://man7.org/linux/man-pages/man3/keyctl_join_session_keyring.3.html
func KeyctlJoinSessionKeyring(name string) (ringid int, err error) {
	return keyctlJoin(KEYCTL_JOIN_SESSION_KEYRING, name)
}

//sys	keyctlSearch(cmd int, arg2 int, arg3 string, arg4 string, arg5 int) (ret int, err error) = SYS_KEYCTL

// KeyctlSearch implements the KEYCTL_SEARCH command.
// See the full documentation at:
// http://man7.org/linux/man-pages/man3/keyctl_search.3.html
func KeyctlSearch(ringid int, keyType, description string, destRingid int) (id int, err error) {
	return keyctlSearch(KEYCTL_SEARCH, ringid, keyType, description, destRingid)
}

//sys	keyctlIOV(cmd int, arg2 int, payload []Iovec, arg5 int) (err error) = SYS_KEYCTL

// KeyctlInstantiateIOV implements the KEYCTL_INSTANTIATE_IOV command. This
// command is similar to KEYCTL_INSTANTIATE, except that the payload is a slice
// of Iovec (each of which represents a buffer) instead of a single buffer.
// See the full documentation at:
// http://man7.org/linux/man-pages/man3/keyctl_instantiate_iov.3.html
func KeyctlInstantiateIOV(id int, payload []Iovec, ringid int) error {
	return keyctlIOV(KEYCTL_INSTANTIATE_IOV, id, payload, ringid)
}

//sys	keyctlDH(cmd int, arg2 *KeyctlDHParams, buf []byte) (ret int, err error) = SYS_KEYCTL

// KeyctlDHCompute implements the KEYCTL_DH_COMPUTE command. This command
// computes a Diffie-Hellman shared secret based on the provide params. The
// secret is written to the provided buffer and the returned size is the number
// of bytes written (returning an error if there is insufficient space in the
// buffer). If a nil buffer is passed in, this function returns the minimum
// buffer length needed to store the appropriate data. Note that this differs
// from KEYCTL_READ's behavior which always returns the requested payload size.
// See the full documentation at:
// http://man7.org/linux/man-pages/man3/keyctl_dh_compute.3.html
func KeyctlDHCompute(params *KeyctlDHParams, buffer []byte) (size int, err error) {
	return keyctlDH(KEYCTL_DH_COMPUTE, params, buffer)
}

// KeyctlRestrictKeyring implements the KEYCTL_RESTRICT_KEYRING command. This
// command limits the set of keys that can be linked to the keyring, regardless
// of keyring permissions. The command requires the "setattr" permission.
//
// When called with an empty keyType the command locks the keyring, preventing
// any further keys from being linked to the keyring.
//
// The "asymmetric" keyType defines restrictions requiring key payloads to be
// DER encoded X.509 certificates signed by keys in another keyring. Restrictions
// for "asymmetric" include "builtin_trusted", "builtin_and_secondary_trusted",
// "key_or_keyring:<key>", and "key_or_keyring:<key>:chain".
//
// As of Linux 4.12, only the "asymmetric" keyType defines type-specific
// restrictions.
//
// See the full documentation at:
// http://man7.org/linux/man-pages/man3/keyctl_restrict_keyring.3.html
// http://man7.org/linux/man-pages/man2/keyctl.2.html
func KeyctlRestrictKeyring(ringid int, keyType string, restriction string) error {
	if keyType == "" {
		return keyctlRestrictKeyring(KEYCTL_RESTRICT_KEYRING, ringid)
	}
	return keyctlRestrictKeyringByType(KEYCTL_RESTRICT_KEYRING, ringid, keyType, restriction)
}

//sys	keyctlRestrictKeyringByType(cmd int, arg2 int, keyType string, restriction string) (err error) = SYS_KEYCTL
//sys	keyctlRestrictKeyring(cmd int, arg2 int) (err error) = SYS_KEYCTL

<<<<<<< HEAD
func recvmsgRaw(fd int, p, oob []byte, flags int, rsa *RawSockaddrAny) (n, oobn int, recvflags int, err error) {
=======
func recvmsgRaw(fd int, iov []Iovec, oob []byte, flags int, rsa *RawSockaddrAny) (n, oobn int, recvflags int, err error) {
>>>>>>> 2ffe53c4
	var msg Msghdr
	msg.Name = (*byte)(unsafe.Pointer(rsa))
	msg.Namelen = uint32(SizeofSockaddrAny)
	var dummy byte
	if len(oob) > 0 {
		if emptyIovecs(iov) {
			var sockType int
			sockType, err = GetsockoptInt(fd, SOL_SOCKET, SO_TYPE)
			if err != nil {
				return
			}
			// receive at least one normal byte
			if sockType != SOCK_DGRAM {
				var iova [1]Iovec
				iova[0].Base = &dummy
				iova[0].SetLen(1)
				iov = iova[:]
			}
		}
		msg.Control = &oob[0]
		msg.SetControllen(len(oob))
	}
	if len(iov) > 0 {
		msg.Iov = &iov[0]
		msg.SetIovlen(len(iov))
	}
	if n, err = recvmsg(fd, &msg, flags); err != nil {
		return
	}
	oobn = int(msg.Controllen)
	recvflags = int(msg.Flags)
	return
}

<<<<<<< HEAD
func sendmsgN(fd int, p, oob []byte, ptr unsafe.Pointer, salen _Socklen, flags int) (n int, err error) {
=======
func sendmsgN(fd int, iov []Iovec, oob []byte, ptr unsafe.Pointer, salen _Socklen, flags int) (n int, err error) {
>>>>>>> 2ffe53c4
	var msg Msghdr
	msg.Name = (*byte)(ptr)
	msg.Namelen = uint32(salen)
	var dummy byte
	var empty bool
	if len(oob) > 0 {
		empty = emptyIovecs(iov)
		if empty {
			var sockType int
			sockType, err = GetsockoptInt(fd, SOL_SOCKET, SO_TYPE)
			if err != nil {
				return 0, err
			}
			// send at least one normal byte
			if sockType != SOCK_DGRAM {
				var iova [1]Iovec
				iova[0].Base = &dummy
				iova[0].SetLen(1)
				iov = iova[:]
			}
		}
		msg.Control = &oob[0]
		msg.SetControllen(len(oob))
	}
	if len(iov) > 0 {
		msg.Iov = &iov[0]
		msg.SetIovlen(len(iov))
	}
	if n, err = sendmsg(fd, &msg, flags); err != nil {
		return 0, err
	}
	if len(oob) > 0 && empty {
		n = 0
	}
	return n, nil
}

// BindToDevice binds the socket associated with fd to device.
func BindToDevice(fd int, device string) (err error) {
	return SetsockoptString(fd, SOL_SOCKET, SO_BINDTODEVICE, device)
}

//sys	ptrace(request int, pid int, addr uintptr, data uintptr) (err error)
//sys	ptracePtr(request int, pid int, addr uintptr, data unsafe.Pointer) (err error) = SYS_PTRACE

func ptracePeek(req int, pid int, addr uintptr, out []byte) (count int, err error) {
	// The peek requests are machine-size oriented, so we wrap it
	// to retrieve arbitrary-length data.

	// The ptrace syscall differs from glibc's ptrace.
	// Peeks returns the word in *data, not as the return value.

	var buf [SizeofPtr]byte

	// Leading edge. PEEKTEXT/PEEKDATA don't require aligned
	// access (PEEKUSER warns that it might), but if we don't
	// align our reads, we might straddle an unmapped page
	// boundary and not get the bytes leading up to the page
	// boundary.
	n := 0
	if addr%SizeofPtr != 0 {
		err = ptracePtr(req, pid, addr-addr%SizeofPtr, unsafe.Pointer(&buf[0]))
		if err != nil {
			return 0, err
		}
		n += copy(out, buf[addr%SizeofPtr:])
		out = out[n:]
	}

	// Remainder.
	for len(out) > 0 {
		// We use an internal buffer to guarantee alignment.
		// It's not documented if this is necessary, but we're paranoid.
		err = ptracePtr(req, pid, addr+uintptr(n), unsafe.Pointer(&buf[0]))
		if err != nil {
			return n, err
		}
		copied := copy(out, buf[0:])
		n += copied
		out = out[copied:]
	}

	return n, nil
}

func PtracePeekText(pid int, addr uintptr, out []byte) (count int, err error) {
	return ptracePeek(PTRACE_PEEKTEXT, pid, addr, out)
}

func PtracePeekData(pid int, addr uintptr, out []byte) (count int, err error) {
	return ptracePeek(PTRACE_PEEKDATA, pid, addr, out)
}

func PtracePeekUser(pid int, addr uintptr, out []byte) (count int, err error) {
	return ptracePeek(PTRACE_PEEKUSR, pid, addr, out)
}

func ptracePoke(pokeReq int, peekReq int, pid int, addr uintptr, data []byte) (count int, err error) {
	// As for ptracePeek, we need to align our accesses to deal
	// with the possibility of straddling an invalid page.

	// Leading edge.
	n := 0
	if addr%SizeofPtr != 0 {
		var buf [SizeofPtr]byte
		err = ptracePtr(peekReq, pid, addr-addr%SizeofPtr, unsafe.Pointer(&buf[0]))
		if err != nil {
			return 0, err
		}
		n += copy(buf[addr%SizeofPtr:], data)
		word := *((*uintptr)(unsafe.Pointer(&buf[0])))
		err = ptrace(pokeReq, pid, addr-addr%SizeofPtr, word)
		if err != nil {
			return 0, err
		}
		data = data[n:]
	}

	// Interior.
	for len(data) > SizeofPtr {
		word := *((*uintptr)(unsafe.Pointer(&data[0])))
		err = ptrace(pokeReq, pid, addr+uintptr(n), word)
		if err != nil {
			return n, err
		}
		n += SizeofPtr
		data = data[SizeofPtr:]
	}

	// Trailing edge.
	if len(data) > 0 {
		var buf [SizeofPtr]byte
		err = ptracePtr(peekReq, pid, addr+uintptr(n), unsafe.Pointer(&buf[0]))
		if err != nil {
			return n, err
		}
		copy(buf[0:], data)
		word := *((*uintptr)(unsafe.Pointer(&buf[0])))
		err = ptrace(pokeReq, pid, addr+uintptr(n), word)
		if err != nil {
			return n, err
		}
		n += len(data)
	}

	return n, nil
}

func PtracePokeText(pid int, addr uintptr, data []byte) (count int, err error) {
	return ptracePoke(PTRACE_POKETEXT, PTRACE_PEEKTEXT, pid, addr, data)
}

func PtracePokeData(pid int, addr uintptr, data []byte) (count int, err error) {
	return ptracePoke(PTRACE_POKEDATA, PTRACE_PEEKDATA, pid, addr, data)
}

func PtracePokeUser(pid int, addr uintptr, data []byte) (count int, err error) {
	return ptracePoke(PTRACE_POKEUSR, PTRACE_PEEKUSR, pid, addr, data)
}

func PtraceGetRegs(pid int, regsout *PtraceRegs) (err error) {
	return ptracePtr(PTRACE_GETREGS, pid, 0, unsafe.Pointer(regsout))
}

func PtraceSetRegs(pid int, regs *PtraceRegs) (err error) {
	return ptracePtr(PTRACE_SETREGS, pid, 0, unsafe.Pointer(regs))
}

func PtraceSetOptions(pid int, options int) (err error) {
	return ptrace(PTRACE_SETOPTIONS, pid, 0, uintptr(options))
}

func PtraceGetEventMsg(pid int) (msg uint, err error) {
	var data _C_long
	err = ptracePtr(PTRACE_GETEVENTMSG, pid, 0, unsafe.Pointer(&data))
	msg = uint(data)
	return
}

func PtraceCont(pid int, signal int) (err error) {
	return ptrace(PTRACE_CONT, pid, 0, uintptr(signal))
}

func PtraceSyscall(pid int, signal int) (err error) {
	return ptrace(PTRACE_SYSCALL, pid, 0, uintptr(signal))
}

func PtraceSingleStep(pid int) (err error) { return ptrace(PTRACE_SINGLESTEP, pid, 0, 0) }

func PtraceInterrupt(pid int) (err error) { return ptrace(PTRACE_INTERRUPT, pid, 0, 0) }

func PtraceAttach(pid int) (err error) { return ptrace(PTRACE_ATTACH, pid, 0, 0) }

func PtraceSeize(pid int) (err error) { return ptrace(PTRACE_SEIZE, pid, 0, 0) }

func PtraceDetach(pid int) (err error) { return ptrace(PTRACE_DETACH, pid, 0, 0) }

//sys	reboot(magic1 uint, magic2 uint, cmd int, arg string) (err error)

func Reboot(cmd int) (err error) {
	return reboot(LINUX_REBOOT_MAGIC1, LINUX_REBOOT_MAGIC2, cmd, "")
}

func direntIno(buf []byte) (uint64, bool) {
	return readInt(buf, unsafe.Offsetof(Dirent{}.Ino), unsafe.Sizeof(Dirent{}.Ino))
}

func direntReclen(buf []byte) (uint64, bool) {
	return readInt(buf, unsafe.Offsetof(Dirent{}.Reclen), unsafe.Sizeof(Dirent{}.Reclen))
}

func direntNamlen(buf []byte) (uint64, bool) {
	reclen, ok := direntReclen(buf)
	if !ok {
		return 0, false
	}
	return reclen - uint64(unsafe.Offsetof(Dirent{}.Name)), true
}

//sys	mount(source string, target string, fstype string, flags uintptr, data *byte) (err error)

func Mount(source string, target string, fstype string, flags uintptr, data string) (err error) {
	// Certain file systems get rather angry and EINVAL if you give
	// them an empty string of data, rather than NULL.
	if data == "" {
		return mount(source, target, fstype, flags, nil)
	}
	datap, err := BytePtrFromString(data)
	if err != nil {
		return err
	}
	return mount(source, target, fstype, flags, datap)
}

//sys	mountSetattr(dirfd int, pathname string, flags uint, attr *MountAttr, size uintptr) (err error) = SYS_MOUNT_SETATTR

// MountSetattr is a wrapper for mount_setattr(2).
// https://man7.org/linux/man-pages/man2/mount_setattr.2.html
//
// Requires kernel >= 5.12.
func MountSetattr(dirfd int, pathname string, flags uint, attr *MountAttr) error {
	return mountSetattr(dirfd, pathname, flags, attr, unsafe.Sizeof(*attr))
}

func Sendfile(outfd int, infd int, offset *int64, count int) (written int, err error) {
	if raceenabled {
		raceReleaseMerge(unsafe.Pointer(&ioSync))
	}
	return sendfile(outfd, infd, offset, count)
}

// Sendto
// Recvfrom
// Socketpair

/*
 * Direct access
 */
//sys	Acct(path string) (err error)
//sys	AddKey(keyType string, description string, payload []byte, ringid int) (id int, err error)
//sys	Adjtimex(buf *Timex) (state int, err error)
//sysnb	Capget(hdr *CapUserHeader, data *CapUserData) (err error)
//sysnb	Capset(hdr *CapUserHeader, data *CapUserData) (err error)
//sys	Chdir(path string) (err error)
//sys	Chroot(path string) (err error)
//sys	ClockAdjtime(clockid int32, buf *Timex) (state int, err error)
//sys	ClockGetres(clockid int32, res *Timespec) (err error)
//sys	ClockGettime(clockid int32, time *Timespec) (err error)
//sys	ClockNanosleep(clockid int32, flags int, request *Timespec, remain *Timespec) (err error)
//sys	Close(fd int) (err error)
//sys	CloseRange(first uint, last uint, flags uint) (err error)
//sys	CopyFileRange(rfd int, roff *int64, wfd int, woff *int64, len int, flags int) (n int, err error)
//sys	DeleteModule(name string, flags int) (err error)
//sys	Dup(oldfd int) (fd int, err error)

func Dup2(oldfd, newfd int) error {
	return Dup3(oldfd, newfd, 0)
}

//sys	Dup3(oldfd int, newfd int, flags int) (err error)
//sysnb	EpollCreate1(flag int) (fd int, err error)
//sysnb	EpollCtl(epfd int, op int, fd int, event *EpollEvent) (err error)
//sys	Eventfd(initval uint, flags int) (fd int, err error) = SYS_EVENTFD2
//sys	Exit(code int) = SYS_EXIT_GROUP
//sys	Fallocate(fd int, mode uint32, off int64, len int64) (err error)
//sys	Fchdir(fd int) (err error)
//sys	Fchmod(fd int, mode uint32) (err error)
//sys	Fchownat(dirfd int, path string, uid int, gid int, flags int) (err error)
//sys	Fdatasync(fd int) (err error)
//sys	Fgetxattr(fd int, attr string, dest []byte) (sz int, err error)
//sys	FinitModule(fd int, params string, flags int) (err error)
//sys	Flistxattr(fd int, dest []byte) (sz int, err error)
//sys	Flock(fd int, how int) (err error)
//sys	Fremovexattr(fd int, attr string) (err error)
//sys	Fsetxattr(fd int, attr string, dest []byte, flags int) (err error)
//sys	Fsync(fd int) (err error)
//sys	Fsmount(fd int, flags int, mountAttrs int) (fsfd int, err error)
//sys	Fsopen(fsName string, flags int) (fd int, err error)
//sys	Fspick(dirfd int, pathName string, flags int) (fd int, err error)
//sys	Getdents(fd int, buf []byte) (n int, err error) = SYS_GETDENTS64
//sysnb	Getpgid(pid int) (pgid int, err error)

func Getpgrp() (pid int) {
	pid, _ = Getpgid(0)
	return
}

//sysnb	Getpid() (pid int)
//sysnb	Getppid() (ppid int)
//sys	Getpriority(which int, who int) (prio int, err error)
//sys	Getrandom(buf []byte, flags int) (n int, err error)
//sysnb	Getrusage(who int, rusage *Rusage) (err error)
//sysnb	Getsid(pid int) (sid int, err error)
//sysnb	Gettid() (tid int)
//sys	Getxattr(path string, attr string, dest []byte) (sz int, err error)
//sys	InitModule(moduleImage []byte, params string) (err error)
//sys	InotifyAddWatch(fd int, pathname string, mask uint32) (watchdesc int, err error)
//sysnb	InotifyInit1(flags int) (fd int, err error)
//sysnb	InotifyRmWatch(fd int, watchdesc uint32) (success int, err error)
//sysnb	Kill(pid int, sig syscall.Signal) (err error)
//sys	Klogctl(typ int, buf []byte) (n int, err error) = SYS_SYSLOG
//sys	Lgetxattr(path string, attr string, dest []byte) (sz int, err error)
//sys	Listxattr(path string, dest []byte) (sz int, err error)
//sys	Llistxattr(path string, dest []byte) (sz int, err error)
//sys	Lremovexattr(path string, attr string) (err error)
//sys	Lsetxattr(path string, attr string, data []byte, flags int) (err error)
//sys	MemfdCreate(name string, flags int) (fd int, err error)
//sys	Mkdirat(dirfd int, path string, mode uint32) (err error)
//sys	Mknodat(dirfd int, path string, mode uint32, dev int) (err error)
//sys	MoveMount(fromDirfd int, fromPathName string, toDirfd int, toPathName string, flags int) (err error)
//sys	Nanosleep(time *Timespec, leftover *Timespec) (err error)
//sys	OpenTree(dfd int, fileName string, flags uint) (r int, err error)
//sys	PerfEventOpen(attr *PerfEventAttr, pid int, cpu int, groupFd int, flags int) (fd int, err error)
//sys	PivotRoot(newroot string, putold string) (err error) = SYS_PIVOT_ROOT
//sysnb	Prlimit(pid int, resource int, newlimit *Rlimit, old *Rlimit) (err error) = SYS_PRLIMIT64
//sys	Prctl(option int, arg2 uintptr, arg3 uintptr, arg4 uintptr, arg5 uintptr) (err error)
//sys	Pselect(nfd int, r *FdSet, w *FdSet, e *FdSet, timeout *Timespec, sigmask *Sigset_t) (n int, err error) = SYS_PSELECT6
//sys	read(fd int, p []byte) (n int, err error)
//sys	Removexattr(path string, attr string) (err error)
//sys	Renameat2(olddirfd int, oldpath string, newdirfd int, newpath string, flags uint) (err error)
//sys	RequestKey(keyType string, description string, callback string, destRingid int) (id int, err error)
//sys	Setdomainname(p []byte) (err error)
//sys	Sethostname(p []byte) (err error)
//sysnb	Setpgid(pid int, pgid int) (err error)
//sysnb	Setsid() (pid int, err error)
//sysnb	Settimeofday(tv *Timeval) (err error)
//sys	Setns(fd int, nstype int) (err error)

// PrctlRetInt performs a prctl operation specified by option and further
// optional arguments arg2 through arg5 depending on option. It returns a
// non-negative integer that is returned by the prctl syscall.
func PrctlRetInt(option int, arg2 uintptr, arg3 uintptr, arg4 uintptr, arg5 uintptr) (int, error) {
	ret, _, err := Syscall6(SYS_PRCTL, uintptr(option), uintptr(arg2), uintptr(arg3), uintptr(arg4), uintptr(arg5), 0)
	if err != 0 {
		return 0, err
	}
	return int(ret), nil
}

func Setuid(uid int) (err error) {
	return syscall.Setuid(uid)
}

func Setgid(gid int) (err error) {
	return syscall.Setgid(gid)
}

func Setreuid(ruid, euid int) (err error) {
	return syscall.Setreuid(ruid, euid)
}

func Setregid(rgid, egid int) (err error) {
	return syscall.Setregid(rgid, egid)
}

func Setresuid(ruid, euid, suid int) (err error) {
	return syscall.Setresuid(ruid, euid, suid)
}

func Setresgid(rgid, egid, sgid int) (err error) {
	return syscall.Setresgid(rgid, egid, sgid)
}

// SetfsgidRetGid sets fsgid for current thread and returns previous fsgid set.
// setfsgid(2) will return a non-nil error only if its caller lacks CAP_SETUID capability.
// If the call fails due to other reasons, current fsgid will be returned.
func SetfsgidRetGid(gid int) (int, error) {
	return setfsgid(gid)
}

// SetfsuidRetUid sets fsuid for current thread and returns previous fsuid set.
// setfsgid(2) will return a non-nil error only if its caller lacks CAP_SETUID capability
// If the call fails due to other reasons, current fsuid will be returned.
func SetfsuidRetUid(uid int) (int, error) {
	return setfsuid(uid)
}

func Setfsgid(gid int) error {
	_, err := setfsgid(gid)
	return err
}

func Setfsuid(uid int) error {
	_, err := setfsuid(uid)
	return err
}

func Signalfd(fd int, sigmask *Sigset_t, flags int) (newfd int, err error) {
	return signalfd(fd, sigmask, _C__NSIG/8, flags)
}

//sys	Setpriority(which int, who int, prio int) (err error)
//sys	Setxattr(path string, attr string, data []byte, flags int) (err error)
//sys	signalfd(fd int, sigmask *Sigset_t, maskSize uintptr, flags int) (newfd int, err error) = SYS_SIGNALFD4
//sys	Statx(dirfd int, path string, flags int, mask int, stat *Statx_t) (err error)
//sys	Sync()
//sys	Syncfs(fd int) (err error)
//sysnb	Sysinfo(info *Sysinfo_t) (err error)
//sys	Tee(rfd int, wfd int, len int, flags int) (n int64, err error)
//sysnb	TimerfdCreate(clockid int, flags int) (fd int, err error)
//sysnb	TimerfdGettime(fd int, currValue *ItimerSpec) (err error)
//sysnb	TimerfdSettime(fd int, flags int, newValue *ItimerSpec, oldValue *ItimerSpec) (err error)
//sysnb	Tgkill(tgid int, tid int, sig syscall.Signal) (err error)
//sysnb	Times(tms *Tms) (ticks uintptr, err error)
//sysnb	Umask(mask int) (oldmask int)
//sysnb	Uname(buf *Utsname) (err error)
//sys	Unmount(target string, flags int) (err error) = SYS_UMOUNT2
//sys	Unshare(flags int) (err error)
//sys	write(fd int, p []byte) (n int, err error)
//sys	exitThread(code int) (err error) = SYS_EXIT
//sys	readlen(fd int, p *byte, np int) (n int, err error) = SYS_READ
//sys	writelen(fd int, p *byte, np int) (n int, err error) = SYS_WRITE
//sys	readv(fd int, iovs []Iovec) (n int, err error) = SYS_READV
//sys	writev(fd int, iovs []Iovec) (n int, err error) = SYS_WRITEV
//sys	preadv(fd int, iovs []Iovec, offs_l uintptr, offs_h uintptr) (n int, err error) = SYS_PREADV
//sys	pwritev(fd int, iovs []Iovec, offs_l uintptr, offs_h uintptr) (n int, err error) = SYS_PWRITEV
//sys	preadv2(fd int, iovs []Iovec, offs_l uintptr, offs_h uintptr, flags int) (n int, err error) = SYS_PREADV2
//sys	pwritev2(fd int, iovs []Iovec, offs_l uintptr, offs_h uintptr, flags int) (n int, err error) = SYS_PWRITEV2

// minIovec is the size of the small initial allocation used by
// Readv, Writev, etc.
//
// This small allocation gets stack allocated, which lets the
// common use case of len(iovs) <= minIovs avoid more expensive
// heap allocations.
const minIovec = 8

// appendBytes converts bs to Iovecs and appends them to vecs.
func appendBytes(vecs []Iovec, bs [][]byte) []Iovec {
	for _, b := range bs {
		var v Iovec
		v.SetLen(len(b))
		if len(b) > 0 {
			v.Base = &b[0]
		} else {
			v.Base = (*byte)(unsafe.Pointer(&_zero))
		}
		vecs = append(vecs, v)
	}
	return vecs
}

// offs2lohi splits offs into its low and high order bits.
func offs2lohi(offs int64) (lo, hi uintptr) {
	const longBits = SizeofLong * 8
	return uintptr(offs), uintptr(uint64(offs) >> (longBits - 1) >> 1) // two shifts to avoid false positive in vet
}

func Readv(fd int, iovs [][]byte) (n int, err error) {
	iovecs := make([]Iovec, 0, minIovec)
	iovecs = appendBytes(iovecs, iovs)
	n, err = readv(fd, iovecs)
	readvRacedetect(iovecs, n, err)
	return n, err
}

func Preadv(fd int, iovs [][]byte, offset int64) (n int, err error) {
	iovecs := make([]Iovec, 0, minIovec)
	iovecs = appendBytes(iovecs, iovs)
	lo, hi := offs2lohi(offset)
	n, err = preadv(fd, iovecs, lo, hi)
	readvRacedetect(iovecs, n, err)
	return n, err
}

func Preadv2(fd int, iovs [][]byte, offset int64, flags int) (n int, err error) {
	iovecs := make([]Iovec, 0, minIovec)
	iovecs = appendBytes(iovecs, iovs)
	lo, hi := offs2lohi(offset)
	n, err = preadv2(fd, iovecs, lo, hi, flags)
	readvRacedetect(iovecs, n, err)
	return n, err
}

func readvRacedetect(iovecs []Iovec, n int, err error) {
	if !raceenabled {
		return
	}
	for i := 0; n > 0 && i < len(iovecs); i++ {
		m := int(iovecs[i].Len)
		if m > n {
			m = n
		}
		n -= m
		if m > 0 {
			raceWriteRange(unsafe.Pointer(iovecs[i].Base), m)
		}
	}
	if err == nil {
		raceAcquire(unsafe.Pointer(&ioSync))
	}
}

func Writev(fd int, iovs [][]byte) (n int, err error) {
	iovecs := make([]Iovec, 0, minIovec)
	iovecs = appendBytes(iovecs, iovs)
	if raceenabled {
		raceReleaseMerge(unsafe.Pointer(&ioSync))
	}
	n, err = writev(fd, iovecs)
	writevRacedetect(iovecs, n)
	return n, err
}

func Pwritev(fd int, iovs [][]byte, offset int64) (n int, err error) {
	iovecs := make([]Iovec, 0, minIovec)
	iovecs = appendBytes(iovecs, iovs)
	if raceenabled {
		raceReleaseMerge(unsafe.Pointer(&ioSync))
	}
	lo, hi := offs2lohi(offset)
	n, err = pwritev(fd, iovecs, lo, hi)
	writevRacedetect(iovecs, n)
	return n, err
}

func Pwritev2(fd int, iovs [][]byte, offset int64, flags int) (n int, err error) {
	iovecs := make([]Iovec, 0, minIovec)
	iovecs = appendBytes(iovecs, iovs)
	if raceenabled {
		raceReleaseMerge(unsafe.Pointer(&ioSync))
	}
	lo, hi := offs2lohi(offset)
	n, err = pwritev2(fd, iovecs, lo, hi, flags)
	writevRacedetect(iovecs, n)
	return n, err
}

func writevRacedetect(iovecs []Iovec, n int) {
	if !raceenabled {
		return
	}
	for i := 0; n > 0 && i < len(iovecs); i++ {
		m := int(iovecs[i].Len)
		if m > n {
			m = n
		}
		n -= m
		if m > 0 {
			raceReadRange(unsafe.Pointer(iovecs[i].Base), m)
		}
	}
}

// mmap varies by architecture; see syscall_linux_*.go.
//sys	munmap(addr uintptr, length uintptr) (err error)

var mapper = &mmapper{
	active: make(map[*byte][]byte),
	mmap:   mmap,
	munmap: munmap,
}

func Mmap(fd int, offset int64, length int, prot int, flags int) (data []byte, err error) {
	return mapper.Mmap(fd, offset, length, prot, flags)
}

func Munmap(b []byte) (err error) {
	return mapper.Munmap(b)
}

//sys	Madvise(b []byte, advice int) (err error)
//sys	Mprotect(b []byte, prot int) (err error)
//sys	Mlock(b []byte) (err error)
//sys	Mlockall(flags int) (err error)
//sys	Msync(b []byte, flags int) (err error)
//sys	Munlock(b []byte) (err error)
//sys	Munlockall() (err error)

// Vmsplice splices user pages from a slice of Iovecs into a pipe specified by fd,
// using the specified flags.
func Vmsplice(fd int, iovs []Iovec, flags int) (int, error) {
	var p unsafe.Pointer
	if len(iovs) > 0 {
		p = unsafe.Pointer(&iovs[0])
	}

	n, _, errno := Syscall6(SYS_VMSPLICE, uintptr(fd), uintptr(p), uintptr(len(iovs)), uintptr(flags), 0, 0)
	if errno != 0 {
		return 0, syscall.Errno(errno)
	}

	return int(n), nil
}

func isGroupMember(gid int) bool {
	groups, err := Getgroups()
	if err != nil {
		return false
	}

	for _, g := range groups {
		if g == gid {
			return true
		}
	}
	return false
}

func isCapDacOverrideSet() bool {
	hdr := CapUserHeader{Version: LINUX_CAPABILITY_VERSION_3}
	data := [2]CapUserData{}
	err := Capget(&hdr, &data[0])

	return err == nil && data[0].Effective&(1<<CAP_DAC_OVERRIDE) != 0
}

//sys	faccessat(dirfd int, path string, mode uint32) (err error)
//sys	Faccessat2(dirfd int, path string, mode uint32, flags int) (err error)

func Faccessat(dirfd int, path string, mode uint32, flags int) (err error) {
	if flags == 0 {
		return faccessat(dirfd, path, mode)
	}

	if err := Faccessat2(dirfd, path, mode, flags); err != ENOSYS && err != EPERM {
		return err
	}

	// The Linux kernel faccessat system call does not take any flags.
	// The glibc faccessat implements the flags itself; see
	// https://sourceware.org/git/?p=glibc.git;a=blob;f=sysdeps/unix/sysv/linux/faccessat.c;hb=HEAD
	// Because people naturally expect syscall.Faccessat to act
	// like C faccessat, we do the same.

	if flags & ^(AT_SYMLINK_NOFOLLOW|AT_EACCESS) != 0 {
		return EINVAL
	}

	var st Stat_t
	if err := Fstatat(dirfd, path, &st, flags&AT_SYMLINK_NOFOLLOW); err != nil {
		return err
	}

	mode &= 7
	if mode == 0 {
		return nil
	}

	var uid int
	if flags&AT_EACCESS != 0 {
		uid = Geteuid()
		if uid != 0 && isCapDacOverrideSet() {
			// If CAP_DAC_OVERRIDE is set, file access check is
			// done by the kernel in the same way as for root
			// (see generic_permission() in the Linux sources).
			uid = 0
		}
	} else {
		uid = Getuid()
	}

	if uid == 0 {
		if mode&1 == 0 {
			// Root can read and write any file.
			return nil
		}
		if st.Mode&0111 != 0 {
			// Root can execute any file that anybody can execute.
			return nil
		}
		return EACCES
	}

	var fmode uint32
	if uint32(uid) == st.Uid {
		fmode = (st.Mode >> 6) & 7
	} else {
		var gid int
		if flags&AT_EACCESS != 0 {
			gid = Getegid()
		} else {
			gid = Getgid()
		}

		if uint32(gid) == st.Gid || isGroupMember(int(st.Gid)) {
			fmode = (st.Mode >> 3) & 7
		} else {
			fmode = st.Mode & 7
		}
	}

	if fmode&mode == mode {
		return nil
	}

	return EACCES
}

//sys	nameToHandleAt(dirFD int, pathname string, fh *fileHandle, mountID *_C_int, flags int) (err error) = SYS_NAME_TO_HANDLE_AT
//sys	openByHandleAt(mountFD int, fh *fileHandle, flags int) (fd int, err error) = SYS_OPEN_BY_HANDLE_AT

// fileHandle is the argument to nameToHandleAt and openByHandleAt. We
// originally tried to generate it via unix/linux/types.go with "type
// fileHandle C.struct_file_handle" but that generated empty structs
// for mips64 and mips64le. Instead, hard code it for now (it's the
// same everywhere else) until the mips64 generator issue is fixed.
type fileHandle struct {
	Bytes uint32
	Type  int32
}

// FileHandle represents the C struct file_handle used by
// name_to_handle_at (see NameToHandleAt) and open_by_handle_at (see
// OpenByHandleAt).
type FileHandle struct {
	*fileHandle
}

// NewFileHandle constructs a FileHandle.
func NewFileHandle(handleType int32, handle []byte) FileHandle {
	const hdrSize = unsafe.Sizeof(fileHandle{})
	buf := make([]byte, hdrSize+uintptr(len(handle)))
	copy(buf[hdrSize:], handle)
	fh := (*fileHandle)(unsafe.Pointer(&buf[0]))
	fh.Type = handleType
	fh.Bytes = uint32(len(handle))
	return FileHandle{fh}
}

func (fh *FileHandle) Size() int   { return int(fh.fileHandle.Bytes) }
func (fh *FileHandle) Type() int32 { return fh.fileHandle.Type }
func (fh *FileHandle) Bytes() []byte {
	n := fh.Size()
	if n == 0 {
		return nil
	}
	return unsafe.Slice((*byte)(unsafe.Pointer(uintptr(unsafe.Pointer(&fh.fileHandle.Type))+4)), n)
}

// NameToHandleAt wraps the name_to_handle_at system call; it obtains
// a handle for a path name.
func NameToHandleAt(dirfd int, path string, flags int) (handle FileHandle, mountID int, err error) {
	var mid _C_int
	// Try first with a small buffer, assuming the handle will
	// only be 32 bytes.
	size := uint32(32 + unsafe.Sizeof(fileHandle{}))
	didResize := false
	for {
		buf := make([]byte, size)
		fh := (*fileHandle)(unsafe.Pointer(&buf[0]))
		fh.Bytes = size - uint32(unsafe.Sizeof(fileHandle{}))
		err = nameToHandleAt(dirfd, path, fh, &mid, flags)
		if err == EOVERFLOW {
			if didResize {
				// We shouldn't need to resize more than once
				return
			}
			didResize = true
			size = fh.Bytes + uint32(unsafe.Sizeof(fileHandle{}))
			continue
		}
		if err != nil {
			return
		}
		return FileHandle{fh}, int(mid), nil
	}
}

// OpenByHandleAt wraps the open_by_handle_at system call; it opens a
// file via a handle as previously returned by NameToHandleAt.
func OpenByHandleAt(mountFD int, handle FileHandle, flags int) (fd int, err error) {
	return openByHandleAt(mountFD, handle.fileHandle, flags)
}

// Klogset wraps the sys_syslog system call; it sets console_loglevel to
// the value specified by arg and passes a dummy pointer to bufp.
func Klogset(typ int, arg int) (err error) {
	var p unsafe.Pointer
	_, _, errno := Syscall(SYS_SYSLOG, uintptr(typ), uintptr(p), uintptr(arg))
	if errno != 0 {
		return errnoErr(errno)
	}
	return nil
}

// RemoteIovec is Iovec with the pointer replaced with an integer.
// It is used for ProcessVMReadv and ProcessVMWritev, where the pointer
// refers to a location in a different process' address space, which
// would confuse the Go garbage collector.
type RemoteIovec struct {
	Base uintptr
	Len  int
}

//sys	ProcessVMReadv(pid int, localIov []Iovec, remoteIov []RemoteIovec, flags uint) (n int, err error) = SYS_PROCESS_VM_READV
//sys	ProcessVMWritev(pid int, localIov []Iovec, remoteIov []RemoteIovec, flags uint) (n int, err error) = SYS_PROCESS_VM_WRITEV

//sys	PidfdOpen(pid int, flags int) (fd int, err error) = SYS_PIDFD_OPEN
//sys	PidfdGetfd(pidfd int, targetfd int, flags int) (fd int, err error) = SYS_PIDFD_GETFD
//sys	PidfdSendSignal(pidfd int, sig Signal, info *Siginfo, flags int) (err error) = SYS_PIDFD_SEND_SIGNAL

//sys	shmat(id int, addr uintptr, flag int) (ret uintptr, err error)
//sys	shmctl(id int, cmd int, buf *SysvShmDesc) (result int, err error)
//sys	shmdt(addr uintptr) (err error)
//sys	shmget(key int, size int, flag int) (id int, err error)

//sys	getitimer(which int, currValue *Itimerval) (err error)
//sys	setitimer(which int, newValue *Itimerval, oldValue *Itimerval) (err error)

// MakeItimerval creates an Itimerval from interval and value durations.
func MakeItimerval(interval, value time.Duration) Itimerval {
	return Itimerval{
		Interval: NsecToTimeval(interval.Nanoseconds()),
		Value:    NsecToTimeval(value.Nanoseconds()),
	}
}

// A value which may be passed to the which parameter for Getitimer and
// Setitimer.
type ItimerWhich int

// Possible which values for Getitimer and Setitimer.
const (
	ItimerReal    ItimerWhich = ITIMER_REAL
	ItimerVirtual ItimerWhich = ITIMER_VIRTUAL
	ItimerProf    ItimerWhich = ITIMER_PROF
)

// Getitimer wraps getitimer(2) to return the current value of the timer
// specified by which.
func Getitimer(which ItimerWhich) (Itimerval, error) {
	var it Itimerval
	if err := getitimer(int(which), &it); err != nil {
		return Itimerval{}, err
	}

	return it, nil
}

// Setitimer wraps setitimer(2) to arm or disarm the timer specified by which.
// It returns the previous value of the timer.
//
// If the Itimerval argument is the zero value, the timer will be disarmed.
func Setitimer(which ItimerWhich, it Itimerval) (Itimerval, error) {
	var prev Itimerval
	if err := setitimer(int(which), &it, &prev); err != nil {
		return Itimerval{}, err
	}

	return prev, nil
}

<<<<<<< HEAD
=======
//sysnb	rtSigprocmask(how int, set *Sigset_t, oldset *Sigset_t, sigsetsize uintptr) (err error) = SYS_RT_SIGPROCMASK

func PthreadSigmask(how int, set, oldset *Sigset_t) error {
	if oldset != nil {
		// Explicitly clear in case Sigset_t is larger than _C__NSIG.
		*oldset = Sigset_t{}
	}
	return rtSigprocmask(how, set, oldset, _C__NSIG/8)
}

>>>>>>> 2ffe53c4
/*
 * Unimplemented
 */
// AfsSyscall
// ArchPrctl
// Brk
// ClockNanosleep
// ClockSettime
// Clone
// EpollCtlOld
// EpollPwait
// EpollWaitOld
// Execve
// Fork
// Futex
// GetKernelSyms
// GetMempolicy
// GetRobustList
// GetThreadArea
// Getpmsg
// IoCancel
// IoDestroy
// IoGetevents
// IoSetup
// IoSubmit
// IoprioGet
// IoprioSet
// KexecLoad
// LookupDcookie
// Mbind
// MigratePages
// Mincore
// ModifyLdt
// Mount
// MovePages
// MqGetsetattr
// MqNotify
// MqOpen
// MqTimedreceive
// MqTimedsend
// MqUnlink
// Mremap
// Msgctl
// Msgget
// Msgrcv
// Msgsnd
// Nfsservctl
// Personality
// Pselect6
// Ptrace
// Putpmsg
// Quotactl
// Readahead
// Readv
// RemapFilePages
// RestartSyscall
// RtSigaction
// RtSigpending
// RtSigqueueinfo
// RtSigreturn
// RtSigsuspend
// RtSigtimedwait
// SchedGetPriorityMax
// SchedGetPriorityMin
// SchedGetparam
// SchedGetscheduler
// SchedRrGetInterval
// SchedSetparam
// SchedYield
// Security
// Semctl
// Semget
// Semop
// Semtimedop
// SetMempolicy
// SetRobustList
// SetThreadArea
// SetTidAddress
// Sigaltstack
// Swapoff
// Swapon
// Sysfs
// TimerCreate
// TimerDelete
// TimerGetoverrun
// TimerGettime
// TimerSettime
// Tkill (obsolete)
// Tuxcall
// Umount2
// Uselib
// Utimensat
// Vfork
// Vhangup
// Vserver
// _Sysctl<|MERGE_RESOLUTION|>--- conflicted
+++ resolved
@@ -13,10 +13,7 @@
 
 import (
 	"encoding/binary"
-<<<<<<< HEAD
-=======
 	"strconv"
->>>>>>> 2ffe53c4
 	"syscall"
 	"time"
 	"unsafe"
@@ -80,17 +77,10 @@
 func InotifyInit() (fd int, err error) {
 	return InotifyInit1(0)
 }
-<<<<<<< HEAD
 
 //sys	ioctl(fd int, req uint, arg uintptr) (err error) = SYS_IOCTL
 //sys	ioctlPtr(fd int, req uint, arg unsafe.Pointer) (err error) = SYS_IOCTL
 
-=======
-
-//sys	ioctl(fd int, req uint, arg uintptr) (err error) = SYS_IOCTL
-//sys	ioctlPtr(fd int, req uint, arg unsafe.Pointer) (err error) = SYS_IOCTL
-
->>>>>>> 2ffe53c4
 // ioctl itself should not be exposed directly, but additional get/set functions
 // for specific types are permissible. These are defined in ioctl.go and
 // ioctl_linux.go.
@@ -1374,13 +1364,10 @@
 	return setsockopt(fd, level, opt, unsafe.Pointer(&o[0]), uintptr(SizeofTCPRepairOpt*len(o)))
 }
 
-<<<<<<< HEAD
-=======
 func SetsockoptTCPMD5Sig(fd, level, opt int, s *TCPMD5Sig) error {
 	return setsockopt(fd, level, opt, unsafe.Pointer(s), unsafe.Sizeof(*s))
 }
 
->>>>>>> 2ffe53c4
 // Keyctl Commands (http://man7.org/linux/man-pages/man2/keyctl.2.html)
 
 // KeyctlInt calls keyctl commands in which each argument is an int.
@@ -1516,11 +1503,7 @@
 //sys	keyctlRestrictKeyringByType(cmd int, arg2 int, keyType string, restriction string) (err error) = SYS_KEYCTL
 //sys	keyctlRestrictKeyring(cmd int, arg2 int) (err error) = SYS_KEYCTL
 
-<<<<<<< HEAD
-func recvmsgRaw(fd int, p, oob []byte, flags int, rsa *RawSockaddrAny) (n, oobn int, recvflags int, err error) {
-=======
 func recvmsgRaw(fd int, iov []Iovec, oob []byte, flags int, rsa *RawSockaddrAny) (n, oobn int, recvflags int, err error) {
->>>>>>> 2ffe53c4
 	var msg Msghdr
 	msg.Name = (*byte)(unsafe.Pointer(rsa))
 	msg.Namelen = uint32(SizeofSockaddrAny)
@@ -1555,11 +1538,7 @@
 	return
 }
 
-<<<<<<< HEAD
-func sendmsgN(fd int, p, oob []byte, ptr unsafe.Pointer, salen _Socklen, flags int) (n int, err error) {
-=======
 func sendmsgN(fd int, iov []Iovec, oob []byte, ptr unsafe.Pointer, salen _Socklen, flags int) (n int, err error) {
->>>>>>> 2ffe53c4
 	var msg Msghdr
 	msg.Name = (*byte)(ptr)
 	msg.Namelen = uint32(salen)
@@ -2423,8 +2402,6 @@
 	return prev, nil
 }
 
-<<<<<<< HEAD
-=======
 //sysnb	rtSigprocmask(how int, set *Sigset_t, oldset *Sigset_t, sigsetsize uintptr) (err error) = SYS_RT_SIGPROCMASK
 
 func PthreadSigmask(how int, set, oldset *Sigset_t) error {
@@ -2435,7 +2412,6 @@
 	return rtSigprocmask(how, set, oldset, _C__NSIG/8)
 }
 
->>>>>>> 2ffe53c4
 /*
  * Unimplemented
  */
