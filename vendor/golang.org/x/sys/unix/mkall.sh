--- conflicted
+++ resolved
@@ -50,11 +50,7 @@
 	# Use the Docker-based build system
 	# Files generated through docker (use $cmd so you can Ctl-C the build or run)
 	$cmd docker build --tag generate:$GOOS $GOOS
-<<<<<<< HEAD
-	$cmd docker run --interactive --tty --volume $(cd -- "$(dirname -- "$0")" && /bin/pwd):/build generate:$GOOS
-=======
 	$cmd docker run --interactive --tty --volume $(cd -- "$(dirname -- "$0")/.." && pwd):/build generate:$GOOS
->>>>>>> 49ad956a
 	exit
 fi
 
@@ -93,46 +89,30 @@
 freebsd_386)
 	mkerrors="$mkerrors -m32"
 	mksyscall="go run mksyscall.go -l32"
-<<<<<<< HEAD
-	mksysnum="go run mksysnum.go 'https://svn.freebsd.org/base/stable/11/sys/kern/syscalls.master'"
-=======
-	mksysnum="go run mksysnum.go 'https://cgit.freebsd.org/src/plain/sys/kern/syscalls.master?h=stable/12'"
->>>>>>> 49ad956a
+	mksysnum="go run mksysnum.go 'https://cgit.freebsd.org/src/plain/sys/kern/syscalls.master?h=stable/12'"
 	mktypes="GOARCH=$GOARCH go tool cgo -godefs"
 	;;
 freebsd_amd64)
 	mkerrors="$mkerrors -m64"
-<<<<<<< HEAD
-	mksysnum="go run mksysnum.go 'https://svn.freebsd.org/base/stable/11/sys/kern/syscalls.master'"
-=======
-	mksysnum="go run mksysnum.go 'https://cgit.freebsd.org/src/plain/sys/kern/syscalls.master?h=stable/12'"
->>>>>>> 49ad956a
+	mksysnum="go run mksysnum.go 'https://cgit.freebsd.org/src/plain/sys/kern/syscalls.master?h=stable/12'"
 	mktypes="GOARCH=$GOARCH go tool cgo -godefs"
 	;;
 freebsd_arm)
 	mkerrors="$mkerrors"
 	mksyscall="go run mksyscall.go -l32 -arm"
-<<<<<<< HEAD
-	mksysnum="go run mksysnum.go 'https://svn.freebsd.org/base/stable/11/sys/kern/syscalls.master'"
-=======
-	mksysnum="go run mksysnum.go 'https://cgit.freebsd.org/src/plain/sys/kern/syscalls.master?h=stable/12'"
->>>>>>> 49ad956a
+	mksysnum="go run mksysnum.go 'https://cgit.freebsd.org/src/plain/sys/kern/syscalls.master?h=stable/12'"
 	# Let the type of C char be signed for making the bare syscall
 	# API consistent across platforms.
 	mktypes="GOARCH=$GOARCH go tool cgo -godefs -- -fsigned-char"
 	;;
 freebsd_arm64)
 	mkerrors="$mkerrors -m64"
-<<<<<<< HEAD
-	mksysnum="go run mksysnum.go 'https://svn.freebsd.org/base/stable/11/sys/kern/syscalls.master'"
-=======
 	mksysnum="go run mksysnum.go 'https://cgit.freebsd.org/src/plain/sys/kern/syscalls.master?h=stable/12'"
 	mktypes="GOARCH=$GOARCH go tool cgo -godefs -- -fsigned-char"
 	;;
 freebsd_riscv64)
 	mkerrors="$mkerrors -m64"
 	mksysnum="go run mksysnum.go 'https://cgit.freebsd.org/src/plain/sys/kern/syscalls.master?h=stable/12'"
->>>>>>> 49ad956a
 	mktypes="GOARCH=$GOARCH go tool cgo -godefs -- -fsigned-char"
 	;;
 netbsd_386)
@@ -230,11 +210,7 @@
         mksyscall="go run mksyscall_solaris.go"
 	mkerrors=
 	mksysnum=
-<<<<<<< HEAD
-	mktypes=
-=======
-	mktypes="GOARCH=$GOARCH go tool cgo -godefs"
->>>>>>> 49ad956a
+	mktypes="GOARCH=$GOARCH go tool cgo -godefs"
 	;;
 *)
 	echo 'unrecognized $GOOS_$GOARCH: ' "$GOOSARCH" 1>&2
@@ -256,16 +232,6 @@
 			if [ "$GOOSARCH" == "aix_ppc64" ]; then
 				# aix/ppc64 script generates files instead of writing to stdin.
 				echo "$mksyscall -tags $GOOS,$GOARCH $syscall_goos $GOOSARCH_in && gofmt -w zsyscall_$GOOSARCH.go && gofmt -w zsyscall_"$GOOSARCH"_gccgo.go && gofmt -w zsyscall_"$GOOSARCH"_gc.go " ;
-<<<<<<< HEAD
-			elif [ "$GOOS" == "darwin" ]; then
-			        # pre-1.12, direct syscalls
-			        echo "$mksyscall -tags $GOOS,$GOARCH,!go1.12 $syscall_goos syscall_darwin_${GOARCH}.1_11.go $GOOSARCH_in |gofmt >zsyscall_$GOOSARCH.1_11.go";
-			        # 1.12 and later, syscalls via libSystem
-				echo "$mksyscall -tags $GOOS,$GOARCH,go1.12 $syscall_goos $GOOSARCH_in |gofmt >zsyscall_$GOOSARCH.go";
-				# 1.13 and later, syscalls via libSystem (including syscallPtr)
-				echo "$mksyscall -tags $GOOS,$GOARCH,go1.13 syscall_darwin.1_13.go |gofmt >zsyscall_$GOOSARCH.1_13.go";
-=======
->>>>>>> 49ad956a
 			elif [ "$GOOS" == "illumos" ]; then
 			        # illumos code generation requires a --illumos switch
 			        echo "$mksyscall -illumos -tags illumos,$GOARCH syscall_illumos.go |gofmt > zsyscall_illumos_$GOARCH.go";
