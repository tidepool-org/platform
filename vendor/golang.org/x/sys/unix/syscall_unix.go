// Copyright 2009 The Go Authors. All rights reserved.
// Use of this source code is governed by a BSD-style
// license that can be found in the LICENSE file.

//go:build aix || darwin || dragonfly || freebsd || linux || netbsd || openbsd || solaris
// +build aix darwin dragonfly freebsd linux netbsd openbsd solaris

package unix

import (
	"bytes"
	"sort"
	"sync"
	"syscall"
	"unsafe"
)

var (
	Stdin  = 0
	Stdout = 1
	Stderr = 2
)

// Do the interface allocations only once for common
// Errno values.
var (
	errEAGAIN error = syscall.EAGAIN
	errEINVAL error = syscall.EINVAL
	errENOENT error = syscall.ENOENT
)

var (
	signalNameMapOnce sync.Once
	signalNameMap     map[string]syscall.Signal
)

// errnoErr returns common boxed Errno values, to prevent
// allocations at runtime.
func errnoErr(e syscall.Errno) error {
	switch e {
	case 0:
		return nil
	case EAGAIN:
		return errEAGAIN
	case EINVAL:
		return errEINVAL
	case ENOENT:
		return errENOENT
	}
	return e
}

// ErrnoName returns the error name for error number e.
func ErrnoName(e syscall.Errno) string {
	i := sort.Search(len(errorList), func(i int) bool {
		return errorList[i].num >= e
	})
	if i < len(errorList) && errorList[i].num == e {
		return errorList[i].name
	}
	return ""
}

// SignalName returns the signal name for signal number s.
func SignalName(s syscall.Signal) string {
	i := sort.Search(len(signalList), func(i int) bool {
		return signalList[i].num >= s
	})
	if i < len(signalList) && signalList[i].num == s {
		return signalList[i].name
	}
	return ""
}

// SignalNum returns the syscall.Signal for signal named s,
// or 0 if a signal with such name is not found.
// The signal name should start with "SIG".
func SignalNum(s string) syscall.Signal {
	signalNameMapOnce.Do(func() {
		signalNameMap = make(map[string]syscall.Signal, len(signalList))
		for _, signal := range signalList {
			signalNameMap[signal.name] = signal.num
		}
	})
	return signalNameMap[s]
}

// clen returns the index of the first NULL byte in n or len(n) if n contains no NULL byte.
func clen(n []byte) int {
	i := bytes.IndexByte(n, 0)
	if i == -1 {
		i = len(n)
	}
	return i
}

// Mmap manager, for use by operating system-specific implementations.

type mmapper struct {
	sync.Mutex
	active map[*byte][]byte // active mappings; key is last byte in mapping
	mmap   func(addr, length uintptr, prot, flags, fd int, offset int64) (uintptr, error)
	munmap func(addr uintptr, length uintptr) error
}

func (m *mmapper) Mmap(fd int, offset int64, length int, prot int, flags int) (data []byte, err error) {
	if length <= 0 {
		return nil, EINVAL
	}

	// Map the requested memory.
	addr, errno := m.mmap(0, uintptr(length), prot, flags, fd, offset)
	if errno != nil {
		return nil, errno
	}

	// Use unsafe to convert addr into a []byte.
	b := unsafe.Slice((*byte)(unsafe.Pointer(addr)), length)

	// Register mapping in m and return it.
	p := &b[cap(b)-1]
	m.Lock()
	defer m.Unlock()
	m.active[p] = b
	return b, nil
}

func (m *mmapper) Munmap(data []byte) (err error) {
	if len(data) == 0 || len(data) != cap(data) {
		return EINVAL
	}

	// Find the base of the mapping.
	p := &data[cap(data)-1]
	m.Lock()
	defer m.Unlock()
	b := m.active[p]
	if b == nil || &b[0] != &data[0] {
		return EINVAL
	}

	// Unmap the memory and update m.
	if errno := m.munmap(uintptr(unsafe.Pointer(&b[0])), uintptr(len(b))); errno != nil {
		return errno
	}
	delete(m.active, p)
	return nil
}

func Read(fd int, p []byte) (n int, err error) {
	n, err = read(fd, p)
	if raceenabled {
		if n > 0 {
			raceWriteRange(unsafe.Pointer(&p[0]), n)
		}
		if err == nil {
			raceAcquire(unsafe.Pointer(&ioSync))
		}
	}
	return
}

func Write(fd int, p []byte) (n int, err error) {
	if raceenabled {
		raceReleaseMerge(unsafe.Pointer(&ioSync))
	}
	n, err = write(fd, p)
	if raceenabled && n > 0 {
		raceReadRange(unsafe.Pointer(&p[0]), n)
	}
	return
}

func Pread(fd int, p []byte, offset int64) (n int, err error) {
	n, err = pread(fd, p, offset)
	if raceenabled {
		if n > 0 {
			raceWriteRange(unsafe.Pointer(&p[0]), n)
		}
		if err == nil {
			raceAcquire(unsafe.Pointer(&ioSync))
		}
	}
	return
}

func Pwrite(fd int, p []byte, offset int64) (n int, err error) {
	if raceenabled {
		raceReleaseMerge(unsafe.Pointer(&ioSync))
	}
	n, err = pwrite(fd, p, offset)
	if raceenabled && n > 0 {
		raceReadRange(unsafe.Pointer(&p[0]), n)
	}
	return
}

// For testing: clients can set this flag to force
// creation of IPv6 sockets to return EAFNOSUPPORT.
var SocketDisableIPv6 bool

// Sockaddr represents a socket address.
type Sockaddr interface {
	sockaddr() (ptr unsafe.Pointer, len _Socklen, err error) // lowercase; only we can define Sockaddrs
}

// SockaddrInet4 implements the Sockaddr interface for AF_INET type sockets.
type SockaddrInet4 struct {
	Port int
	Addr [4]byte
	raw  RawSockaddrInet4
}

// SockaddrInet6 implements the Sockaddr interface for AF_INET6 type sockets.
type SockaddrInet6 struct {
	Port   int
	ZoneId uint32
	Addr   [16]byte
	raw    RawSockaddrInet6
}

// SockaddrUnix implements the Sockaddr interface for AF_UNIX type sockets.
type SockaddrUnix struct {
	Name string
	raw  RawSockaddrUnix
}

func Bind(fd int, sa Sockaddr) (err error) {
	ptr, n, err := sa.sockaddr()
	if err != nil {
		return err
	}
	return bind(fd, ptr, n)
}

func Connect(fd int, sa Sockaddr) (err error) {
	ptr, n, err := sa.sockaddr()
	if err != nil {
		return err
	}
	return connect(fd, ptr, n)
}

func Getpeername(fd int) (sa Sockaddr, err error) {
	var rsa RawSockaddrAny
	var len _Socklen = SizeofSockaddrAny
	if err = getpeername(fd, &rsa, &len); err != nil {
		return
	}
	return anyToSockaddr(fd, &rsa)
}

func GetsockoptByte(fd, level, opt int) (value byte, err error) {
	var n byte
	vallen := _Socklen(1)
	err = getsockopt(fd, level, opt, unsafe.Pointer(&n), &vallen)
	return n, err
}

func GetsockoptInt(fd, level, opt int) (value int, err error) {
	var n int32
	vallen := _Socklen(4)
	err = getsockopt(fd, level, opt, unsafe.Pointer(&n), &vallen)
	return int(n), err
}

func GetsockoptInet4Addr(fd, level, opt int) (value [4]byte, err error) {
	vallen := _Socklen(4)
	err = getsockopt(fd, level, opt, unsafe.Pointer(&value[0]), &vallen)
	return value, err
}

func GetsockoptIPMreq(fd, level, opt int) (*IPMreq, error) {
	var value IPMreq
	vallen := _Socklen(SizeofIPMreq)
	err := getsockopt(fd, level, opt, unsafe.Pointer(&value), &vallen)
	return &value, err
}

func GetsockoptIPv6Mreq(fd, level, opt int) (*IPv6Mreq, error) {
	var value IPv6Mreq
	vallen := _Socklen(SizeofIPv6Mreq)
	err := getsockopt(fd, level, opt, unsafe.Pointer(&value), &vallen)
	return &value, err
}

func GetsockoptIPv6MTUInfo(fd, level, opt int) (*IPv6MTUInfo, error) {
	var value IPv6MTUInfo
	vallen := _Socklen(SizeofIPv6MTUInfo)
	err := getsockopt(fd, level, opt, unsafe.Pointer(&value), &vallen)
	return &value, err
}

func GetsockoptICMPv6Filter(fd, level, opt int) (*ICMPv6Filter, error) {
	var value ICMPv6Filter
	vallen := _Socklen(SizeofICMPv6Filter)
	err := getsockopt(fd, level, opt, unsafe.Pointer(&value), &vallen)
	return &value, err
}

func GetsockoptLinger(fd, level, opt int) (*Linger, error) {
	var linger Linger
	vallen := _Socklen(SizeofLinger)
	err := getsockopt(fd, level, opt, unsafe.Pointer(&linger), &vallen)
	return &linger, err
}

func GetsockoptTimeval(fd, level, opt int) (*Timeval, error) {
	var tv Timeval
	vallen := _Socklen(unsafe.Sizeof(tv))
	err := getsockopt(fd, level, opt, unsafe.Pointer(&tv), &vallen)
	return &tv, err
}

func GetsockoptUint64(fd, level, opt int) (value uint64, err error) {
	var n uint64
	vallen := _Socklen(8)
	err = getsockopt(fd, level, opt, unsafe.Pointer(&n), &vallen)
	return n, err
}

func Recvfrom(fd int, p []byte, flags int) (n int, from Sockaddr, err error) {
	var rsa RawSockaddrAny
	var len _Socklen = SizeofSockaddrAny
	if n, err = recvfrom(fd, p, flags, &rsa, &len); err != nil {
		return
	}
	if rsa.Addr.Family != AF_UNSPEC {
		from, err = anyToSockaddr(fd, &rsa)
	}
	return
}

<<<<<<< HEAD
func Recvmsg(fd int, p, oob []byte, flags int) (n, oobn int, recvflags int, from Sockaddr, err error) {
	var rsa RawSockaddrAny
	n, oobn, recvflags, err = recvmsgRaw(fd, p, oob, flags, &rsa)
=======
// Recvmsg receives a message from a socket using the recvmsg system call. The
// received non-control data will be written to p, and any "out of band"
// control data will be written to oob. The flags are passed to recvmsg.
//
// The results are:
//   - n is the number of non-control data bytes read into p
//   - oobn is the number of control data bytes read into oob; this may be interpreted using [ParseSocketControlMessage]
//   - recvflags is flags returned by recvmsg
//   - from is the address of the sender
//
// If the underlying socket type is not SOCK_DGRAM, a received message
// containing oob data and a single '\0' of non-control data is treated as if
// the message contained only control data, i.e. n will be zero on return.
func Recvmsg(fd int, p, oob []byte, flags int) (n, oobn int, recvflags int, from Sockaddr, err error) {
	var iov [1]Iovec
	if len(p) > 0 {
		iov[0].Base = &p[0]
		iov[0].SetLen(len(p))
	}
	var rsa RawSockaddrAny
	n, oobn, recvflags, err = recvmsgRaw(fd, iov[:], oob, flags, &rsa)
>>>>>>> 2ffe53c4
	// source address is only specified if the socket is unconnected
	if rsa.Addr.Family != AF_UNSPEC {
		from, err = anyToSockaddr(fd, &rsa)
	}
	return
}

<<<<<<< HEAD
=======
// RecvmsgBuffers receives a message from a socket using the recvmsg system
// call. This function is equivalent to Recvmsg, but non-control data read is
// scattered into the buffers slices.
func RecvmsgBuffers(fd int, buffers [][]byte, oob []byte, flags int) (n, oobn int, recvflags int, from Sockaddr, err error) {
	iov := make([]Iovec, len(buffers))
	for i := range buffers {
		if len(buffers[i]) > 0 {
			iov[i].Base = &buffers[i][0]
			iov[i].SetLen(len(buffers[i]))
		} else {
			iov[i].Base = (*byte)(unsafe.Pointer(&_zero))
		}
	}
	var rsa RawSockaddrAny
	n, oobn, recvflags, err = recvmsgRaw(fd, iov, oob, flags, &rsa)
	if err == nil && rsa.Addr.Family != AF_UNSPEC {
		from, err = anyToSockaddr(fd, &rsa)
	}
	return
}

// Sendmsg sends a message on a socket to an address using the sendmsg system
// call. This function is equivalent to SendmsgN, but does not return the
// number of bytes actually sent.
>>>>>>> 2ffe53c4
func Sendmsg(fd int, p, oob []byte, to Sockaddr, flags int) (err error) {
	_, err = SendmsgN(fd, p, oob, to, flags)
	return
}

<<<<<<< HEAD
func SendmsgN(fd int, p, oob []byte, to Sockaddr, flags int) (n int, err error) {
=======
// SendmsgN sends a message on a socket to an address using the sendmsg system
// call. p contains the non-control data to send, and oob contains the "out of
// band" control data. The flags are passed to sendmsg. The number of
// non-control bytes actually written to the socket is returned.
//
// Some socket types do not support sending control data without accompanying
// non-control data. If p is empty, and oob contains control data, and the
// underlying socket type is not SOCK_DGRAM, p will be treated as containing a
// single '\0' and the return value will indicate zero bytes sent.
//
// The Go function Recvmsg, if called with an empty p and a non-empty oob,
// will read and ignore this additional '\0'.  If the message is received by
// code that does not use Recvmsg, or that does not use Go at all, that code
// will need to be written to expect and ignore the additional '\0'.
//
// If you need to send non-empty oob with p actually empty, and if the
// underlying socket type supports it, you can do so via a raw system call as
// follows:
//
//	msg := &unix.Msghdr{
//	    Control: &oob[0],
//	}
//	msg.SetControllen(len(oob))
//	n, _, errno := unix.Syscall(unix.SYS_SENDMSG, uintptr(fd), uintptr(unsafe.Pointer(msg)), flags)
func SendmsgN(fd int, p, oob []byte, to Sockaddr, flags int) (n int, err error) {
	var iov [1]Iovec
	if len(p) > 0 {
		iov[0].Base = &p[0]
		iov[0].SetLen(len(p))
	}
	var ptr unsafe.Pointer
	var salen _Socklen
	if to != nil {
		ptr, salen, err = to.sockaddr()
		if err != nil {
			return 0, err
		}
	}
	return sendmsgN(fd, iov[:], oob, ptr, salen, flags)
}

// SendmsgBuffers sends a message on a socket to an address using the sendmsg
// system call. This function is equivalent to SendmsgN, but the non-control
// data is gathered from buffers.
func SendmsgBuffers(fd int, buffers [][]byte, oob []byte, to Sockaddr, flags int) (n int, err error) {
	iov := make([]Iovec, len(buffers))
	for i := range buffers {
		if len(buffers[i]) > 0 {
			iov[i].Base = &buffers[i][0]
			iov[i].SetLen(len(buffers[i]))
		} else {
			iov[i].Base = (*byte)(unsafe.Pointer(&_zero))
		}
	}
>>>>>>> 2ffe53c4
	var ptr unsafe.Pointer
	var salen _Socklen
	if to != nil {
		ptr, salen, err = to.sockaddr()
		if err != nil {
			return 0, err
		}
	}
<<<<<<< HEAD
	return sendmsgN(fd, p, oob, ptr, salen, flags)
=======
	return sendmsgN(fd, iov, oob, ptr, salen, flags)
>>>>>>> 2ffe53c4
}

func Send(s int, buf []byte, flags int) (err error) {
	return sendto(s, buf, flags, nil, 0)
}

func Sendto(fd int, p []byte, flags int, to Sockaddr) (err error) {
	var ptr unsafe.Pointer
	var salen _Socklen
	if to != nil {
		ptr, salen, err = to.sockaddr()
		if err != nil {
			return err
		}
	}
	return sendto(fd, p, flags, ptr, salen)
}

func SetsockoptByte(fd, level, opt int, value byte) (err error) {
	return setsockopt(fd, level, opt, unsafe.Pointer(&value), 1)
}

func SetsockoptInt(fd, level, opt int, value int) (err error) {
	var n = int32(value)
	return setsockopt(fd, level, opt, unsafe.Pointer(&n), 4)
}

func SetsockoptInet4Addr(fd, level, opt int, value [4]byte) (err error) {
	return setsockopt(fd, level, opt, unsafe.Pointer(&value[0]), 4)
}

func SetsockoptIPMreq(fd, level, opt int, mreq *IPMreq) (err error) {
	return setsockopt(fd, level, opt, unsafe.Pointer(mreq), SizeofIPMreq)
}

func SetsockoptIPv6Mreq(fd, level, opt int, mreq *IPv6Mreq) (err error) {
	return setsockopt(fd, level, opt, unsafe.Pointer(mreq), SizeofIPv6Mreq)
}

func SetsockoptICMPv6Filter(fd, level, opt int, filter *ICMPv6Filter) error {
	return setsockopt(fd, level, opt, unsafe.Pointer(filter), SizeofICMPv6Filter)
}

func SetsockoptLinger(fd, level, opt int, l *Linger) (err error) {
	return setsockopt(fd, level, opt, unsafe.Pointer(l), SizeofLinger)
}

func SetsockoptString(fd, level, opt int, s string) (err error) {
	var p unsafe.Pointer
	if len(s) > 0 {
		p = unsafe.Pointer(&[]byte(s)[0])
	}
	return setsockopt(fd, level, opt, p, uintptr(len(s)))
}

func SetsockoptTimeval(fd, level, opt int, tv *Timeval) (err error) {
	return setsockopt(fd, level, opt, unsafe.Pointer(tv), unsafe.Sizeof(*tv))
}

func SetsockoptUint64(fd, level, opt int, value uint64) (err error) {
	return setsockopt(fd, level, opt, unsafe.Pointer(&value), 8)
}

func Socket(domain, typ, proto int) (fd int, err error) {
	if domain == AF_INET6 && SocketDisableIPv6 {
		return -1, EAFNOSUPPORT
	}
	fd, err = socket(domain, typ, proto)
	return
}

func Socketpair(domain, typ, proto int) (fd [2]int, err error) {
	var fdx [2]int32
	err = socketpair(domain, typ, proto, &fdx)
	if err == nil {
		fd[0] = int(fdx[0])
		fd[1] = int(fdx[1])
	}
	return
}

var ioSync int64

func CloseOnExec(fd int) { fcntl(fd, F_SETFD, FD_CLOEXEC) }

func SetNonblock(fd int, nonblocking bool) (err error) {
	flag, err := fcntl(fd, F_GETFL, 0)
	if err != nil {
		return err
	}
	if nonblocking {
		flag |= O_NONBLOCK
	} else {
		flag &= ^O_NONBLOCK
	}
	_, err = fcntl(fd, F_SETFL, flag)
	return err
}

// Exec calls execve(2), which replaces the calling executable in the process
// tree. argv0 should be the full path to an executable ("/bin/ls") and the
// executable name should also be the first argument in argv (["ls", "-l"]).
// envv are the environment variables that should be passed to the new
// process (["USER=go", "PWD=/tmp"]).
func Exec(argv0 string, argv []string, envv []string) error {
	return syscall.Exec(argv0, argv, envv)
}

// Lutimes sets the access and modification times tv on path. If path refers to
// a symlink, it is not dereferenced and the timestamps are set on the symlink.
// If tv is nil, the access and modification times are set to the current time.
// Otherwise tv must contain exactly 2 elements, with access time as the first
// element and modification time as the second element.
func Lutimes(path string, tv []Timeval) error {
	if tv == nil {
		return UtimesNanoAt(AT_FDCWD, path, nil, AT_SYMLINK_NOFOLLOW)
	}
	if len(tv) != 2 {
		return EINVAL
	}
	ts := []Timespec{
		NsecToTimespec(TimevalToNsec(tv[0])),
		NsecToTimespec(TimevalToNsec(tv[1])),
	}
	return UtimesNanoAt(AT_FDCWD, path, ts, AT_SYMLINK_NOFOLLOW)
}

// emptyIovecs reports whether there are no bytes in the slice of Iovec.
func emptyIovecs(iov []Iovec) bool {
	for i := range iov {
		if iov[i].Len > 0 {
			return false
		}
	}
	return true
}<|MERGE_RESOLUTION|>--- conflicted
+++ resolved
@@ -331,11 +331,6 @@
 	return
 }
 
-<<<<<<< HEAD
-func Recvmsg(fd int, p, oob []byte, flags int) (n, oobn int, recvflags int, from Sockaddr, err error) {
-	var rsa RawSockaddrAny
-	n, oobn, recvflags, err = recvmsgRaw(fd, p, oob, flags, &rsa)
-=======
 // Recvmsg receives a message from a socket using the recvmsg system call. The
 // received non-control data will be written to p, and any "out of band"
 // control data will be written to oob. The flags are passed to recvmsg.
@@ -357,7 +352,6 @@
 	}
 	var rsa RawSockaddrAny
 	n, oobn, recvflags, err = recvmsgRaw(fd, iov[:], oob, flags, &rsa)
->>>>>>> 2ffe53c4
 	// source address is only specified if the socket is unconnected
 	if rsa.Addr.Family != AF_UNSPEC {
 		from, err = anyToSockaddr(fd, &rsa)
@@ -365,8 +359,6 @@
 	return
 }
 
-<<<<<<< HEAD
-=======
 // RecvmsgBuffers receives a message from a socket using the recvmsg system
 // call. This function is equivalent to Recvmsg, but non-control data read is
 // scattered into the buffers slices.
@@ -391,15 +383,11 @@
 // Sendmsg sends a message on a socket to an address using the sendmsg system
 // call. This function is equivalent to SendmsgN, but does not return the
 // number of bytes actually sent.
->>>>>>> 2ffe53c4
 func Sendmsg(fd int, p, oob []byte, to Sockaddr, flags int) (err error) {
 	_, err = SendmsgN(fd, p, oob, to, flags)
 	return
 }
 
-<<<<<<< HEAD
-func SendmsgN(fd int, p, oob []byte, to Sockaddr, flags int) (n int, err error) {
-=======
 // SendmsgN sends a message on a socket to an address using the sendmsg system
 // call. p contains the non-control data to send, and oob contains the "out of
 // band" control data. The flags are passed to sendmsg. The number of
@@ -454,7 +442,6 @@
 			iov[i].Base = (*byte)(unsafe.Pointer(&_zero))
 		}
 	}
->>>>>>> 2ffe53c4
 	var ptr unsafe.Pointer
 	var salen _Socklen
 	if to != nil {
@@ -463,11 +450,7 @@
 			return 0, err
 		}
 	}
-<<<<<<< HEAD
-	return sendmsgN(fd, p, oob, ptr, salen, flags)
-=======
 	return sendmsgN(fd, iov, oob, ptr, salen, flags)
->>>>>>> 2ffe53c4
 }
 
 func Send(s int, buf []byte, flags int) (err error) {
