--- conflicted
+++ resolved
@@ -2,11 +2,7 @@
 // Use of this source code is governed by a BSD-style
 // license that can be found in the LICENSE file.
 //
-<<<<<<< HEAD
-// +build 386 amd64 amd64p32 arm arm64 ppc64le mipsle mips64le riscv64
-=======
 //go:build 386 || amd64 || amd64p32 || alpha || arm || arm64 || loong64 || mipsle || mips64le || mips64p32le || nios2 || ppc64le || riscv || riscv64 || sh
->>>>>>> 49ad956a
 
 package unix
 
