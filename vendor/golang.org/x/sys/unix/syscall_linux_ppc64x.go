// Copyright 2009 The Go Authors. All rights reserved.
// Use of this source code is governed by a BSD-style
// license that can be found in the LICENSE file.

//go:build linux && (ppc64 || ppc64le)

package unix

//sys	EpollWait(epfd int, events []EpollEvent, msec int) (n int, err error)
//sys	Fadvise(fd int, offset int64, length int64, advice int) (err error) = SYS_FADVISE64
//sys	Fchown(fd int, uid int, gid int) (err error)
//sys	Fstat(fd int, stat *Stat_t) (err error)
//sys	Fstatat(dirfd int, path string, stat *Stat_t, flags int) (err error) = SYS_NEWFSTATAT
//sys	Fstatfs(fd int, buf *Statfs_t) (err error)
//sys	Ftruncate(fd int, length int64) (err error)
//sysnb	Getegid() (egid int)
//sysnb	Geteuid() (euid int)
//sysnb	Getgid() (gid int)
//sysnb	Getrlimit(resource int, rlim *Rlimit) (err error) = SYS_UGETRLIMIT
//sysnb	Getuid() (uid int)
//sys	Ioperm(from int, num int, on int) (err error)
//sys	Iopl(level int) (err error)
//sys	Lchown(path string, uid int, gid int) (err error)
//sys	Listen(s int, n int) (err error)
//sys	Lstat(path string, stat *Stat_t) (err error)
//sys	Pause() (err error)
//sys	pread(fd int, p []byte, offset int64) (n int, err error) = SYS_PREAD64
//sys	pwrite(fd int, p []byte, offset int64) (n int, err error) = SYS_PWRITE64
//sys	Renameat(olddirfd int, oldpath string, newdirfd int, newpath string) (err error)
//sys	Seek(fd int, offset int64, whence int) (off int64, err error) = SYS_LSEEK
//sys	Select(nfd int, r *FdSet, w *FdSet, e *FdSet, timeout *Timeval) (n int, err error) = SYS__NEWSELECT
//sys	sendfile(outfd int, infd int, offset *int64, count int) (written int, err error)
//sys	setfsgid(gid int) (prev int, err error)
//sys	setfsuid(uid int) (prev int, err error)
<<<<<<< HEAD
//sysnb	Setregid(rgid int, egid int) (err error)
//sysnb	Setresgid(rgid int, egid int, sgid int) (err error)
//sysnb	Setresuid(ruid int, euid int, suid int) (err error)
//sysnb	Setrlimit(resource int, rlim *Rlimit) (err error)
//sysnb	Setreuid(ruid int, euid int) (err error)
=======
>>>>>>> 49ad956a
//sys	Shutdown(fd int, how int) (err error)
//sys	Splice(rfd int, roff *int64, wfd int, woff *int64, len int, flags int) (n int64, err error)
//sys	Stat(path string, stat *Stat_t) (err error)
//sys	Statfs(path string, buf *Statfs_t) (err error)
//sys	Truncate(path string, length int64) (err error)
//sys	Ustat(dev int, ubuf *Ustat_t) (err error)
//sys	accept4(s int, rsa *RawSockaddrAny, addrlen *_Socklen, flags int) (fd int, err error)
//sys	bind(s int, addr unsafe.Pointer, addrlen _Socklen) (err error)
//sys	connect(s int, addr unsafe.Pointer, addrlen _Socklen) (err error)
//sysnb	getgroups(n int, list *_Gid_t) (nn int, err error)
//sysnb	setgroups(n int, list *_Gid_t) (err error)
//sys	getsockopt(s int, level int, name int, val unsafe.Pointer, vallen *_Socklen) (err error)
//sys	setsockopt(s int, level int, name int, val unsafe.Pointer, vallen uintptr) (err error)
//sysnb	socket(domain int, typ int, proto int) (fd int, err error)
//sysnb	socketpair(domain int, typ int, proto int, fd *[2]int32) (err error)
//sysnb	getpeername(fd int, rsa *RawSockaddrAny, addrlen *_Socklen) (err error)
//sysnb	getsockname(fd int, rsa *RawSockaddrAny, addrlen *_Socklen) (err error)
//sys	recvfrom(fd int, p []byte, flags int, from *RawSockaddrAny, fromlen *_Socklen) (n int, err error)
//sys	sendto(s int, buf []byte, flags int, to unsafe.Pointer, addrlen _Socklen) (err error)
//sys	recvmsg(s int, msg *Msghdr, flags int) (n int, err error)
//sys	sendmsg(s int, msg *Msghdr, flags int) (n int, err error)
//sys	mmap(addr uintptr, length uintptr, prot int, flags int, fd int, offset int64) (xaddr uintptr, err error)

//sys	futimesat(dirfd int, path string, times *[2]Timeval) (err error)
//sysnb	Gettimeofday(tv *Timeval) (err error)
//sysnb	Time(t *Time_t) (tt Time_t, err error)
//sys	Utime(path string, buf *Utimbuf) (err error)
//sys	utimes(path string, times *[2]Timeval) (err error)

func setTimespec(sec, nsec int64) Timespec {
	return Timespec{Sec: sec, Nsec: nsec}
}

func setTimeval(sec, usec int64) Timeval {
	return Timeval{Sec: sec, Usec: usec}
}

func (r *PtraceRegs) PC() uint64 { return r.Nip }

func (r *PtraceRegs) SetPC(pc uint64) { r.Nip = pc }

func (iov *Iovec) SetLen(length int) {
	iov.Len = uint64(length)
}

func (msghdr *Msghdr) SetControllen(length int) {
	msghdr.Controllen = uint64(length)
}

func (msghdr *Msghdr) SetIovlen(length int) {
	msghdr.Iovlen = uint64(length)
<<<<<<< HEAD
}

func (cmsg *Cmsghdr) SetLen(length int) {
	cmsg.Len = uint64(length)
}

//sysnb pipe(p *[2]_C_int) (err error)

func Pipe(p []int) (err error) {
	if len(p) != 2 {
		return EINVAL
	}
	var pp [2]_C_int
	err = pipe(&pp)
	p[0] = int(pp[0])
	p[1] = int(pp[1])
	return
=======
>>>>>>> 49ad956a
}

func (cmsg *Cmsghdr) SetLen(length int) {
	cmsg.Len = uint64(length)
}

func (rsa *RawSockaddrNFCLLCP) SetServiceNameLen(length int) {
	rsa.Service_name_len = uint64(length)
}

//sys	syncFileRange2(fd int, flags int, off int64, n int64) (err error) = SYS_SYNC_FILE_RANGE2

func SyncFileRange(fd int, off int64, n int64, flags int) error {
	// The sync_file_range and sync_file_range2 syscalls differ only in the
	// order of their arguments.
	return syncFileRange2(fd, flags, off, n)
}

//sys	kexecFileLoad(kernelFd int, initrdFd int, cmdlineLen int, cmdline string, flags int) (err error)

func KexecFileLoad(kernelFd int, initrdFd int, cmdline string, flags int) error {
	cmdlineLen := len(cmdline)
	if cmdlineLen > 0 {
		// Account for the additional NULL byte added by
		// BytePtrFromString in kexecFileLoad. The kexec_file_load
		// syscall expects a NULL-terminated string.
		cmdlineLen++
	}
	return kexecFileLoad(kernelFd, initrdFd, cmdlineLen, cmdline, flags)
}<|MERGE_RESOLUTION|>--- conflicted
+++ resolved
@@ -32,14 +32,6 @@
 //sys	sendfile(outfd int, infd int, offset *int64, count int) (written int, err error)
 //sys	setfsgid(gid int) (prev int, err error)
 //sys	setfsuid(uid int) (prev int, err error)
-<<<<<<< HEAD
-//sysnb	Setregid(rgid int, egid int) (err error)
-//sysnb	Setresgid(rgid int, egid int, sgid int) (err error)
-//sysnb	Setresuid(ruid int, euid int, suid int) (err error)
-//sysnb	Setrlimit(resource int, rlim *Rlimit) (err error)
-//sysnb	Setreuid(ruid int, euid int) (err error)
-=======
->>>>>>> 49ad956a
 //sys	Shutdown(fd int, how int) (err error)
 //sys	Splice(rfd int, roff *int64, wfd int, woff *int64, len int, flags int) (n int64, err error)
 //sys	Stat(path string, stat *Stat_t) (err error)
@@ -91,26 +83,6 @@
 
 func (msghdr *Msghdr) SetIovlen(length int) {
 	msghdr.Iovlen = uint64(length)
-<<<<<<< HEAD
-}
-
-func (cmsg *Cmsghdr) SetLen(length int) {
-	cmsg.Len = uint64(length)
-}
-
-//sysnb pipe(p *[2]_C_int) (err error)
-
-func Pipe(p []int) (err error) {
-	if len(p) != 2 {
-		return EINVAL
-	}
-	var pp [2]_C_int
-	err = pipe(&pp)
-	p[0] = int(pp[0])
-	p[1] = int(pp[1])
-	return
-=======
->>>>>>> 49ad956a
 }
 
 func (cmsg *Cmsghdr) SetLen(length int) {
