--- conflicted
+++ resolved
@@ -450,11 +450,7 @@
 
 //sys	recvmsg(s int, msg *Msghdr, flags int) (n int, err error) = libsocket.__xnet_recvmsg
 
-<<<<<<< HEAD
-func recvmsgRaw(fd int, p, oob []byte, flags int, rsa *RawSockaddrAny) (n, oobn int, recvflags int, err error) {
-=======
 func recvmsgRaw(fd int, iov []Iovec, oob []byte, flags int, rsa *RawSockaddrAny) (n, oobn int, recvflags int, err error) {
->>>>>>> 2ffe53c4
 	var msg Msghdr
 	msg.Name = (*byte)(unsafe.Pointer(rsa))
 	msg.Namelen = uint32(SizeofSockaddrAny)
@@ -482,11 +478,7 @@
 
 //sys	sendmsg(s int, msg *Msghdr, flags int) (n int, err error) = libsocket.__xnet_sendmsg
 
-<<<<<<< HEAD
-func sendmsgN(fd int, p, oob []byte, ptr unsafe.Pointer, salen _Socklen, flags int) (n int, err error) {
-=======
 func sendmsgN(fd int, iov []Iovec, oob []byte, ptr unsafe.Pointer, salen _Socklen, flags int) (n int, err error) {
->>>>>>> 2ffe53c4
 	var msg Msghdr
 	msg.Name = (*byte)(unsafe.Pointer(ptr))
 	msg.Namelen = uint32(salen)
@@ -762,13 +754,8 @@
 	// we should handle things gracefully. To do so, we need to keep an extra
 	// reference to the cookie around until the event is processed
 	// thus the otherwise seemingly extraneous "cookies" map
-<<<<<<< HEAD
-	// The key of this map is a pointer to the corresponding &fCookie.cookie
-	cookies map[*interface{}]*fileObjCookie
-=======
 	// The key of this map is a pointer to the corresponding fCookie
 	cookies map[*fileObjCookie]struct{}
->>>>>>> 2ffe53c4
 }
 
 // PortEvent is an abstraction of the port_event C struct.
@@ -795,11 +782,7 @@
 		port:    port,
 		fds:     make(map[uintptr]*fileObjCookie),
 		paths:   make(map[string]*fileObjCookie),
-<<<<<<< HEAD
-		cookies: make(map[*interface{}]*fileObjCookie),
-=======
 		cookies: make(map[*fileObjCookie]struct{}),
->>>>>>> 2ffe53c4
 	}
 	return e, nil
 }
@@ -820,10 +803,7 @@
 	}
 	e.fds = nil
 	e.paths = nil
-<<<<<<< HEAD
-=======
 	e.cookies = nil
->>>>>>> 2ffe53c4
 	return nil
 }
 
@@ -851,29 +831,16 @@
 	if _, found := e.paths[path]; found {
 		return fmt.Errorf("%v is already associated with this Event Port", path)
 	}
-<<<<<<< HEAD
-	fobj, err := createFileObj(path, stat)
+	fCookie, err := createFileObjCookie(path, stat, cookie)
 	if err != nil {
 		return err
 	}
-	fCookie := &fileObjCookie{fobj, cookie}
-	_, err = port_associate(e.port, PORT_SOURCE_FILE, uintptr(unsafe.Pointer(fobj)), events, (*byte)(unsafe.Pointer(&fCookie.cookie)))
-=======
-	fCookie, err := createFileObjCookie(path, stat, cookie)
+	_, err = port_associate(e.port, PORT_SOURCE_FILE, uintptr(unsafe.Pointer(fCookie.fobj)), events, (*byte)(unsafe.Pointer(fCookie)))
 	if err != nil {
 		return err
 	}
-	_, err = port_associate(e.port, PORT_SOURCE_FILE, uintptr(unsafe.Pointer(fCookie.fobj)), events, (*byte)(unsafe.Pointer(fCookie)))
->>>>>>> 2ffe53c4
-	if err != nil {
-		return err
-	}
 	e.paths[path] = fCookie
-<<<<<<< HEAD
-	e.cookies[&fCookie.cookie] = fCookie
-=======
 	e.cookies[fCookie] = struct{}{}
->>>>>>> 2ffe53c4
 	return nil
 }
 
@@ -895,11 +862,7 @@
 	if err == nil {
 		// dissociate was successful, safe to delete the cookie
 		fCookie := e.paths[path]
-<<<<<<< HEAD
-		delete(e.cookies, &fCookie.cookie)
-=======
 		delete(e.cookies, fCookie)
->>>>>>> 2ffe53c4
 	}
 	delete(e.paths, path)
 	return err
@@ -912,25 +875,16 @@
 	if _, found := e.fds[fd]; found {
 		return fmt.Errorf("%v is already associated with this Event Port", fd)
 	}
-<<<<<<< HEAD
-	fCookie := &fileObjCookie{nil, cookie}
-	_, err := port_associate(e.port, PORT_SOURCE_FD, fd, events, (*byte)(unsafe.Pointer(&fCookie.cookie)))
-=======
 	fCookie, err := createFileObjCookie("", nil, cookie)
 	if err != nil {
 		return err
 	}
 	_, err = port_associate(e.port, PORT_SOURCE_FD, fd, events, (*byte)(unsafe.Pointer(fCookie)))
->>>>>>> 2ffe53c4
 	if err != nil {
 		return err
 	}
 	e.fds[fd] = fCookie
-<<<<<<< HEAD
-	e.cookies[&fCookie.cookie] = fCookie
-=======
 	e.cookies[fCookie] = struct{}{}
->>>>>>> 2ffe53c4
 	return nil
 }
 
@@ -949,33 +903,12 @@
 	if err == nil {
 		// dissociate was successful, safe to delete the cookie
 		fCookie := e.fds[fd]
-<<<<<<< HEAD
-		delete(e.cookies, &fCookie.cookie)
-=======
 		delete(e.cookies, fCookie)
->>>>>>> 2ffe53c4
 	}
 	delete(e.fds, fd)
 	return err
 }
 
-<<<<<<< HEAD
-func createFileObj(name string, stat os.FileInfo) (*fileObj, error) {
-	fobj := new(fileObj)
-	bs, err := ByteSliceFromString(name)
-	if err != nil {
-		return nil, err
-	}
-	fobj.Name = (*int8)(unsafe.Pointer(&bs[0]))
-	s := stat.Sys().(*syscall.Stat_t)
-	fobj.Atim.Sec = s.Atim.Sec
-	fobj.Atim.Nsec = s.Atim.Nsec
-	fobj.Mtim.Sec = s.Mtim.Sec
-	fobj.Mtim.Nsec = s.Mtim.Nsec
-	fobj.Ctim.Sec = s.Ctim.Sec
-	fobj.Ctim.Nsec = s.Ctim.Nsec
-	return fobj, nil
-=======
 func createFileObjCookie(name string, stat os.FileInfo, cookie interface{}) (*fileObjCookie, error) {
 	fCookie := new(fileObjCookie)
 	fCookie.cookie = cookie
@@ -995,7 +928,6 @@
 		fCookie.fobj.Ctim.Nsec = s.Ctim.Nsec
 	}
 	return fCookie, nil
->>>>>>> 2ffe53c4
 }
 
 // GetOne wraps port_get(3c) and returns a single PortEvent.
@@ -1008,33 +940,15 @@
 	p := new(PortEvent)
 	e.mu.Lock()
 	defer e.mu.Unlock()
-<<<<<<< HEAD
-	e.peIntToExt(pe, p)
-=======
 	err = e.peIntToExt(pe, p)
 	if err != nil {
 		return nil, err
 	}
->>>>>>> 2ffe53c4
 	return p, nil
 }
 
 // peIntToExt converts a cgo portEvent struct into the friendlier PortEvent
 // NOTE: Always call this function while holding the e.mu mutex
-<<<<<<< HEAD
-func (e *EventPort) peIntToExt(peInt *portEvent, peExt *PortEvent) {
-	peExt.Events = peInt.Events
-	peExt.Source = peInt.Source
-	cookie := (*interface{})(unsafe.Pointer(peInt.User))
-	peExt.Cookie = *cookie
-	switch peInt.Source {
-	case PORT_SOURCE_FD:
-		delete(e.cookies, cookie)
-		peExt.Fd = uintptr(peInt.Object)
-		// Only remove the fds entry if it exists and this cookie matches
-		if fobj, ok := e.fds[peExt.Fd]; ok {
-			if &fobj.cookie == cookie {
-=======
 func (e *EventPort) peIntToExt(peInt *portEvent, peExt *PortEvent) error {
 	if e.cookies == nil {
 		return fmt.Errorf("this EventPort is already closed")
@@ -1056,39 +970,20 @@
 		// Only remove the fds entry if it exists and this cookie matches
 		if fobj, ok := e.fds[peExt.Fd]; ok {
 			if fobj == fCookie {
->>>>>>> 2ffe53c4
 				delete(e.fds, peExt.Fd)
 			}
 		}
 	case PORT_SOURCE_FILE:
-<<<<<<< HEAD
-		if fCookie, ok := e.cookies[cookie]; ok && uintptr(unsafe.Pointer(fCookie.fobj)) == uintptr(peInt.Object) {
-			// Use our stashed reference rather than using unsafe on what we got back
-			// the unsafe version would be (*fileObj)(unsafe.Pointer(uintptr(peInt.Object)))
-			peExt.fobj = fCookie.fobj
-		} else {
-			panic("mismanaged memory")
-		}
-		delete(e.cookies, cookie)
-		peExt.Path = BytePtrToString((*byte)(unsafe.Pointer(peExt.fobj.Name)))
-		// Only remove the paths entry if it exists and this cookie matches
-		if fobj, ok := e.paths[peExt.Path]; ok {
-			if &fobj.cookie == cookie {
-=======
 		peExt.fobj = fCookie.fobj
 		peExt.Path = BytePtrToString((*byte)(unsafe.Pointer(peExt.fobj.Name)))
 		// Only remove the paths entry if it exists and this cookie matches
 		if fobj, ok := e.paths[peExt.Path]; ok {
 			if fobj == fCookie {
->>>>>>> 2ffe53c4
 				delete(e.paths, peExt.Path)
 			}
 		}
 	}
-<<<<<<< HEAD
-=======
 	return nil
->>>>>>> 2ffe53c4
 }
 
 // Pending wraps port_getn(3c) and returns how many events are pending.
@@ -1112,11 +1007,7 @@
 	got := uint32(min)
 	max := uint32(len(s))
 	var err error
-<<<<<<< HEAD
-	ps := make([]portEvent, max, max)
-=======
 	ps := make([]portEvent, max)
->>>>>>> 2ffe53c4
 	_, err = port_getn(e.port, &ps[0], max, &got, timeout)
 	// got will be trustworthy with ETIME, but not any other error.
 	if err != nil && err != ETIME {
@@ -1124,12 +1015,6 @@
 	}
 	e.mu.Lock()
 	defer e.mu.Unlock()
-<<<<<<< HEAD
-	for i := 0; i < int(got); i++ {
-		e.peIntToExt(&ps[i], &s[i])
-	}
-	return int(got), err
-=======
 	valid := 0
 	for i := 0; i < int(got); i++ {
 		err2 := e.peIntToExt(&ps[i], &s[i])
@@ -1248,5 +1133,4 @@
 
 func IoctlSetStrioctlRetInt(fd int, req uint, s *Strioctl) (int, error) {
 	return ioctlPtrRet(fd, req, unsafe.Pointer(s))
->>>>>>> 2ffe53c4
 }