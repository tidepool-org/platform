--- conflicted
+++ resolved
@@ -409,12 +409,7 @@
 		for n < len(pp.Path) && pp.Path[n] != 0 {
 			n++
 		}
-<<<<<<< HEAD
-		bytes := (*[len(pp.Path)]byte)(unsafe.Pointer(&pp.Path[0]))[0:n]
-		sa.Name = string(bytes)
-=======
 		sa.Name = string(unsafe.Slice((*byte)(unsafe.Pointer(&pp.Path[0])), n))
->>>>>>> 49ad956a
 		return sa, nil
 
 	case AF_INET:
@@ -554,13 +549,6 @@
 //sys	ioctlRet(fd int, req int, arg uintptr) (ret int, err error) = libc.ioctl
 //sys	ioctlPtrRet(fd int, req int, arg unsafe.Pointer) (ret int, err error) = libc.ioctl
 
-<<<<<<< HEAD
-func IoctlSetTermio(fd int, req uint, value *Termio) (err error) {
-	return ioctl(fd, req, uintptr(unsafe.Pointer(value)))
-}
-
-func IoctlGetTermio(fd int, req uint) (*Termio, error) {
-=======
 func ioctl(fd int, req int, arg uintptr) (err error) {
 	_, err = ioctlRet(fd, req, arg)
 	return err
@@ -576,7 +564,6 @@
 }
 
 func IoctlGetTermio(fd int, req int) (*Termio, error) {
->>>>>>> 49ad956a
 	var value Termio
 	err := ioctlPtr(fd, req, unsafe.Pointer(&value))
 	return &value, err
