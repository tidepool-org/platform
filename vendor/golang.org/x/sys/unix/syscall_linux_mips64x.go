--- conflicted
+++ resolved
@@ -35,14 +35,6 @@
 //sys	sendfile(outfd int, infd int, offset *int64, count int) (written int, err error)
 //sys	setfsgid(gid int) (prev int, err error)
 //sys	setfsuid(uid int) (prev int, err error)
-<<<<<<< HEAD
-//sysnb	Setregid(rgid int, egid int) (err error)
-//sysnb	Setresgid(rgid int, egid int, sgid int) (err error)
-//sysnb	Setresuid(ruid int, euid int, suid int) (err error)
-//sysnb	Setrlimit(resource int, rlim *Rlimit) (err error)
-//sysnb	Setreuid(ruid int, euid int) (err error)
-=======
->>>>>>> 49ad956a
 //sys	Shutdown(fd int, how int) (err error)
 //sys	Splice(rfd int, roff *int64, wfd int, woff *int64, len int, flags int) (n int64, err error)
 //sys	Statfs(path string, buf *Statfs_t) (err error)
@@ -191,20 +183,6 @@
 	cmsg.Len = uint64(length)
 }
 
-<<<<<<< HEAD
-func InotifyInit() (fd int, err error) {
-	return InotifyInit1(0)
-}
-
-//sys	poll(fds *PollFd, nfds int, timeout int) (n int, err error)
-
-func Poll(fds []PollFd, timeout int) (n int, err error) {
-	if len(fds) == 0 {
-		return poll(nil, 0, timeout)
-	}
-	return poll(&fds[0], len(fds), timeout)
-=======
 func (rsa *RawSockaddrNFCLLCP) SetServiceNameLen(length int) {
 	rsa.Service_name_len = uint64(length)
->>>>>>> 49ad956a
 }