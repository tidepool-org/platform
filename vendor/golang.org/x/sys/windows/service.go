// Copyright 2012 The Go Authors. All rights reserved.
// Use of this source code is governed by a BSD-style
// license that can be found in the LICENSE file.

//go:build windows

package windows

const (
	SC_MANAGER_CONNECT            = 1
	SC_MANAGER_CREATE_SERVICE     = 2
	SC_MANAGER_ENUMERATE_SERVICE  = 4
	SC_MANAGER_LOCK               = 8
	SC_MANAGER_QUERY_LOCK_STATUS  = 16
	SC_MANAGER_MODIFY_BOOT_CONFIG = 32
	SC_MANAGER_ALL_ACCESS         = 0xf003f
)

const (
	SERVICE_KERNEL_DRIVER       = 1
	SERVICE_FILE_SYSTEM_DRIVER  = 2
	SERVICE_ADAPTER             = 4
	SERVICE_RECOGNIZER_DRIVER   = 8
	SERVICE_WIN32_OWN_PROCESS   = 16
	SERVICE_WIN32_SHARE_PROCESS = 32
	SERVICE_WIN32               = SERVICE_WIN32_OWN_PROCESS | SERVICE_WIN32_SHARE_PROCESS
	SERVICE_INTERACTIVE_PROCESS = 256
	SERVICE_DRIVER              = SERVICE_KERNEL_DRIVER | SERVICE_FILE_SYSTEM_DRIVER | SERVICE_RECOGNIZER_DRIVER
	SERVICE_TYPE_ALL            = SERVICE_WIN32 | SERVICE_ADAPTER | SERVICE_DRIVER | SERVICE_INTERACTIVE_PROCESS

	SERVICE_BOOT_START   = 0
	SERVICE_SYSTEM_START = 1
	SERVICE_AUTO_START   = 2
	SERVICE_DEMAND_START = 3
	SERVICE_DISABLED     = 4

	SERVICE_ERROR_IGNORE   = 0
	SERVICE_ERROR_NORMAL   = 1
	SERVICE_ERROR_SEVERE   = 2
	SERVICE_ERROR_CRITICAL = 3

	SC_STATUS_PROCESS_INFO = 0

	SC_ACTION_NONE        = 0
	SC_ACTION_RESTART     = 1
	SC_ACTION_REBOOT      = 2
	SC_ACTION_RUN_COMMAND = 3

	SERVICE_STOPPED          = 1
	SERVICE_START_PENDING    = 2
	SERVICE_STOP_PENDING     = 3
	SERVICE_RUNNING          = 4
	SERVICE_CONTINUE_PENDING = 5
	SERVICE_PAUSE_PENDING    = 6
	SERVICE_PAUSED           = 7
	SERVICE_NO_CHANGE        = 0xffffffff

	SERVICE_ACCEPT_STOP                  = 1
	SERVICE_ACCEPT_PAUSE_CONTINUE        = 2
	SERVICE_ACCEPT_SHUTDOWN              = 4
	SERVICE_ACCEPT_PARAMCHANGE           = 8
	SERVICE_ACCEPT_NETBINDCHANGE         = 16
	SERVICE_ACCEPT_HARDWAREPROFILECHANGE = 32
	SERVICE_ACCEPT_POWEREVENT            = 64
	SERVICE_ACCEPT_SESSIONCHANGE         = 128
	SERVICE_ACCEPT_PRESHUTDOWN           = 256

	SERVICE_CONTROL_STOP                  = 1
	SERVICE_CONTROL_PAUSE                 = 2
	SERVICE_CONTROL_CONTINUE              = 3
	SERVICE_CONTROL_INTERROGATE           = 4
	SERVICE_CONTROL_SHUTDOWN              = 5
	SERVICE_CONTROL_PARAMCHANGE           = 6
	SERVICE_CONTROL_NETBINDADD            = 7
	SERVICE_CONTROL_NETBINDREMOVE         = 8
	SERVICE_CONTROL_NETBINDENABLE         = 9
	SERVICE_CONTROL_NETBINDDISABLE        = 10
	SERVICE_CONTROL_DEVICEEVENT           = 11
	SERVICE_CONTROL_HARDWAREPROFILECHANGE = 12
	SERVICE_CONTROL_POWEREVENT            = 13
	SERVICE_CONTROL_SESSIONCHANGE         = 14
	SERVICE_CONTROL_PRESHUTDOWN           = 15

	SERVICE_ACTIVE    = 1
	SERVICE_INACTIVE  = 2
	SERVICE_STATE_ALL = 3

	SERVICE_QUERY_CONFIG         = 1
	SERVICE_CHANGE_CONFIG        = 2
	SERVICE_QUERY_STATUS         = 4
	SERVICE_ENUMERATE_DEPENDENTS = 8
	SERVICE_START                = 16
	SERVICE_STOP                 = 32
	SERVICE_PAUSE_CONTINUE       = 64
	SERVICE_INTERROGATE          = 128
	SERVICE_USER_DEFINED_CONTROL = 256
	SERVICE_ALL_ACCESS           = STANDARD_RIGHTS_REQUIRED | SERVICE_QUERY_CONFIG | SERVICE_CHANGE_CONFIG | SERVICE_QUERY_STATUS | SERVICE_ENUMERATE_DEPENDENTS | SERVICE_START | SERVICE_STOP | SERVICE_PAUSE_CONTINUE | SERVICE_INTERROGATE | SERVICE_USER_DEFINED_CONTROL

	SERVICE_RUNS_IN_SYSTEM_PROCESS = 1

	SERVICE_CONFIG_DESCRIPTION              = 1
	SERVICE_CONFIG_FAILURE_ACTIONS          = 2
	SERVICE_CONFIG_DELAYED_AUTO_START_INFO  = 3
	SERVICE_CONFIG_FAILURE_ACTIONS_FLAG     = 4
	SERVICE_CONFIG_SERVICE_SID_INFO         = 5
	SERVICE_CONFIG_REQUIRED_PRIVILEGES_INFO = 6
	SERVICE_CONFIG_PRESHUTDOWN_INFO         = 7
	SERVICE_CONFIG_TRIGGER_INFO             = 8
	SERVICE_CONFIG_PREFERRED_NODE           = 9
	SERVICE_CONFIG_LAUNCH_PROTECTED         = 12

	SERVICE_SID_TYPE_NONE         = 0
	SERVICE_SID_TYPE_UNRESTRICTED = 1
	SERVICE_SID_TYPE_RESTRICTED   = 2 | SERVICE_SID_TYPE_UNRESTRICTED

	SC_ENUM_PROCESS_INFO = 0

	SERVICE_NOTIFY_STATUS_CHANGE    = 2
	SERVICE_NOTIFY_STOPPED          = 0x00000001
	SERVICE_NOTIFY_START_PENDING    = 0x00000002
	SERVICE_NOTIFY_STOP_PENDING     = 0x00000004
	SERVICE_NOTIFY_RUNNING          = 0x00000008
	SERVICE_NOTIFY_CONTINUE_PENDING = 0x00000010
	SERVICE_NOTIFY_PAUSE_PENDING    = 0x00000020
	SERVICE_NOTIFY_PAUSED           = 0x00000040
	SERVICE_NOTIFY_CREATED          = 0x00000080
	SERVICE_NOTIFY_DELETED          = 0x00000100
	SERVICE_NOTIFY_DELETE_PENDING   = 0x00000200

	SC_EVENT_DATABASE_CHANGE = 0
	SC_EVENT_PROPERTY_CHANGE = 1
	SC_EVENT_STATUS_CHANGE   = 2

	SERVICE_START_REASON_DEMAND             = 0x00000001
	SERVICE_START_REASON_AUTO               = 0x00000002
	SERVICE_START_REASON_TRIGGER            = 0x00000004
	SERVICE_START_REASON_RESTART_ON_FAILURE = 0x00000008
	SERVICE_START_REASON_DELAYEDAUTO        = 0x00000010

	SERVICE_DYNAMIC_INFORMATION_LEVEL_START_REASON = 1
)

type ENUM_SERVICE_STATUS struct {
	ServiceName   *uint16
	DisplayName   *uint16
	ServiceStatus SERVICE_STATUS
}

type SERVICE_STATUS struct {
	ServiceType             uint32
	CurrentState            uint32
	ControlsAccepted        uint32
	Win32ExitCode           uint32
	ServiceSpecificExitCode uint32
	CheckPoint              uint32
	WaitHint                uint32
}

type SERVICE_TABLE_ENTRY struct {
	ServiceName *uint16
	ServiceProc uintptr
}

type QUERY_SERVICE_CONFIG struct {
	ServiceType      uint32
	StartType        uint32
	ErrorControl     uint32
	BinaryPathName   *uint16
	LoadOrderGroup   *uint16
	TagId            uint32
	Dependencies     *uint16
	ServiceStartName *uint16
	DisplayName      *uint16
}

type SERVICE_DESCRIPTION struct {
	Description *uint16
}

type SERVICE_DELAYED_AUTO_START_INFO struct {
	IsDelayedAutoStartUp uint32
}

type SERVICE_STATUS_PROCESS struct {
	ServiceType             uint32
	CurrentState            uint32
	ControlsAccepted        uint32
	Win32ExitCode           uint32
	ServiceSpecificExitCode uint32
	CheckPoint              uint32
	WaitHint                uint32
	ProcessId               uint32
	ServiceFlags            uint32
}

type ENUM_SERVICE_STATUS_PROCESS struct {
	ServiceName          *uint16
	DisplayName          *uint16
	ServiceStatusProcess SERVICE_STATUS_PROCESS
}

type SERVICE_NOTIFY struct {
	Version               uint32
	NotifyCallback        uintptr
	Context               uintptr
	NotificationStatus    uint32
	ServiceStatus         SERVICE_STATUS_PROCESS
	NotificationTriggered uint32
	ServiceNames          *uint16
}

type SERVICE_FAILURE_ACTIONS struct {
	ResetPeriod  uint32
	RebootMsg    *uint16
	Command      *uint16
	ActionsCount uint32
	Actions      *SC_ACTION
}

type SERVICE_FAILURE_ACTIONS_FLAG struct {
	FailureActionsOnNonCrashFailures int32
}

type SC_ACTION struct {
	Type  uint32
	Delay uint32
}

type QUERY_SERVICE_LOCK_STATUS struct {
	IsLocked     uint32
	LockOwner    *uint16
	LockDuration uint32
}

<<<<<<< HEAD
=======
//sys	OpenSCManager(machineName *uint16, databaseName *uint16, access uint32) (handle Handle, err error) [failretval==0] = advapi32.OpenSCManagerW
>>>>>>> 49ad956a
//sys	CloseServiceHandle(handle Handle) (err error) = advapi32.CloseServiceHandle
//sys	CreateService(mgr Handle, serviceName *uint16, displayName *uint16, access uint32, srvType uint32, startType uint32, errCtl uint32, pathName *uint16, loadOrderGroup *uint16, tagId *uint32, dependencies *uint16, serviceStartName *uint16, password *uint16) (handle Handle, err error) [failretval==0] = advapi32.CreateServiceW
//sys	OpenService(mgr Handle, serviceName *uint16, access uint32) (handle Handle, err error) [failretval==0] = advapi32.OpenServiceW
//sys	DeleteService(service Handle) (err error) = advapi32.DeleteService
//sys	StartService(service Handle, numArgs uint32, argVectors **uint16) (err error) = advapi32.StartServiceW
//sys	QueryServiceStatus(service Handle, status *SERVICE_STATUS) (err error) = advapi32.QueryServiceStatus
//sys	QueryServiceLockStatus(mgr Handle, lockStatus *QUERY_SERVICE_LOCK_STATUS, bufSize uint32, bytesNeeded *uint32) (err error) = advapi32.QueryServiceLockStatusW
//sys	ControlService(service Handle, control uint32, status *SERVICE_STATUS) (err error) = advapi32.ControlService
//sys	StartServiceCtrlDispatcher(serviceTable *SERVICE_TABLE_ENTRY) (err error) = advapi32.StartServiceCtrlDispatcherW
//sys	SetServiceStatus(service Handle, serviceStatus *SERVICE_STATUS) (err error) = advapi32.SetServiceStatus
//sys	ChangeServiceConfig(service Handle, serviceType uint32, startType uint32, errorControl uint32, binaryPathName *uint16, loadOrderGroup *uint16, tagId *uint32, dependencies *uint16, serviceStartName *uint16, password *uint16, displayName *uint16) (err error) = advapi32.ChangeServiceConfigW
//sys	QueryServiceConfig(service Handle, serviceConfig *QUERY_SERVICE_CONFIG, bufSize uint32, bytesNeeded *uint32) (err error) = advapi32.QueryServiceConfigW
//sys	ChangeServiceConfig2(service Handle, infoLevel uint32, info *byte) (err error) = advapi32.ChangeServiceConfig2W
//sys	QueryServiceConfig2(service Handle, infoLevel uint32, buff *byte, buffSize uint32, bytesNeeded *uint32) (err error) = advapi32.QueryServiceConfig2W
//sys	EnumServicesStatusEx(mgr Handle, infoLevel uint32, serviceType uint32, serviceState uint32, services *byte, bufSize uint32, bytesNeeded *uint32, servicesReturned *uint32, resumeHandle *uint32, groupName *uint16) (err error) = advapi32.EnumServicesStatusExW
//sys	QueryServiceStatusEx(service Handle, infoLevel uint32, buff *byte, buffSize uint32, bytesNeeded *uint32) (err error) = advapi32.QueryServiceStatusEx
//sys	NotifyServiceStatusChange(service Handle, notifyMask uint32, notifier *SERVICE_NOTIFY) (ret error) = advapi32.NotifyServiceStatusChangeW
//sys	SubscribeServiceChangeNotifications(service Handle, eventType uint32, callback uintptr, callbackCtx uintptr, subscription *uintptr) (ret error) = sechost.SubscribeServiceChangeNotifications?
//sys	UnsubscribeServiceChangeNotifications(subscription uintptr) = sechost.UnsubscribeServiceChangeNotifications?
//sys	RegisterServiceCtrlHandlerEx(serviceName *uint16, handlerProc uintptr, context uintptr) (handle Handle, err error) = advapi32.RegisterServiceCtrlHandlerExW
//sys	QueryServiceDynamicInformation(service Handle, infoLevel uint32, dynamicInfo unsafe.Pointer) (err error) = advapi32.QueryServiceDynamicInformation?
//sys	EnumDependentServices(service Handle, activityState uint32, services *ENUM_SERVICE_STATUS, buffSize uint32, bytesNeeded *uint32, servicesReturned *uint32) (err error) = advapi32.EnumDependentServicesW<|MERGE_RESOLUTION|>--- conflicted
+++ resolved
@@ -232,10 +232,7 @@
 	LockDuration uint32
 }
 
-<<<<<<< HEAD
-=======
 //sys	OpenSCManager(machineName *uint16, databaseName *uint16, access uint32) (handle Handle, err error) [failretval==0] = advapi32.OpenSCManagerW
->>>>>>> 49ad956a
 //sys	CloseServiceHandle(handle Handle) (err error) = advapi32.CloseServiceHandle
 //sys	CreateService(mgr Handle, serviceName *uint16, displayName *uint16, access uint32, srvType uint32, startType uint32, errCtl uint32, pathName *uint16, loadOrderGroup *uint16, tagId *uint32, dependencies *uint16, serviceStartName *uint16, password *uint16) (handle Handle, err error) [failretval==0] = advapi32.CreateServiceW
 //sys	OpenService(mgr Handle, serviceName *uint16, access uint32) (handle Handle, err error) [failretval==0] = advapi32.OpenServiceW
