--- conflicted
+++ resolved
@@ -66,15 +66,10 @@
 }
 
 const (
-<<<<<<< HEAD
-	FILE_LIST_DIRECTORY   = 0x00000001
-	FILE_APPEND_DATA      = 0x00000004
-=======
 	FILE_READ_DATA        = 0x00000001
 	FILE_READ_ATTRIBUTES  = 0x00000080
 	FILE_READ_EA          = 0x00000008
 	FILE_WRITE_DATA       = 0x00000002
->>>>>>> 49ad956a
 	FILE_WRITE_ATTRIBUTES = 0x00000100
 	FILE_WRITE_EA         = 0x00000010
 	FILE_APPEND_DATA      = 0x00000004
@@ -982,8 +977,6 @@
 	Flags          uint32
 }
 
-<<<<<<< HEAD
-=======
 type ModuleEntry32 struct {
 	Size         uint32
 	ModuleID     uint32
@@ -999,7 +992,6 @@
 
 const SizeofModuleEntry32 = unsafe.Sizeof(ModuleEntry32{})
 
->>>>>>> 49ad956a
 type Systemtime struct {
 	Year         uint16
 	Month        uint16
@@ -2417,9 +2409,6 @@
 	MUI_LIP_LANGUAGE       = 0x04
 	MUI_LANGUAGE_INSTALLED = 0x20
 	MUI_LANGUAGE_LICENSED  = 0x40
-<<<<<<< HEAD
-)
-=======
 )
 
 // FILE_INFO_BY_HANDLE_CLASS constants for SetFileInformationByHandle/GetFileInformationByHandleEx
@@ -3414,5 +3403,4 @@
 	EofChar    byte
 	EvtChar    byte
 	wReserved1 uint16
-}
->>>>>>> 49ad956a
+}