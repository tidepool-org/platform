// Copyright 2020 The Go Authors. All rights reserved.
// Use of this source code is governed by a BSD-style
// license that can be found in the LICENSE file.

package typesinternal

//go:generate stringer -type=ErrorCode

type ErrorCode int

// This file defines the error codes that can be produced during type-checking.
// Collectively, these codes provide an identifier that may be used to
// implement special handling for certain types of errors.
//
// Error codes should be fine-grained enough that the exact nature of the error
// can be easily determined, but coarse enough that they are not an
// implementation detail of the type checking algorithm. As a rule-of-thumb,
// errors should be considered equivalent if there is a theoretical refactoring
// of the type checker in which they are emitted in exactly one place. For
// example, the type checker emits different error messages for "too many
// arguments" and "too few arguments", but one can imagine an alternative type
// checker where this check instead just emits a single "wrong number of
// arguments", so these errors should have the same code.
//
// Error code names should be as brief as possible while retaining accuracy and
// distinctiveness. In most cases names should start with an adjective
// describing the nature of the error (e.g. "invalid", "unused", "misplaced"),
// and end with a noun identifying the relevant language object. For example,
// "DuplicateDecl" or "InvalidSliceExpr". For brevity, naming follows the
// convention that "bad" implies a problem with syntax, and "invalid" implies a
// problem with types.

const (
	// InvalidSyntaxTree occurs if an invalid syntax tree is provided
	// to the type checker. It should never happen.
	InvalidSyntaxTree ErrorCode = -1
)

const (
	_ ErrorCode = iota

	// Test is reserved for errors that only apply while in self-test mode.
	Test

	/* package names */

	// BlankPkgName occurs when a package name is the blank identifier "_".
	//
	// Per the spec:
	//  "The PackageName must not be the blank identifier."
	BlankPkgName

	// MismatchedPkgName occurs when a file's package name doesn't match the
	// package name already established by other files.
	MismatchedPkgName

	// InvalidPkgUse occurs when a package identifier is used outside of a
	// selector expression.
	//
	// Example:
	//  import "fmt"
	//
	//  var _ = fmt
	InvalidPkgUse

	/* imports */

	// BadImportPath occurs when an import path is not valid.
	BadImportPath

	// BrokenImport occurs when importing a package fails.
	//
	// Example:
	//  import "amissingpackage"
	BrokenImport

	// ImportCRenamed occurs when the special import "C" is renamed. "C" is a
	// pseudo-package, and must not be renamed.
	//
	// Example:
	//  import _ "C"
	ImportCRenamed

	// UnusedImport occurs when an import is unused.
	//
	// Example:
	//  import "fmt"
	//
	//  func main() {}
	UnusedImport

	/* initialization */

	// InvalidInitCycle occurs when an invalid cycle is detected within the
	// initialization graph.
	//
	// Example:
	//  var x int = f()
	//
	//  func f() int { return x }
	InvalidInitCycle

	/* decls */

	// DuplicateDecl occurs when an identifier is declared multiple times.
	//
	// Example:
	//  var x = 1
	//  var x = 2
	DuplicateDecl

	// InvalidDeclCycle occurs when a declaration cycle is not valid.
	//
	// Example:
	//  import "unsafe"
	//
	//  type T struct {
	//  	a [n]int
	//  }
	//
	//  var n = unsafe.Sizeof(T{})
	InvalidDeclCycle

	// InvalidTypeCycle occurs when a cycle in type definitions results in a
	// type that is not well-defined.
	//
	// Example:
	//  import "unsafe"
	//
	//  type T [unsafe.Sizeof(T{})]int
	InvalidTypeCycle

	/* decls > const */

	// InvalidConstInit occurs when a const declaration has a non-constant
	// initializer.
	//
	// Example:
	//  var x int
	//  const _ = x
	InvalidConstInit

	// InvalidConstVal occurs when a const value cannot be converted to its
	// target type.
	//
	// TODO(findleyr): this error code and example are not very clear. Consider
	// removing it.
	//
	// Example:
	//  const _ = 1 << "hello"
	InvalidConstVal

	// InvalidConstType occurs when the underlying type in a const declaration
	// is not a valid constant type.
	//
	// Example:
	//  const c *int = 4
	InvalidConstType

	/* decls > var (+ other variable assignment codes) */

	// UntypedNilUse occurs when the predeclared (untyped) value nil is used to
	// initialize a variable declared without an explicit type.
	//
	// Example:
	//  var x = nil
	UntypedNilUse

	// WrongAssignCount occurs when the number of values on the right-hand side
	// of an assignment or or initialization expression does not match the number
	// of variables on the left-hand side.
	//
	// Example:
	//  var x = 1, 2
	WrongAssignCount

	// UnassignableOperand occurs when the left-hand side of an assignment is
	// not assignable.
	//
	// Example:
	//  func f() {
	//  	const c = 1
	//  	c = 2
	//  }
	UnassignableOperand

	// NoNewVar occurs when a short variable declaration (':=') does not declare
	// new variables.
	//
	// Example:
	//  func f() {
	//  	x := 1
	//  	x := 2
	//  }
	NoNewVar

	// MultiValAssignOp occurs when an assignment operation (+=, *=, etc) does
	// not have single-valued left-hand or right-hand side.
	//
	// Per the spec:
	//  "In assignment operations, both the left- and right-hand expression lists
	//  must contain exactly one single-valued expression"
	//
	// Example:
	//  func f() int {
	//  	x, y := 1, 2
	//  	x, y += 1
	//  	return x + y
	//  }
	MultiValAssignOp

	// InvalidIfaceAssign occurs when a value of type T is used as an
	// interface, but T does not implement a method of the expected interface.
	//
	// Example:
	//  type I interface {
	//  	f()
	//  }
	//
	//  type T int
	//
	//  var x I = T(1)
	InvalidIfaceAssign

	// InvalidChanAssign occurs when a chan assignment is invalid.
	//
	// Per the spec, a value x is assignable to a channel type T if:
	//  "x is a bidirectional channel value, T is a channel type, x's type V and
	//  T have identical element types, and at least one of V or T is not a
	//  defined type."
	//
	// Example:
	//  type T1 chan int
	//  type T2 chan int
	//
	//  var x T1
	//  // Invalid assignment because both types are named
	//  var _ T2 = x
	InvalidChanAssign

	// IncompatibleAssign occurs when the type of the right-hand side expression
	// in an assignment cannot be assigned to the type of the variable being
	// assigned.
	//
	// Example:
	//  var x []int
	//  var _ int = x
	IncompatibleAssign

	// UnaddressableFieldAssign occurs when trying to assign to a struct field
	// in a map value.
	//
	// Example:
	//  func f() {
	//  	m := make(map[string]struct{i int})
	//  	m["foo"].i = 42
	//  }
	UnaddressableFieldAssign

	/* decls > type (+ other type expression codes) */

	// NotAType occurs when the identifier used as the underlying type in a type
	// declaration or the right-hand side of a type alias does not denote a type.
	//
	// Example:
	//  var S = 2
	//
	//  type T S
	NotAType

	// InvalidArrayLen occurs when an array length is not a constant value.
	//
	// Example:
	//  var n = 3
	//  var _ = [n]int{}
	InvalidArrayLen

	// BlankIfaceMethod occurs when a method name is '_'.
	//
	// Per the spec:
	//  "The name of each explicitly specified method must be unique and not
	//  blank."
	//
	// Example:
	//  type T interface {
	//  	_(int)
	//  }
	BlankIfaceMethod

	// IncomparableMapKey occurs when a map key type does not support the == and
	// != operators.
	//
	// Per the spec:
	//  "The comparison operators == and != must be fully defined for operands of
	//  the key type; thus the key type must not be a function, map, or slice."
	//
	// Example:
	//  var x map[T]int
	//
	//  type T []int
	IncomparableMapKey

	// InvalidIfaceEmbed occurs when a non-interface type is embedded in an
	// interface.
	//
	// Example:
	//  type T struct {}
	//
	//  func (T) m()
	//
	//  type I interface {
	//  	T
	//  }
	InvalidIfaceEmbed

	// InvalidPtrEmbed occurs when an embedded field is of the pointer form *T,
	// and T itself is itself a pointer, an unsafe.Pointer, or an interface.
	//
	// Per the spec:
	//  "An embedded field must be specified as a type name T or as a pointer to
	//  a non-interface type name *T, and T itself may not be a pointer type."
	//
	// Example:
	//  type T *int
	//
	//  type S struct {
	//  	*T
	//  }
	InvalidPtrEmbed

	/* decls > func and method */

	// BadRecv occurs when a method declaration does not have exactly one
	// receiver parameter.
	//
	// Example:
	//  func () _() {}
	BadRecv

	// InvalidRecv occurs when a receiver type expression is not of the form T
	// or *T, or T is a pointer type.
	//
	// Example:
	//  type T struct {}
	//
	//  func (**T) m() {}
	InvalidRecv

	// DuplicateFieldAndMethod occurs when an identifier appears as both a field
	// and method name.
	//
	// Example:
	//  type T struct {
	//  	m int
	//  }
	//
	//  func (T) m() {}
	DuplicateFieldAndMethod

	// DuplicateMethod occurs when two methods on the same receiver type have
	// the same name.
	//
	// Example:
	//  type T struct {}
	//  func (T) m() {}
	//  func (T) m(i int) int { return i }
	DuplicateMethod

	/* decls > special */

	// InvalidBlank occurs when a blank identifier is used as a value or type.
	//
	// Per the spec:
	//  "The blank identifier may appear as an operand only on the left-hand side
	//  of an assignment."
	//
	// Example:
	//  var x = _
	InvalidBlank

	// InvalidIota occurs when the predeclared identifier iota is used outside
	// of a constant declaration.
	//
	// Example:
	//  var x = iota
	InvalidIota

	// MissingInitBody occurs when an init function is missing its body.
	//
	// Example:
	//  func init()
	MissingInitBody

	// InvalidInitSig occurs when an init function declares parameters or
	// results.
	//
	// Example:
	//  func init() int { return 1 }
	InvalidInitSig

	// InvalidInitDecl occurs when init is declared as anything other than a
	// function.
	//
	// Example:
	//  var init = 1
	InvalidInitDecl

	// InvalidMainDecl occurs when main is declared as anything other than a
	// function, in a main package.
	InvalidMainDecl

	/* exprs */

	// TooManyValues occurs when a function returns too many values for the
	// expression context in which it is used.
	//
	// Example:
	//  func ReturnTwo() (int, int) {
	//  	return 1, 2
	//  }
	//
	//  var x = ReturnTwo()
	TooManyValues

	// NotAnExpr occurs when a type expression is used where a value expression
	// is expected.
	//
	// Example:
	//  type T struct {}
	//
	//  func f() {
	//  	T
	//  }
	NotAnExpr

	/* exprs > const */

	// TruncatedFloat occurs when a float constant is truncated to an integer
	// value.
	//
	// Example:
	//  var _ int = 98.6
	TruncatedFloat

	// NumericOverflow occurs when a numeric constant overflows its target type.
	//
	// Example:
	//  var x int8 = 1000
	NumericOverflow

	/* exprs > operation */

	// UndefinedOp occurs when an operator is not defined for the type(s) used
	// in an operation.
	//
	// Example:
	//  var c = "a" - "b"
	UndefinedOp

	// MismatchedTypes occurs when operand types are incompatible in a binary
	// operation.
	//
	// Example:
	//  var a = "hello"
	//  var b = 1
	//  var c = a - b
	MismatchedTypes

	// DivByZero occurs when a division operation is provable at compile
	// time to be a division by zero.
	//
	// Example:
	//  const divisor = 0
	//  var x int = 1/divisor
	DivByZero

	// NonNumericIncDec occurs when an increment or decrement operator is
	// applied to a non-numeric value.
	//
	// Example:
	//  func f() {
	//  	var c = "c"
	//  	c++
	//  }
	NonNumericIncDec

	/* exprs > ptr */

	// UnaddressableOperand occurs when the & operator is applied to an
	// unaddressable expression.
	//
	// Example:
	//  var x = &1
	UnaddressableOperand

	// InvalidIndirection occurs when a non-pointer value is indirected via the
	// '*' operator.
	//
	// Example:
	//  var x int
	//  var y = *x
	InvalidIndirection

	/* exprs > [] */

	// NonIndexableOperand occurs when an index operation is applied to a value
	// that cannot be indexed.
	//
	// Example:
	//  var x = 1
	//  var y = x[1]
	NonIndexableOperand

	// InvalidIndex occurs when an index argument is not of integer type,
	// negative, or out-of-bounds.
	//
	// Example:
	//  var s = [...]int{1,2,3}
	//  var x = s[5]
	//
	// Example:
	//  var s = []int{1,2,3}
	//  var _ = s[-1]
	//
	// Example:
	//  var s = []int{1,2,3}
	//  var i string
	//  var _ = s[i]
	InvalidIndex

	// SwappedSliceIndices occurs when constant indices in a slice expression
	// are decreasing in value.
	//
	// Example:
	//  var _ = []int{1,2,3}[2:1]
	SwappedSliceIndices

	/* operators > slice */

	// NonSliceableOperand occurs when a slice operation is applied to a value
	// whose type is not sliceable, or is unaddressable.
	//
	// Example:
	//  var x = [...]int{1, 2, 3}[:1]
	//
	// Example:
	//  var x = 1
	//  var y = 1[:1]
	NonSliceableOperand

	// InvalidSliceExpr occurs when a three-index slice expression (a[x:y:z]) is
	// applied to a string.
	//
	// Example:
	//  var s = "hello"
	//  var x = s[1:2:3]
	InvalidSliceExpr

	/* exprs > shift */

	// InvalidShiftCount occurs when the right-hand side of a shift operation is
	// either non-integer, negative, or too large.
	//
	// Example:
	//  var (
	//  	x string
	//  	y int = 1 << x
	//  )
	InvalidShiftCount

	// InvalidShiftOperand occurs when the shifted operand is not an integer.
	//
	// Example:
	//  var s = "hello"
	//  var x = s << 2
	InvalidShiftOperand

	/* exprs > chan */

	// InvalidReceive occurs when there is a channel receive from a value that
	// is either not a channel, or is a send-only channel.
	//
	// Example:
	//  func f() {
	//  	var x = 1
	//  	<-x
	//  }
	InvalidReceive

	// InvalidSend occurs when there is a channel send to a value that is not a
	// channel, or is a receive-only channel.
	//
	// Example:
	//  func f() {
	//  	var x = 1
	//  	x <- "hello!"
	//  }
	InvalidSend

	/* exprs > literal */

	// DuplicateLitKey occurs when an index is duplicated in a slice, array, or
	// map literal.
	//
	// Example:
	//  var _ = []int{0:1, 0:2}
	//
	// Example:
	//  var _ = map[string]int{"a": 1, "a": 2}
	DuplicateLitKey

	// MissingLitKey occurs when a map literal is missing a key expression.
	//
	// Example:
	//  var _ = map[string]int{1}
	MissingLitKey

	// InvalidLitIndex occurs when the key in a key-value element of a slice or
	// array literal is not an integer constant.
	//
	// Example:
	//  var i = 0
	//  var x = []string{i: "world"}
	InvalidLitIndex

	// OversizeArrayLit occurs when an array literal exceeds its length.
	//
	// Example:
	//  var _ = [2]int{1,2,3}
	OversizeArrayLit

	// MixedStructLit occurs when a struct literal contains a mix of positional
	// and named elements.
	//
	// Example:
	//  var _ = struct{i, j int}{i: 1, 2}
	MixedStructLit

	// InvalidStructLit occurs when a positional struct literal has an incorrect
	// number of values.
	//
	// Example:
	//  var _ = struct{i, j int}{1,2,3}
	InvalidStructLit

	// MissingLitField occurs when a struct literal refers to a field that does
	// not exist on the struct type.
	//
	// Example:
	//  var _ = struct{i int}{j: 2}
	MissingLitField

	// DuplicateLitField occurs when a struct literal contains duplicated
	// fields.
	//
	// Example:
	//  var _ = struct{i int}{i: 1, i: 2}
	DuplicateLitField

	// UnexportedLitField occurs when a positional struct literal implicitly
	// assigns an unexported field of an imported type.
	UnexportedLitField

	// InvalidLitField occurs when a field name is not a valid identifier.
	//
	// Example:
	//  var _ = struct{i int}{1: 1}
	InvalidLitField

	// UntypedLit occurs when a composite literal omits a required type
	// identifier.
	//
	// Example:
	//  type outer struct{
	//  	inner struct { i int }
	//  }
	//
	//  var _ = outer{inner: {1}}
	UntypedLit

	// InvalidLit occurs when a composite literal expression does not match its
	// type.
	//
	// Example:
	//  type P *struct{
	//  	x int
	//  }
	//  var _ = P {}
	InvalidLit

	/* exprs > selector */

	// AmbiguousSelector occurs when a selector is ambiguous.
	//
	// Example:
	//  type E1 struct { i int }
	//  type E2 struct { i int }
	//  type T struct { E1; E2 }
	//
	//  var x T
	//  var _ = x.i
	AmbiguousSelector

	// UndeclaredImportedName occurs when a package-qualified identifier is
	// undeclared by the imported package.
	//
	// Example:
	//  import "go/types"
	//
	//  var _ = types.NotAnActualIdentifier
	UndeclaredImportedName

	// UnexportedName occurs when a selector refers to an unexported identifier
	// of an imported package.
	//
	// Example:
	//  import "reflect"
	//
	//  type _ reflect.flag
	UnexportedName

	// UndeclaredName occurs when an identifier is not declared in the current
	// scope.
	//
	// Example:
	//  var x T
	UndeclaredName

	// MissingFieldOrMethod occurs when a selector references a field or method
	// that does not exist.
	//
	// Example:
	//  type T struct {}
	//
	//  var x = T{}.f
	MissingFieldOrMethod

	/* exprs > ... */

	// BadDotDotDotSyntax occurs when a "..." occurs in a context where it is
	// not valid.
	//
	// Example:
	//  var _ = map[int][...]int{0: {}}
	BadDotDotDotSyntax

	// NonVariadicDotDotDot occurs when a "..." is used on the final argument to
	// a non-variadic function.
	//
	// Example:
	//  func printArgs(s []string) {
	//  	for _, a := range s {
	//  		println(a)
	//  	}
	//  }
	//
	//  func f() {
	//  	s := []string{"a", "b", "c"}
	//  	printArgs(s...)
	//  }
	NonVariadicDotDotDot

	// MisplacedDotDotDot occurs when a "..." is used somewhere other than the
	// final argument to a function call.
	//
	// Example:
	//  func printArgs(args ...int) {
	//  	for _, a := range args {
	//  		println(a)
	//  	}
	//  }
	//
	//  func f() {
	//  	a := []int{1,2,3}
	//  	printArgs(0, a...)
	//  }
	MisplacedDotDotDot

	// InvalidDotDotDotOperand occurs when a "..." operator is applied to a
	// single-valued operand.
	//
	// Example:
	//  func printArgs(args ...int) {
	//  	for _, a := range args {
	//  		println(a)
	//  	}
	//  }
	//
	//  func f() {
	//  	a := 1
	//  	printArgs(a...)
	//  }
	//
	// Example:
	//  func args() (int, int) {
	//  	return 1, 2
	//  }
	//
	//  func printArgs(args ...int) {
	//  	for _, a := range args {
	//  		println(a)
	//  	}
	//  }
	//
	//  func g() {
	//  	printArgs(args()...)
	//  }
	InvalidDotDotDotOperand

	// InvalidDotDotDot occurs when a "..." is used in a non-variadic built-in
	// function.
	//
	// Example:
	//  var s = []int{1, 2, 3}
	//  var l = len(s...)
	InvalidDotDotDot

	/* exprs > built-in */

	// UncalledBuiltin occurs when a built-in function is used as a
	// function-valued expression, instead of being called.
	//
	// Per the spec:
	//  "The built-in functions do not have standard Go types, so they can only
	//  appear in call expressions; they cannot be used as function values."
	//
	// Example:
	//  var _ = copy
	UncalledBuiltin

	// InvalidAppend occurs when append is called with a first argument that is
	// not a slice.
	//
	// Example:
	//  var _ = append(1, 2)
	InvalidAppend

	// InvalidCap occurs when an argument to the cap built-in function is not of
	// supported type.
	//
	// See https://golang.org/ref/spec#Lengthand_capacity for information on
	// which underlying types are supported as arguments to cap and len.
	//
	// Example:
	//  var s = 2
	//  var x = cap(s)
	InvalidCap

	// InvalidClose occurs when close(...) is called with an argument that is
	// not of channel type, or that is a receive-only channel.
	//
	// Example:
	//  func f() {
	//  	var x int
	//  	close(x)
	//  }
	InvalidClose

	// InvalidCopy occurs when the arguments are not of slice type or do not
	// have compatible type.
	//
	// See https://golang.org/ref/spec#Appendingand_copying_slices for more
	// information on the type requirements for the copy built-in.
	//
	// Example:
	//  func f() {
	//  	var x []int
	//  	y := []int64{1,2,3}
	//  	copy(x, y)
	//  }
	InvalidCopy

	// InvalidComplex occurs when the complex built-in function is called with
	// arguments with incompatible types.
	//
	// Example:
	//  var _ = complex(float32(1), float64(2))
	InvalidComplex

	// InvalidDelete occurs when the delete built-in function is called with a
	// first argument that is not a map.
	//
	// Example:
	//  func f() {
	//  	m := "hello"
	//  	delete(m, "e")
	//  }
	InvalidDelete

	// InvalidImag occurs when the imag built-in function is called with an
	// argument that does not have complex type.
	//
	// Example:
	//  var _ = imag(int(1))
	InvalidImag

	// InvalidLen occurs when an argument to the len built-in function is not of
	// supported type.
	//
	// See https://golang.org/ref/spec#Lengthand_capacity for information on
	// which underlying types are supported as arguments to cap and len.
	//
	// Example:
	//  var s = 2
	//  var x = len(s)
	InvalidLen

	// SwappedMakeArgs occurs when make is called with three arguments, and its
	// length argument is larger than its capacity argument.
	//
	// Example:
	//  var x = make([]int, 3, 2)
	SwappedMakeArgs

	// InvalidMake occurs when make is called with an unsupported type argument.
	//
	// See https://golang.org/ref/spec#Makingslices_maps_and_channels for
	// information on the types that may be created using make.
	//
	// Example:
	//  var x = make(int)
	InvalidMake

	// InvalidReal occurs when the real built-in function is called with an
	// argument that does not have complex type.
	//
	// Example:
	//  var _ = real(int(1))
	InvalidReal

	/* exprs > assertion */

	// InvalidAssert occurs when a type assertion is applied to a
	// value that is not of interface type.
	//
	// Example:
	//  var x = 1
	//  var _ = x.(float64)
	InvalidAssert

	// ImpossibleAssert occurs for a type assertion x.(T) when the value x of
	// interface cannot have dynamic type T, due to a missing or mismatching
	// method on T.
	//
	// Example:
	//  type T int
	//
	//  func (t *T) m() int { return int(*t) }
	//
	//  type I interface { m() int }
	//
	//  var x I
	//  var _ = x.(T)
	ImpossibleAssert

	/* exprs > conversion */

	// InvalidConversion occurs when the argument type cannot be converted to the
	// target.
	//
	// See https://golang.org/ref/spec#Conversions for the rules of
	// convertibility.
	//
	// Example:
	//  var x float64
	//  var _ = string(x)
	InvalidConversion

	// InvalidUntypedConversion occurs when an there is no valid implicit
	// conversion from an untyped value satisfying the type constraints of the
	// context in which it is used.
	//
	// Example:
	//  var _ = 1 + ""
	InvalidUntypedConversion

	/* offsetof */

	// BadOffsetofSyntax occurs when unsafe.Offsetof is called with an argument
	// that is not a selector expression.
	//
	// Example:
	//  import "unsafe"
	//
	//  var x int
	//  var _ = unsafe.Offsetof(x)
	BadOffsetofSyntax

	// InvalidOffsetof occurs when unsafe.Offsetof is called with a method
	// selector, rather than a field selector, or when the field is embedded via
	// a pointer.
	//
	// Per the spec:
	//
	//  "If f is an embedded field, it must be reachable without pointer
	//  indirections through fields of the struct. "
	//
	// Example:
	//  import "unsafe"
	//
	//  type T struct { f int }
	//  type S struct { *T }
	//  var s S
	//  var _ = unsafe.Offsetof(s.f)
	//
	// Example:
	//  import "unsafe"
	//
	//  type S struct{}
	//
	//  func (S) m() {}
	//
	//  var s S
	//  var _ = unsafe.Offsetof(s.m)
	InvalidOffsetof

	/* control flow > scope */

	// UnusedExpr occurs when a side-effect free expression is used as a
	// statement. Such a statement has no effect.
	//
	// Example:
	//  func f(i int) {
	//  	i*i
	//  }
	UnusedExpr

	// UnusedVar occurs when a variable is declared but unused.
	//
	// Example:
	//  func f() {
	//  	x := 1
	//  }
	UnusedVar

	// MissingReturn occurs when a function with results is missing a return
	// statement.
	//
	// Example:
	//  func f() int {}
	MissingReturn

	// WrongResultCount occurs when a return statement returns an incorrect
	// number of values.
	//
	// Example:
	//  func ReturnOne() int {
	//  	return 1, 2
	//  }
	WrongResultCount

	// OutOfScopeResult occurs when the name of a value implicitly returned by
	// an empty return statement is shadowed in a nested scope.
	//
	// Example:
	//  func factor(n int) (i int) {
	//  	for i := 2; i < n; i++ {
	//  		if n%i == 0 {
	//  			return
	//  		}
	//  	}
	//  	return 0
	//  }
	OutOfScopeResult

	/* control flow > if */

	// InvalidCond occurs when an if condition is not a boolean expression.
	//
	// Example:
	//  func checkReturn(i int) {
	//  	if i {
	//  		panic("non-zero return")
	//  	}
	//  }
	InvalidCond

	/* control flow > for */

	// InvalidPostDecl occurs when there is a declaration in a for-loop post
	// statement.
	//
	// Example:
	//  func f() {
	//  	for i := 0; i < 10; j := 0 {}
	//  }
	InvalidPostDecl

	// InvalidChanRange occurs when a send-only channel used in a range
	// expression.
	//
	// Example:
	//  func sum(c chan<- int) {
	//  	s := 0
	//  	for i := range c {
	//  		s += i
	//  	}
	//  }
	InvalidChanRange

	// InvalidIterVar occurs when two iteration variables are used while ranging
	// over a channel.
	//
	// Example:
	//  func f(c chan int) {
	//  	for k, v := range c {
	//  		println(k, v)
	//  	}
	//  }
	InvalidIterVar

	// InvalidRangeExpr occurs when the type of a range expression is not array,
	// slice, string, map, or channel.
	//
	// Example:
	//  func f(i int) {
	//  	for j := range i {
	//  		println(j)
	//  	}
	//  }
	InvalidRangeExpr

	/* control flow > switch */

	// MisplacedBreak occurs when a break statement is not within a for, switch,
	// or select statement of the innermost function definition.
	//
	// Example:
	//  func f() {
	//  	break
	//  }
	MisplacedBreak

	// MisplacedContinue occurs when a continue statement is not within a for
	// loop of the innermost function definition.
	//
	// Example:
	//  func sumeven(n int) int {
	//  	proceed := func() {
	//  		continue
	//  	}
	//  	sum := 0
	//  	for i := 1; i <= n; i++ {
	//  		if i % 2 != 0 {
	//  			proceed()
	//  		}
	//  		sum += i
	//  	}
	//  	return sum
	//  }
	MisplacedContinue

	// MisplacedFallthrough occurs when a fallthrough statement is not within an
	// expression switch.
	//
	// Example:
	//  func typename(i interface{}) string {
	//  	switch i.(type) {
	//  	case int64:
	//  		fallthrough
	//  	case int:
	//  		return "int"
	//  	}
	//  	return "unsupported"
	//  }
	MisplacedFallthrough

	// DuplicateCase occurs when a type or expression switch has duplicate
	// cases.
	//
	// Example:
	//  func printInt(i int) {
	//  	switch i {
	//  	case 1:
	//  		println("one")
	//  	case 1:
	//  		println("One")
	//  	}
	//  }
	DuplicateCase

	// DuplicateDefault occurs when a type or expression switch has multiple
	// default clauses.
	//
	// Example:
	//  func printInt(i int) {
	//  	switch i {
	//  	case 1:
	//  		println("one")
	//  	default:
	//  		println("One")
	//  	default:
	//  		println("1")
	//  	}
	//  }
	DuplicateDefault

	// BadTypeKeyword occurs when a .(type) expression is used anywhere other
	// than a type switch.
	//
	// Example:
	//  type I interface {
	//  	m()
	//  }
	//  var t I
	//  var _ = t.(type)
	BadTypeKeyword

	// InvalidTypeSwitch occurs when .(type) is used on an expression that is
	// not of interface type.
	//
	// Example:
	//  func f(i int) {
	//  	switch x := i.(type) {}
	//  }
	InvalidTypeSwitch

	// InvalidExprSwitch occurs when a switch expression is not comparable.
	//
	// Example:
	//  func _() {
	//  	var a struct{ _ func() }
	//  	switch a /* ERROR cannot switch on a */ {
	//  	}
	//  }
	InvalidExprSwitch

	/* control flow > select */

	// InvalidSelectCase occurs when a select case is not a channel send or
	// receive.
	//
	// Example:
	//  func checkChan(c <-chan int) bool {
	//  	select {
	//  	case c:
	//  		return true
	//  	default:
	//  		return false
	//  	}
	//  }
	InvalidSelectCase

	/* control flow > labels and jumps */

	// UndeclaredLabel occurs when an undeclared label is jumped to.
	//
	// Example:
	//  func f() {
	//  	goto L
	//  }
	UndeclaredLabel

	// DuplicateLabel occurs when a label is declared more than once.
	//
	// Example:
	//  func f() int {
	//  L:
	//  L:
	//  	return 1
	//  }
	DuplicateLabel

	// MisplacedLabel occurs when a break or continue label is not on a for,
	// switch, or select statement.
	//
	// Example:
	//  func f() {
	//  L:
	//  	a := []int{1,2,3}
	//  	for _, e := range a {
	//  		if e > 10 {
	//  			break L
	//  		}
	//  		println(a)
	//  	}
	//  }
	MisplacedLabel

	// UnusedLabel occurs when a label is declared but not used.
	//
	// Example:
	//  func f() {
	//  L:
	//  }
	UnusedLabel

	// JumpOverDecl occurs when a label jumps over a variable declaration.
	//
	// Example:
	//  func f() int {
	//  	goto L
	//  	x := 2
	//  L:
	//  	x++
	//  	return x
	//  }
	JumpOverDecl

	// JumpIntoBlock occurs when a forward jump goes to a label inside a nested
	// block.
	//
	// Example:
	//  func f(x int) {
	//  	goto L
	//  	if x > 0 {
	//  	L:
	//  		print("inside block")
	//  	}
	// }
	JumpIntoBlock

	/* control flow > calls */

	// InvalidMethodExpr occurs when a pointer method is called but the argument
	// is not addressable.
	//
	// Example:
	//  type T struct {}
	//
	//  func (*T) m() int { return 1 }
	//
	//  var _ = T.m(T{})
	InvalidMethodExpr

	// WrongArgCount occurs when too few or too many arguments are passed by a
	// function call.
	//
	// Example:
	//  func f(i int) {}
	//  var x = f()
	WrongArgCount

	// InvalidCall occurs when an expression is called that is not of function
	// type.
	//
	// Example:
	//  var x = "x"
	//  var y = x()
	InvalidCall

	/* control flow > suspended */

	// UnusedResults occurs when a restricted expression-only built-in function
	// is suspended via go or defer. Such a suspension discards the results of
	// these side-effect free built-in functions, and therefore is ineffectual.
	//
	// Example:
	//  func f(a []int) int {
	//  	defer len(a)
	//  	return i
	//  }
	UnusedResults

	// InvalidDefer occurs when a deferred expression is not a function call,
	// for example if the expression is a type conversion.
	//
	// Example:
	//  func f(i int) int {
	//  	defer int32(i)
	//  	return i
	//  }
	InvalidDefer

	// InvalidGo occurs when a go expression is not a function call, for example
	// if the expression is a type conversion.
	//
	// Example:
	//  func f(i int) int {
	//  	go int32(i)
	//  	return i
	//  }
	InvalidGo

	// All codes below were added in Go 1.17.

	/* decl */

	// BadDecl occurs when a declaration has invalid syntax.
	BadDecl

	// RepeatedDecl occurs when an identifier occurs more than once on the left
	// hand side of a short variable declaration.
	//
	// Example:
	//  func _() {
	//  	x, y, y := 1, 2, 3
	//  }
	RepeatedDecl

	/* unsafe */

	// InvalidUnsafeAdd occurs when unsafe.Add is called with a
	// length argument that is not of integer type.
	//
	// Example:
	//  import "unsafe"
	//
	//  var p unsafe.Pointer
	//  var _ = unsafe.Add(p, float64(1))
	InvalidUnsafeAdd

	// InvalidUnsafeSlice occurs when unsafe.Slice is called with a
	// pointer argument that is not of pointer type or a length argument
	// that is not of integer type, negative, or out of bounds.
	//
	// Example:
	//  import "unsafe"
	//
	//  var x int
	//  var _ = unsafe.Slice(x, 1)
	//
	// Example:
	//  import "unsafe"
	//
	//  var x int
	//  var _ = unsafe.Slice(&x, float64(1))
	//
	// Example:
	//  import "unsafe"
	//
	//  var x int
	//  var _ = unsafe.Slice(&x, -1)
	//
	// Example:
	//  import "unsafe"
	//
	//  var x int
	//  var _ = unsafe.Slice(&x, uint64(1) << 63)
	InvalidUnsafeSlice

	// All codes below were added in Go 1.18.

	/* features */

	// UnsupportedFeature occurs when a language feature is used that is not
	// supported at this Go version.
	UnsupportedFeature

	/* type params */

	// NotAGenericType occurs when a non-generic type is used where a generic
	// type is expected: in type or function instantiation.
	//
	// Example:
	//  type T int
	//
	//  var _ T[int]
	NotAGenericType

	// WrongTypeArgCount occurs when a type or function is instantiated with an
	// incorrent number of type arguments, including when a generic type or
	// function is used without instantiation.
	//
	// Errors inolving failed type inference are assigned other error codes.
	//
	// Example:
	//  type T[p any] int
	//
	//  var _ T[int, string]
	//
	// Example:
	//  func f[T any]() {}
	//
	//  var x = f
	WrongTypeArgCount

	// CannotInferTypeArgs occurs when type or function type argument inference
	// fails to infer all type arguments.
	//
	// Example:
	//  func f[T any]() {}
	//
	//  func _() {
	//  	f()
	//  }
	//
	// Example:
	//   type N[P, Q any] struct{}
	//
	//   var _ N[int]
	CannotInferTypeArgs

	// InvalidTypeArg occurs when a type argument does not satisfy its
	// corresponding type parameter constraints.
	//
	// Example:
	//  type T[P ~int] struct{}
	//
	//  var _ T[string]
	InvalidTypeArg // arguments? InferenceFailed

	// InvalidInstanceCycle occurs when an invalid cycle is detected
	// within the instantiation graph.
	//
	// Example:
	//  func f[T any]() { f[*T]() }
	InvalidInstanceCycle

	// InvalidUnion occurs when an embedded union or approximation element is
	// not valid.
	//
	// Example:
	//  type _ interface {
	//   	~int | interface{ m() }
	//  }
	InvalidUnion

	// MisplacedConstraintIface occurs when a constraint-type interface is used
	// outside of constraint position.
	//
	// Example:
	//   type I interface { ~int }
	//
	//   var _ I
	MisplacedConstraintIface

	// InvalidMethodTypeParams occurs when methods have type parameters.
	//
	// It cannot be encountered with an AST parsed using go/parser.
	InvalidMethodTypeParams

	// MisplacedTypeParam occurs when a type parameter is used in a place where
	// it is not permitted.
	//
	// Example:
	//  type T[P any] P
	//
	// Example:
	//  type T[P any] struct{ *P }
	MisplacedTypeParam
<<<<<<< HEAD
=======

	// InvalidUnsafeSliceData occurs when unsafe.SliceData is called with
	// an argument that is not of slice type. It also occurs if it is used
	// in a package compiled for a language version before go1.20.
	//
	// Example:
	//  import "unsafe"
	//
	//  var x int
	//  var _ = unsafe.SliceData(x)
	InvalidUnsafeSliceData

	// InvalidUnsafeString occurs when unsafe.String is called with
	// a length argument that is not of integer type, negative, or
	// out of bounds. It also occurs if it is used in a package
	// compiled for a language version before go1.20.
	//
	// Example:
	//  import "unsafe"
	//
	//  var b [10]byte
	//  var _ = unsafe.String(&b[0], -1)
	InvalidUnsafeString

	// InvalidUnsafeStringData occurs if it is used in a package
	// compiled for a language version before go1.20.
	_ // not used anymore

>>>>>>> 2ffe53c4
)<|MERGE_RESOLUTION|>--- conflicted
+++ resolved
@@ -1529,8 +1529,6 @@
 	// Example:
 	//  type T[P any] struct{ *P }
 	MisplacedTypeParam
-<<<<<<< HEAD
-=======
 
 	// InvalidUnsafeSliceData occurs when unsafe.SliceData is called with
 	// an argument that is not of slice type. It also occurs if it is used
@@ -1559,5 +1557,4 @@
 	// compiled for a language version before go1.20.
 	_ // not used anymore
 
->>>>>>> 2ffe53c4
 )