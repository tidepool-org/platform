--- conflicted
+++ resolved
@@ -344,16 +344,6 @@
 			hash += h.hashTermSet(terms)
 		}
 
-<<<<<<< HEAD
-		// Hash type restrictions.
-		terms, err := typeparams.InterfaceTermSet(t)
-		// if err != nil t has invalid type restrictions.
-		if err == nil {
-			hash += h.hashTermSet(terms)
-		}
-
-=======
->>>>>>> 2ffe53c4
 		return hash
 
 	case *types.Map:
@@ -445,8 +435,6 @@
 	hash := uint32(reflect.ValueOf(ptr).Pointer())
 	h.ptrMap[ptr] = hash
 	return hash
-<<<<<<< HEAD
-=======
 }
 
 // shallowHash computes a hash of t without looking at any of its
@@ -520,5 +508,4 @@
 		return h.hashPtr(t.Obj())
 	}
 	panic(fmt.Sprintf("shallowHash: %T: %v", t, t))
->>>>>>> 2ffe53c4
 }