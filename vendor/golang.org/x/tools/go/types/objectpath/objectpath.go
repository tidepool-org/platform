--- conflicted
+++ resolved
@@ -58,21 +58,6 @@
 //	objectpath = PO (OT TT* TO)*
 //
 // The concrete encoding follows directly:
-<<<<<<< HEAD
-// - The only PO operator is Package.Scope.Lookup, which requires an identifier.
-// - The only OT operator is Object.Type,
-//   which we encode as '.' because dot cannot appear in an identifier.
-// - The TT operators are encoded as [EKPRUTC];
-//   one of these (TypeParam) requires an integer operand,
-//   which is encoded as a string of decimal digits.
-// - The TO operators are encoded as [AFMO];
-//   three of these (At,Field,Method) require an integer operand,
-//   which is encoded as a string of decimal digits.
-//   These indices are stable across different representations
-//   of the same package, even source and export data.
-//   The indices used are implementation specific and may not correspond to
-//   the argument to the go/types function.
-=======
 //   - The only PO operator is Package.Scope.Lookup, which requires an identifier.
 //   - The only OT operator is Object.Type,
 //     which we encode as '.' because dot cannot appear in an identifier.
@@ -86,7 +71,6 @@
 //     of the same package, even source and export data.
 //     The indices used are implementation specific and may not correspond to
 //     the argument to the go/types function.
->>>>>>> 2ffe53c4
 //
 // In the example below,
 //
@@ -277,11 +261,7 @@
 			}
 		} else {
 			if named, _ := T.(*types.Named); named != nil {
-<<<<<<< HEAD
-				if r := findTypeParam(obj, typeparams.ForNamed(named), path); r != nil {
-=======
 				if r := findTypeParam(obj, typeparams.ForNamed(named), path, nil); r != nil {
->>>>>>> 2ffe53c4
 					// generic named type
 					return Path(r), nil
 				}
@@ -452,17 +432,10 @@
 		}
 		return find(obj, T.Elem(), append(path, opElem), seen)
 	case *types.Signature:
-<<<<<<< HEAD
-		if r := findTypeParam(obj, typeparams.ForSignature(T), path); r != nil {
-			return r
-		}
-		if r := find(obj, T.Params(), append(path, opParams)); r != nil {
-=======
 		if r := findTypeParam(obj, typeparams.ForSignature(T), path, seen); r != nil {
 			return r
 		}
 		if r := find(obj, T.Params(), append(path, opParams), seen); r != nil {
->>>>>>> 2ffe53c4
 			return r
 		}
 		return find(obj, T.Results(), append(path, opResults), seen)
@@ -507,9 +480,6 @@
 		if name == obj {
 			return append(path, opObj)
 		}
-<<<<<<< HEAD
-		if r := find(obj, T.Constraint(), append(path, opConstraint)); r != nil {
-=======
 		if seen[name] {
 			return nil
 		}
@@ -518,7 +488,6 @@
 		}
 		seen[name] = true
 		if r := find(obj, T.Constraint(), append(path, opConstraint), seen); r != nil {
->>>>>>> 2ffe53c4
 			return r
 		}
 		return nil
@@ -526,19 +495,11 @@
 	panic(T)
 }
 
-<<<<<<< HEAD
-func findTypeParam(obj types.Object, list *typeparams.TypeParamList, path []byte) []byte {
-	for i := 0; i < list.Len(); i++ {
-		tparam := list.At(i)
-		path2 := appendOpArg(path, opTypeParam, i)
-		if r := find(obj, tparam, path2); r != nil {
-=======
 func findTypeParam(obj types.Object, list *typeparams.TypeParamList, path []byte, seen map[*types.TypeName]bool) []byte {
 	for i := 0; i < list.Len(); i++ {
 		tparam := list.At(i)
 		path2 := appendOpArg(path, opTypeParam, i)
 		if r := find(obj, tparam, path2, seen); r != nil {
->>>>>>> 2ffe53c4
 			return r
 		}
 	}
