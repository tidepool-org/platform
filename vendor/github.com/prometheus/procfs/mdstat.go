// Copyright 2018 The Prometheus Authors
// Licensed under the Apache License, Version 2.0 (the "License");
// you may not use this file except in compliance with the License.
// You may obtain a copy of the License at
//
// http://www.apache.org/licenses/LICENSE-2.0
//
// Unless required by applicable law or agreed to in writing, software
// distributed under the License is distributed on an "AS IS" BASIS,
// WITHOUT WARRANTIES OR CONDITIONS OF ANY KIND, either express or implied.
// See the License for the specific language governing permissions and
// limitations under the License.

package procfs

import (
	"fmt"
	"os"
	"regexp"
	"strconv"
	"strings"
)

var (
	statusLineRE         = regexp.MustCompile(`(\d+) blocks .*\[(\d+)/(\d+)\] \[([U_]+)\]`)
	recoveryLineBlocksRE = regexp.MustCompile(`\((\d+)/\d+\)`)
	recoveryLinePctRE    = regexp.MustCompile(`= (.+)%`)
	recoveryLineFinishRE = regexp.MustCompile(`finish=(.+)min`)
	recoveryLineSpeedRE  = regexp.MustCompile(`speed=(.+)[A-Z]`)
	componentDeviceRE    = regexp.MustCompile(`(.*)\[\d+\]`)
)

// MDStat holds info parsed from /proc/mdstat.
type MDStat struct {
	// Name of the device.
	Name string
	// activity-state of the device.
	ActivityState string
	// Number of active disks.
	DisksActive int64
	// Total number of disks the device requires.
	DisksTotal int64
	// Number of failed disks.
	DisksFailed int64
	// Number of "down" disks. (the _ indicator in the status line)
	DisksDown int64
	// Spare disks in the device.
	DisksSpare int64
	// Number of blocks the device holds.
	BlocksTotal int64
	// Number of blocks on the device that are in sync.
	BlocksSynced int64
	// progress percentage of current sync
	BlocksSyncedPct float64
	// estimated finishing time for current sync (in minutes)
	BlocksSyncedFinishTime float64
	// current sync speed (in Kilobytes/sec)
	BlocksSyncedSpeed float64
	// Name of md component devices
	Devices []string
}

// MDStat parses an mdstat-file (/proc/mdstat) and returns a slice of
// structs containing the relevant info.  More information available here:
// https://raid.wiki.kernel.org/index.php/Mdstat
func (fs FS) MDStat() ([]MDStat, error) {
	data, err := os.ReadFile(fs.proc.Path("mdstat"))
	if err != nil {
		return nil, err
	}
	mdstat, err := parseMDStat(data)
	if err != nil {
		return nil, fmt.Errorf("error parsing mdstat %q: %w", fs.proc.Path("mdstat"), err)
	}
	return mdstat, nil
}

// parseMDStat parses data from mdstat file (/proc/mdstat) and returns a slice of
// structs containing the relevant info.
func parseMDStat(mdStatData []byte) ([]MDStat, error) {
	mdStats := []MDStat{}
	lines := strings.Split(string(mdStatData), "\n")

	for i, line := range lines {
		if strings.TrimSpace(line) == "" || line[0] == ' ' ||
			strings.HasPrefix(line, "Personalities") ||
			strings.HasPrefix(line, "unused") {
			continue
		}

		deviceFields := strings.Fields(line)
		if len(deviceFields) < 3 {
			return nil, fmt.Errorf("not enough fields in mdline (expected at least 3): %s", line)
		}
		mdName := deviceFields[0] // mdx
		state := deviceFields[2]  // active or inactive

		if len(lines) <= i+3 {
			return nil, fmt.Errorf("error parsing %q: too few lines for md device", mdName)
		}

		// Failed disks have the suffix (F) & Spare disks have the suffix (S).
		fail := int64(strings.Count(line, "(F)"))
		spare := int64(strings.Count(line, "(S)"))
		active, total, down, size, err := evalStatusLine(lines[i], lines[i+1])

		if err != nil {
			return nil, fmt.Errorf("error parsing md device lines: %w", err)
		}

		syncLineIdx := i + 2
		if strings.Contains(lines[i+2], "bitmap") { // skip bitmap line
			syncLineIdx++
		}

		// If device is syncing at the moment, get the number of currently
		// synced bytes, otherwise that number equals the size of the device.
		syncedBlocks := size
		speed := float64(0)
		finish := float64(0)
		pct := float64(0)
		recovering := strings.Contains(lines[syncLineIdx], "recovery")
		resyncing := strings.Contains(lines[syncLineIdx], "resync")
		checking := strings.Contains(lines[syncLineIdx], "check")

		// Append recovery and resyncing state info.
		if recovering || resyncing || checking {
			if recovering {
				state = "recovering"
			} else if checking {
				state = "checking"
			} else {
				state = "resyncing"
			}

			// Handle case when resync=PENDING or resync=DELAYED.
			if strings.Contains(lines[syncLineIdx], "PENDING") ||
				strings.Contains(lines[syncLineIdx], "DELAYED") {
				syncedBlocks = 0
			} else {
				syncedBlocks, pct, finish, speed, err = evalRecoveryLine(lines[syncLineIdx])
				if err != nil {
					return nil, fmt.Errorf("error parsing sync line in md device %q: %w", mdName, err)
				}
			}
		}

		mdStats = append(mdStats, MDStat{
			Name:                   mdName,
			ActivityState:          state,
			DisksActive:            active,
			DisksFailed:            fail,
			DisksDown:              down,
			DisksSpare:             spare,
			DisksTotal:             total,
			BlocksTotal:            size,
			BlocksSynced:           syncedBlocks,
			BlocksSyncedPct:        pct,
			BlocksSyncedFinishTime: finish,
			BlocksSyncedSpeed:      speed,
			Devices:                evalComponentDevices(deviceFields),
		})
	}

	return mdStats, nil
}

func evalStatusLine(deviceLine, statusLine string) (active, total, down, size int64, err error) {
<<<<<<< HEAD
=======
	statusFields := strings.Fields(statusLine)
	if len(statusFields) < 1 {
		return 0, 0, 0, 0, fmt.Errorf("unexpected statusLine %q", statusLine)
	}
>>>>>>> 2ffe53c4

	sizeStr := statusFields[0]
	size, err = strconv.ParseInt(sizeStr, 10, 64)
	if err != nil {
		return 0, 0, 0, 0, fmt.Errorf("unexpected statusLine %q: %w", statusLine, err)
	}

	if strings.Contains(deviceLine, "raid0") || strings.Contains(deviceLine, "linear") {
		// In the device deviceLine, only disks have a number associated with them in [].
		total = int64(strings.Count(deviceLine, "["))
		return total, total, 0, size, nil
	}

	if strings.Contains(deviceLine, "inactive") {
		return 0, 0, 0, size, nil
	}

	matches := statusLineRE.FindStringSubmatch(statusLine)
	if len(matches) != 5 {
		return 0, 0, 0, 0, fmt.Errorf("couldn't find all the substring matches: %s", statusLine)
	}

	total, err = strconv.ParseInt(matches[2], 10, 64)
	if err != nil {
		return 0, 0, 0, 0, fmt.Errorf("unexpected statusLine %q: %w", statusLine, err)
	}

	active, err = strconv.ParseInt(matches[3], 10, 64)
	if err != nil {
		return 0, 0, 0, 0, fmt.Errorf("unexpected statusLine %q: %w", statusLine, err)
	}
	down = int64(strings.Count(matches[4], "_"))

	return active, total, down, size, nil
}

func evalRecoveryLine(recoveryLine string) (syncedBlocks int64, pct float64, finish float64, speed float64, err error) {
	matches := recoveryLineBlocksRE.FindStringSubmatch(recoveryLine)
	if len(matches) != 2 {
		return 0, 0, 0, 0, fmt.Errorf("unexpected recoveryLine: %s", recoveryLine)
	}

	syncedBlocks, err = strconv.ParseInt(matches[1], 10, 64)
	if err != nil {
		return 0, 0, 0, 0, fmt.Errorf("error parsing int from recoveryLine %q: %w", recoveryLine, err)
<<<<<<< HEAD
	}

	// Get percentage complete
	matches = recoveryLinePctRE.FindStringSubmatch(recoveryLine)
	if len(matches) != 2 {
		return syncedBlocks, 0, 0, 0, fmt.Errorf("unexpected recoveryLine matching percentage: %s", recoveryLine)
	}
	pct, err = strconv.ParseFloat(strings.TrimSpace(matches[1]), 64)
	if err != nil {
		return syncedBlocks, 0, 0, 0, fmt.Errorf("error parsing float from recoveryLine %q: %w", recoveryLine, err)
	}

	// Get time expected left to complete
	matches = recoveryLineFinishRE.FindStringSubmatch(recoveryLine)
	if len(matches) != 2 {
		return syncedBlocks, pct, 0, 0, fmt.Errorf("unexpected recoveryLine matching est. finish time: %s", recoveryLine)
	}
	finish, err = strconv.ParseFloat(matches[1], 64)
	if err != nil {
		return syncedBlocks, pct, 0, 0, fmt.Errorf("error parsing float from recoveryLine %q: %w", recoveryLine, err)
	}

	// Get recovery speed
	matches = recoveryLineSpeedRE.FindStringSubmatch(recoveryLine)
	if len(matches) != 2 {
		return syncedBlocks, pct, finish, 0, fmt.Errorf("unexpected recoveryLine matching speed: %s", recoveryLine)
	}
	speed, err = strconv.ParseFloat(matches[1], 64)
	if err != nil {
		return syncedBlocks, pct, finish, 0, fmt.Errorf("error parsing float from recoveryLine %q: %w", recoveryLine, err)
	}

	return syncedBlocks, pct, finish, speed, nil
}

func evalComponentDevices(deviceFields []string) []string {
	mdComponentDevices := make([]string, 0)
	if len(deviceFields) > 3 {
		for _, field := range deviceFields[4:] {
			match := componentDeviceRE.FindStringSubmatch(field)
			if match == nil {
				continue
			}
			mdComponentDevices = append(mdComponentDevices, match[1])
		}
	}

=======
	}

	// Get percentage complete
	matches = recoveryLinePctRE.FindStringSubmatch(recoveryLine)
	if len(matches) != 2 {
		return syncedBlocks, 0, 0, 0, fmt.Errorf("unexpected recoveryLine matching percentage: %s", recoveryLine)
	}
	pct, err = strconv.ParseFloat(strings.TrimSpace(matches[1]), 64)
	if err != nil {
		return syncedBlocks, 0, 0, 0, fmt.Errorf("error parsing float from recoveryLine %q: %w", recoveryLine, err)
	}

	// Get time expected left to complete
	matches = recoveryLineFinishRE.FindStringSubmatch(recoveryLine)
	if len(matches) != 2 {
		return syncedBlocks, pct, 0, 0, fmt.Errorf("unexpected recoveryLine matching est. finish time: %s", recoveryLine)
	}
	finish, err = strconv.ParseFloat(matches[1], 64)
	if err != nil {
		return syncedBlocks, pct, 0, 0, fmt.Errorf("error parsing float from recoveryLine %q: %w", recoveryLine, err)
	}

	// Get recovery speed
	matches = recoveryLineSpeedRE.FindStringSubmatch(recoveryLine)
	if len(matches) != 2 {
		return syncedBlocks, pct, finish, 0, fmt.Errorf("unexpected recoveryLine matching speed: %s", recoveryLine)
	}
	speed, err = strconv.ParseFloat(matches[1], 64)
	if err != nil {
		return syncedBlocks, pct, finish, 0, fmt.Errorf("error parsing float from recoveryLine %q: %w", recoveryLine, err)
	}

	return syncedBlocks, pct, finish, speed, nil
}

func evalComponentDevices(deviceFields []string) []string {
	mdComponentDevices := make([]string, 0)
	if len(deviceFields) > 3 {
		for _, field := range deviceFields[4:] {
			match := componentDeviceRE.FindStringSubmatch(field)
			if match == nil {
				continue
			}
			mdComponentDevices = append(mdComponentDevices, match[1])
		}
	}

>>>>>>> 2ffe53c4
	return mdComponentDevices
}<|MERGE_RESOLUTION|>--- conflicted
+++ resolved
@@ -166,13 +166,10 @@
 }
 
 func evalStatusLine(deviceLine, statusLine string) (active, total, down, size int64, err error) {
-<<<<<<< HEAD
-=======
 	statusFields := strings.Fields(statusLine)
 	if len(statusFields) < 1 {
 		return 0, 0, 0, 0, fmt.Errorf("unexpected statusLine %q", statusLine)
 	}
->>>>>>> 2ffe53c4
 
 	sizeStr := statusFields[0]
 	size, err = strconv.ParseInt(sizeStr, 10, 64)
@@ -218,7 +215,6 @@
 	syncedBlocks, err = strconv.ParseInt(matches[1], 10, 64)
 	if err != nil {
 		return 0, 0, 0, 0, fmt.Errorf("error parsing int from recoveryLine %q: %w", recoveryLine, err)
-<<<<<<< HEAD
 	}
 
 	// Get percentage complete
@@ -266,54 +262,5 @@
 		}
 	}
 
-=======
-	}
-
-	// Get percentage complete
-	matches = recoveryLinePctRE.FindStringSubmatch(recoveryLine)
-	if len(matches) != 2 {
-		return syncedBlocks, 0, 0, 0, fmt.Errorf("unexpected recoveryLine matching percentage: %s", recoveryLine)
-	}
-	pct, err = strconv.ParseFloat(strings.TrimSpace(matches[1]), 64)
-	if err != nil {
-		return syncedBlocks, 0, 0, 0, fmt.Errorf("error parsing float from recoveryLine %q: %w", recoveryLine, err)
-	}
-
-	// Get time expected left to complete
-	matches = recoveryLineFinishRE.FindStringSubmatch(recoveryLine)
-	if len(matches) != 2 {
-		return syncedBlocks, pct, 0, 0, fmt.Errorf("unexpected recoveryLine matching est. finish time: %s", recoveryLine)
-	}
-	finish, err = strconv.ParseFloat(matches[1], 64)
-	if err != nil {
-		return syncedBlocks, pct, 0, 0, fmt.Errorf("error parsing float from recoveryLine %q: %w", recoveryLine, err)
-	}
-
-	// Get recovery speed
-	matches = recoveryLineSpeedRE.FindStringSubmatch(recoveryLine)
-	if len(matches) != 2 {
-		return syncedBlocks, pct, finish, 0, fmt.Errorf("unexpected recoveryLine matching speed: %s", recoveryLine)
-	}
-	speed, err = strconv.ParseFloat(matches[1], 64)
-	if err != nil {
-		return syncedBlocks, pct, finish, 0, fmt.Errorf("error parsing float from recoveryLine %q: %w", recoveryLine, err)
-	}
-
-	return syncedBlocks, pct, finish, speed, nil
-}
-
-func evalComponentDevices(deviceFields []string) []string {
-	mdComponentDevices := make([]string, 0)
-	if len(deviceFields) > 3 {
-		for _, field := range deviceFields[4:] {
-			match := componentDeviceRE.FindStringSubmatch(field)
-			if match == nil {
-				continue
-			}
-			mdComponentDevices = append(mdComponentDevices, match[1])
-		}
-	}
-
->>>>>>> 2ffe53c4
 	return mdComponentDevices
 }