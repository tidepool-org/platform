--- conflicted
+++ resolved
@@ -12,12 +12,9 @@
   - 1.11.x
   - 1.12.x
   - 1.13.x
-<<<<<<< HEAD
-=======
   - 1.14.x
   - 1.15.x
   - tip
->>>>>>> 49ad956a
 
 allow_failures:
   - go: tip
