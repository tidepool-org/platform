package md2man

import (
	"bytes"
	"fmt"
	"io"
	"os"
	"strings"

	"github.com/russross/blackfriday/v2"
)

// roffRenderer implements the blackfriday.Renderer interface for creating
// roff format (manpages) from markdown text
type roffRenderer struct {
	extensions   blackfriday.Extensions
	listCounters []int
	firstHeader  bool
	firstDD      bool
	listDepth    int
}

const (
	titleHeader      = ".TH "
	topLevelHeader   = "\n\n.SH "
	secondLevelHdr   = "\n.SH "
	otherHeader      = "\n.SS "
	crTag            = "\n"
	emphTag          = "\\fI"
	emphCloseTag     = "\\fP"
	strongTag        = "\\fB"
	strongCloseTag   = "\\fP"
	breakTag         = "\n.br\n"
	paraTag          = "\n.PP\n"
	hruleTag         = "\n.ti 0\n\\l'\\n(.lu'\n"
	linkTag          = "\n\\[la]"
	linkCloseTag     = "\\[ra]"
	codespanTag      = "\\fB"
	codespanCloseTag = "\\fR"
	codeTag          = "\n.EX\n"
	codeCloseTag     = "\n.EE\n"
	quoteTag         = "\n.PP\n.RS\n"
	quoteCloseTag    = "\n.RE\n"
	listTag          = "\n.RS\n"
	listCloseTag     = "\n.RE\n"
	dtTag            = "\n.TP\n"
	dd2Tag           = "\n"
	tableStart       = "\n.TS\nallbox;\n"
	tableEnd         = ".TE\n"
	tableCellStart   = "T{\n"
	tableCellEnd     = "\nT}\n"
)

// NewRoffRenderer creates a new blackfriday Renderer for generating roff documents
// from markdown
func NewRoffRenderer() *roffRenderer { // nolint: golint
	var extensions blackfriday.Extensions

	extensions |= blackfriday.NoIntraEmphasis
	extensions |= blackfriday.Tables
	extensions |= blackfriday.FencedCode
	extensions |= blackfriday.SpaceHeadings
	extensions |= blackfriday.Footnotes
	extensions |= blackfriday.Titleblock
	extensions |= blackfriday.DefinitionLists
	return &roffRenderer{
		extensions: extensions,
	}
}

// GetExtensions returns the list of extensions used by this renderer implementation
func (r *roffRenderer) GetExtensions() blackfriday.Extensions {
	return r.extensions
}

// RenderHeader handles outputting the header at document start
func (r *roffRenderer) RenderHeader(w io.Writer, ast *blackfriday.Node) {
	// disable hyphenation
	out(w, ".nh\n")
}

// RenderFooter handles outputting the footer at the document end; the roff
// renderer has no footer information
func (r *roffRenderer) RenderFooter(w io.Writer, ast *blackfriday.Node) {
}

// RenderNode is called for each node in a markdown document; based on the node
// type the equivalent roff output is sent to the writer
func (r *roffRenderer) RenderNode(w io.Writer, node *blackfriday.Node, entering bool) blackfriday.WalkStatus {
	walkAction := blackfriday.GoToNext

	switch node.Type {
	case blackfriday.Text:
		escapeSpecialChars(w, node.Literal)
	case blackfriday.Softbreak:
		out(w, crTag)
	case blackfriday.Hardbreak:
		out(w, breakTag)
	case blackfriday.Emph:
		if entering {
			out(w, emphTag)
		} else {
			out(w, emphCloseTag)
		}
	case blackfriday.Strong:
		if entering {
			out(w, strongTag)
		} else {
			out(w, strongCloseTag)
		}
	case blackfriday.Link:
		// Don't render the link text for automatic links, because this
		// will only duplicate the URL in the roff output.
		// See https://daringfireball.net/projects/markdown/syntax#autolink
		if !bytes.Equal(node.LinkData.Destination, node.FirstChild.Literal) {
			out(w, string(node.FirstChild.Literal))
		}
		// Hyphens in a link must be escaped to avoid word-wrap in the rendered man page.
		escapedLink := strings.ReplaceAll(string(node.LinkData.Destination), "-", "\\-")
		out(w, linkTag+escapedLink+linkCloseTag)
		walkAction = blackfriday.SkipChildren
	case blackfriday.Image:
		// ignore images
		walkAction = blackfriday.SkipChildren
	case blackfriday.Code:
		out(w, codespanTag)
		escapeSpecialChars(w, node.Literal)
		out(w, codespanCloseTag)
	case blackfriday.Document:
		break
	case blackfriday.Paragraph:
		// roff .PP markers break lists
		if r.listDepth > 0 {
			return blackfriday.GoToNext
		}
		if entering {
			out(w, paraTag)
		} else {
			out(w, crTag)
		}
	case blackfriday.BlockQuote:
		if entering {
			out(w, quoteTag)
		} else {
			out(w, quoteCloseTag)
		}
	case blackfriday.Heading:
		r.handleHeading(w, node, entering)
	case blackfriday.HorizontalRule:
		out(w, hruleTag)
	case blackfriday.List:
		r.handleList(w, node, entering)
	case blackfriday.Item:
		r.handleItem(w, node, entering)
	case blackfriday.CodeBlock:
		out(w, codeTag)
		escapeSpecialChars(w, node.Literal)
		out(w, codeCloseTag)
	case blackfriday.Table:
		r.handleTable(w, node, entering)
	case blackfriday.TableHead:
	case blackfriday.TableBody:
	case blackfriday.TableRow:
		// no action as cell entries do all the nroff formatting
		return blackfriday.GoToNext
	case blackfriday.TableCell:
		r.handleTableCell(w, node, entering)
	case blackfriday.HTMLSpan:
		// ignore other HTML tags
<<<<<<< HEAD
=======
	case blackfriday.HTMLBlock:
		if bytes.HasPrefix(node.Literal, []byte("<!--")) {
			break // ignore comments, no warning
		}
		fmt.Fprintln(os.Stderr, "WARNING: go-md2man does not handle node type "+node.Type.String())
>>>>>>> 8cb93594
	default:
		fmt.Fprintln(os.Stderr, "WARNING: go-md2man does not handle node type "+node.Type.String())
	}
	return walkAction
}

func (r *roffRenderer) handleHeading(w io.Writer, node *blackfriday.Node, entering bool) {
	if entering {
		switch node.Level {
		case 1:
			if !r.firstHeader {
				out(w, titleHeader)
				r.firstHeader = true
				break
			}
			out(w, topLevelHeader)
		case 2:
			out(w, secondLevelHdr)
		default:
			out(w, otherHeader)
		}
	}
}

func (r *roffRenderer) handleList(w io.Writer, node *blackfriday.Node, entering bool) {
	openTag := listTag
	closeTag := listCloseTag
	if node.ListFlags&blackfriday.ListTypeDefinition != 0 {
		// tags for definition lists handled within Item node
		openTag = ""
		closeTag = ""
	}
	if entering {
		r.listDepth++
		if node.ListFlags&blackfriday.ListTypeOrdered != 0 {
			r.listCounters = append(r.listCounters, 1)
		}
		out(w, openTag)
	} else {
		if node.ListFlags&blackfriday.ListTypeOrdered != 0 {
			r.listCounters = r.listCounters[:len(r.listCounters)-1]
		}
		out(w, closeTag)
		r.listDepth--
	}
}

func (r *roffRenderer) handleItem(w io.Writer, node *blackfriday.Node, entering bool) {
	if entering {
		if node.ListFlags&blackfriday.ListTypeOrdered != 0 {
			out(w, fmt.Sprintf(".IP \"%3d.\" 5\n", r.listCounters[len(r.listCounters)-1]))
			r.listCounters[len(r.listCounters)-1]++
		} else if node.ListFlags&blackfriday.ListTypeTerm != 0 {
			// DT (definition term): line just before DD (see below).
			out(w, dtTag)
			r.firstDD = true
		} else if node.ListFlags&blackfriday.ListTypeDefinition != 0 {
			// DD (definition description): line that starts with ": ".
			//
			// We have to distinguish between the first DD and the
			// subsequent ones, as there should be no vertical
			// whitespace between the DT and the first DD.
			if r.firstDD {
				r.firstDD = false
			} else {
				out(w, dd2Tag)
			}
		} else {
			out(w, ".IP \\(bu 2\n")
		}
	} else {
		out(w, "\n")
	}
}

func (r *roffRenderer) handleTable(w io.Writer, node *blackfriday.Node, entering bool) {
	if entering {
		out(w, tableStart)
		// call walker to count cells (and rows?) so format section can be produced
		columns := countColumns(node)
		out(w, strings.Repeat("l ", columns)+"\n")
		out(w, strings.Repeat("l ", columns)+".\n")
	} else {
		out(w, tableEnd)
	}
}

func (r *roffRenderer) handleTableCell(w io.Writer, node *blackfriday.Node, entering bool) {
	if entering {
		var start string
		if node.Prev != nil && node.Prev.Type == blackfriday.TableCell {
			start = "\t"
<<<<<<< HEAD
		}
		if node.IsHeader {
			start += codespanTag
		} else if nodeLiteralSize(node) > 30 {
			start += tableCellStart
		}
=======
		}
		if node.IsHeader {
			start += strongTag
		} else if nodeLiteralSize(node) > 30 {
			start += tableCellStart
		}
>>>>>>> 8cb93594
		out(w, start)
	} else {
		var end string
		if node.IsHeader {
<<<<<<< HEAD
			end = codespanCloseTag
=======
			end = strongCloseTag
>>>>>>> 8cb93594
		} else if nodeLiteralSize(node) > 30 {
			end = tableCellEnd
		}
		if node.Next == nil && end != tableCellEnd {
			// Last cell: need to carriage return if we are at the end of the
			// header row and content isn't wrapped in a "tablecell"
			end += crTag
		}
		out(w, end)
	}
}

func nodeLiteralSize(node *blackfriday.Node) int {
	total := 0
	for n := node.FirstChild; n != nil; n = n.FirstChild {
		total += len(n.Literal)
	}
	return total
}

// because roff format requires knowing the column count before outputting any table
// data we need to walk a table tree and count the columns
func countColumns(node *blackfriday.Node) int {
	var columns int

	node.Walk(func(node *blackfriday.Node, entering bool) blackfriday.WalkStatus {
		switch node.Type {
		case blackfriday.TableRow:
			if !entering {
				return blackfriday.Terminate
			}
		case blackfriday.TableCell:
			if entering {
				columns++
			}
		default:
		}
		return blackfriday.GoToNext
	})
	return columns
}

func out(w io.Writer, output string) {
	io.WriteString(w, output) // nolint: errcheck
}

func escapeSpecialChars(w io.Writer, text []byte) {
	for i := 0; i < len(text); i++ {
		// escape initial apostrophe or period
		if len(text) >= 1 && (text[0] == '\'' || text[0] == '.') {
			out(w, "\\&")
		}

		// directly copy normal characters
		org := i

		for i < len(text) && text[i] != '\\' {
			i++
		}
		if i > org {
			w.Write(text[org:i]) // nolint: errcheck
		}

		// escape a character
		if i >= len(text) {
			break
		}

		w.Write([]byte{'\\', text[i]}) // nolint: errcheck
	}
}<|MERGE_RESOLUTION|>--- conflicted
+++ resolved
@@ -167,14 +167,11 @@
 		r.handleTableCell(w, node, entering)
 	case blackfriday.HTMLSpan:
 		// ignore other HTML tags
-<<<<<<< HEAD
-=======
 	case blackfriday.HTMLBlock:
 		if bytes.HasPrefix(node.Literal, []byte("<!--")) {
 			break // ignore comments, no warning
 		}
 		fmt.Fprintln(os.Stderr, "WARNING: go-md2man does not handle node type "+node.Type.String())
->>>>>>> 8cb93594
 	default:
 		fmt.Fprintln(os.Stderr, "WARNING: go-md2man does not handle node type "+node.Type.String())
 	}
@@ -267,30 +264,17 @@
 		var start string
 		if node.Prev != nil && node.Prev.Type == blackfriday.TableCell {
 			start = "\t"
-<<<<<<< HEAD
-		}
-		if node.IsHeader {
-			start += codespanTag
-		} else if nodeLiteralSize(node) > 30 {
-			start += tableCellStart
-		}
-=======
 		}
 		if node.IsHeader {
 			start += strongTag
 		} else if nodeLiteralSize(node) > 30 {
 			start += tableCellStart
 		}
->>>>>>> 8cb93594
 		out(w, start)
 	} else {
 		var end string
 		if node.IsHeader {
-<<<<<<< HEAD
-			end = codespanCloseTag
-=======
 			end = strongCloseTag
->>>>>>> 8cb93594
 		} else if nodeLiteralSize(node) > 30 {
 			end = tableCellEnd
 		}
