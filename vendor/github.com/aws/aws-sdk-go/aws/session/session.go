package session

import (
	"crypto/tls"
	"crypto/x509"
	"fmt"
	"io"
	"io/ioutil"
	"net/http"
	"os"
	"strings"
	"time"

	"github.com/aws/aws-sdk-go/aws"
	"github.com/aws/aws-sdk-go/aws/awserr"
	"github.com/aws/aws-sdk-go/aws/client"
	"github.com/aws/aws-sdk-go/aws/corehandlers"
	"github.com/aws/aws-sdk-go/aws/credentials"
	"github.com/aws/aws-sdk-go/aws/csm"
	"github.com/aws/aws-sdk-go/aws/defaults"
	"github.com/aws/aws-sdk-go/aws/endpoints"
	"github.com/aws/aws-sdk-go/aws/request"
)

const (
	// ErrCodeSharedConfig represents an error that occurs in the shared
	// configuration logic
	ErrCodeSharedConfig = "SharedConfigErr"

	// ErrCodeLoadCustomCABundle error code for unable to load custom CA bundle.
	ErrCodeLoadCustomCABundle = "LoadCustomCABundleError"

	// ErrCodeLoadClientTLSCert error code for unable to load client TLS
	// certificate or key
	ErrCodeLoadClientTLSCert = "LoadClientTLSCertError"
)

// ErrSharedConfigSourceCollision will be returned if a section contains both
// source_profile and credential_source
var ErrSharedConfigSourceCollision = awserr.New(ErrCodeSharedConfig, "only one credential type may be specified per profile: source profile, credential source, credential process, web identity token", nil)

// ErrSharedConfigECSContainerEnvVarEmpty will be returned if the environment
// variables are empty and Environment was set as the credential source
var ErrSharedConfigECSContainerEnvVarEmpty = awserr.New(ErrCodeSharedConfig, "EcsContainer was specified as the credential_source, but 'AWS_CONTAINER_CREDENTIALS_RELATIVE_URI' was not set", nil)

// ErrSharedConfigInvalidCredSource will be returned if an invalid credential source was provided
var ErrSharedConfigInvalidCredSource = awserr.New(ErrCodeSharedConfig, "credential source values must be EcsContainer, Ec2InstanceMetadata, or Environment", nil)

// A Session provides a central location to create service clients from and
// store configurations and request handlers for those services.
//
// Sessions are safe to create service clients concurrently, but it is not safe
// to mutate the Session concurrently.
//
// The Session satisfies the service client's client.ConfigProvider.
type Session struct {
	Config   *aws.Config
	Handlers request.Handlers

	options Options
}

// New creates a new instance of the handlers merging in the provided configs
// on top of the SDK's default configurations. Once the Session is created it
// can be mutated to modify the Config or Handlers. The Session is safe to be
// read concurrently, but it should not be written to concurrently.
//
// If the AWS_SDK_LOAD_CONFIG environment is set to a truthy value, the New
// method could now encounter an error when loading the configuration. When
// The environment variable is set, and an error occurs, New will return a
// session that will fail all requests reporting the error that occurred while
// loading the session. Use NewSession to get the error when creating the
// session.
//
// If the AWS_SDK_LOAD_CONFIG environment variable is set to a truthy value
// the shared config file (~/.aws/config) will also be loaded, in addition to
// the shared credentials file (~/.aws/credentials). Values set in both the
// shared config, and shared credentials will be taken from the shared
// credentials file.
//
// Deprecated: Use NewSession functions to create sessions instead. NewSession
// has the same functionality as New except an error can be returned when the
// func is called instead of waiting to receive an error until a request is made.
func New(cfgs ...*aws.Config) *Session {
	// load initial config from environment
	envCfg, envErr := loadEnvConfig()

	if envCfg.EnableSharedConfig {
		var cfg aws.Config
		cfg.MergeIn(cfgs...)
		s, err := NewSessionWithOptions(Options{
			Config:            cfg,
			SharedConfigState: SharedConfigEnable,
		})
		if err != nil {
			// Old session.New expected all errors to be discovered when
			// a request is made, and would report the errors then. This
			// needs to be replicated if an error occurs while creating
			// the session.
			msg := "failed to create session with AWS_SDK_LOAD_CONFIG enabled. " +
				"Use session.NewSession to handle errors occurring during session creation."

			// Session creation failed, need to report the error and prevent
			// any requests from succeeding.
			s = &Session{Config: defaults.Config()}
			s.logDeprecatedNewSessionError(msg, err, cfgs)
		}

		return s
	}

	s := deprecatedNewSession(envCfg, cfgs...)
	if envErr != nil {
		msg := "failed to load env config"
		s.logDeprecatedNewSessionError(msg, envErr, cfgs)
	}

	if csmCfg, err := loadCSMConfig(envCfg, []string{}); err != nil {
		if l := s.Config.Logger; l != nil {
			l.Log(fmt.Sprintf("ERROR: failed to load CSM configuration, %v", err))
		}
	} else if csmCfg.Enabled {
		err := enableCSM(&s.Handlers, csmCfg, s.Config.Logger)
		if err != nil {
			msg := "failed to enable CSM"
			s.logDeprecatedNewSessionError(msg, err, cfgs)
		}
	}

	return s
}

// NewSession returns a new Session created from SDK defaults, config files,
// environment, and user provided config files. Once the Session is created
// it can be mutated to modify the Config or Handlers. The Session is safe to
// be read concurrently, but it should not be written to concurrently.
//
// If the AWS_SDK_LOAD_CONFIG environment variable is set to a truthy value
// the shared config file (~/.aws/config) will also be loaded in addition to
// the shared credentials file (~/.aws/credentials). Values set in both the
// shared config, and shared credentials will be taken from the shared
// credentials file. Enabling the Shared Config will also allow the Session
// to be built with retrieving credentials with AssumeRole set in the config.
//
// See the NewSessionWithOptions func for information on how to override or
// control through code how the Session will be created, such as specifying the
// config profile, and controlling if shared config is enabled or not.
func NewSession(cfgs ...*aws.Config) (*Session, error) {
	opts := Options{}
	opts.Config.MergeIn(cfgs...)

	return NewSessionWithOptions(opts)
}

// SharedConfigState provides the ability to optionally override the state
// of the session's creation based on the shared config being enabled or
// disabled.
type SharedConfigState int

const (
	// SharedConfigStateFromEnv does not override any state of the
	// AWS_SDK_LOAD_CONFIG env var. It is the default value of the
	// SharedConfigState type.
	SharedConfigStateFromEnv SharedConfigState = iota

	// SharedConfigDisable overrides the AWS_SDK_LOAD_CONFIG env var value
	// and disables the shared config functionality.
	SharedConfigDisable

	// SharedConfigEnable overrides the AWS_SDK_LOAD_CONFIG env var value
	// and enables the shared config functionality.
	SharedConfigEnable
)

// Options provides the means to control how a Session is created and what
// configuration values will be loaded.
type Options struct {
	// Provides config values for the SDK to use when creating service clients
	// and making API requests to services. Any value set in with this field
	// will override the associated value provided by the SDK defaults,
	// environment or config files where relevant.
	//
	// If not set, configuration values from from SDK defaults, environment,
	// config will be used.
	Config aws.Config

	// Overrides the config profile the Session should be created from. If not
	// set the value of the environment variable will be loaded (AWS_PROFILE,
	// or AWS_DEFAULT_PROFILE if the Shared Config is enabled).
	//
	// If not set and environment variables are not set the "default"
	// (DefaultSharedConfigProfile) will be used as the profile to load the
	// session config from.
	Profile string

	// Instructs how the Session will be created based on the AWS_SDK_LOAD_CONFIG
	// environment variable. By default a Session will be created using the
	// value provided by the AWS_SDK_LOAD_CONFIG environment variable.
	//
	// Setting this value to SharedConfigEnable or SharedConfigDisable
	// will allow you to override the AWS_SDK_LOAD_CONFIG environment variable
	// and enable or disable the shared config functionality.
	SharedConfigState SharedConfigState

	// Ordered list of files the session will load configuration from.
	// It will override environment variable AWS_SHARED_CREDENTIALS_FILE, AWS_CONFIG_FILE.
	SharedConfigFiles []string

	// When the SDK's shared config is configured to assume a role with MFA
	// this option is required in order to provide the mechanism that will
	// retrieve the MFA token. There is no default value for this field. If
	// it is not set an error will be returned when creating the session.
	//
	// This token provider will be called when ever the assumed role's
	// credentials need to be refreshed. Within the context of service clients
	// all sharing the same session the SDK will ensure calls to the token
	// provider are atomic. When sharing a token provider across multiple
	// sessions additional synchronization logic is needed to ensure the
	// token providers do not introduce race conditions. It is recommend to
	// share the session where possible.
	//
	// stscreds.StdinTokenProvider is a basic implementation that will prompt
	// from stdin for the MFA token code.
	//
	// This field is only used if the shared configuration is enabled, and
	// the config enables assume role with MFA via the mfa_serial field.
	AssumeRoleTokenProvider func() (string, error)

	// When the SDK's shared config is configured to assume a role this option
	// may be provided to set the expiry duration of the STS credentials.
	// Defaults to 15 minutes if not set as documented in the
	// stscreds.AssumeRoleProvider.
	AssumeRoleDuration time.Duration

	// Reader for a custom Credentials Authority (CA) bundle in PEM format that
	// the SDK will use instead of the default system's root CA bundle. Use this
	// only if you want to replace the CA bundle the SDK uses for TLS requests.
	//
	// HTTP Client's Transport concrete implementation must be a http.Transport
	// or creating the session will fail.
	//
	// If the Transport's TLS config is set this option will cause the SDK
	// to overwrite the Transport's TLS config's  RootCAs value. If the CA
	// bundle reader contains multiple certificates all of them will be loaded.
	//
	// Can also be specified via the environment variable:
	//
	//  AWS_CA_BUNDLE=$HOME/ca_bundle
	//
	// Can also be specified via the shared config field:
	//
	//  ca_bundle = $HOME/ca_bundle
	CustomCABundle io.Reader

	// Reader for the TLC client certificate that should be used by the SDK's
	// HTTP transport when making requests. The certificate must be paired with
	// a TLS client key file. Will be ignored if both are not provided.
	//
	// HTTP Client's Transport concrete implementation must be a http.Transport
	// or creating the session will fail.
	//
	// Can also be specified via the environment variable:
	//
	//  AWS_SDK_GO_CLIENT_TLS_CERT=$HOME/my_client_cert
	ClientTLSCert io.Reader

	// Reader for the TLC client key that should be used by the SDK's HTTP
	// transport when making requests. The key must be paired with a TLS client
	// certificate file. Will be ignored if both are not provided.
	//
	// HTTP Client's Transport concrete implementation must be a http.Transport
	// or creating the session will fail.
	//
	// Can also be specified via the environment variable:
	//
	//  AWS_SDK_GO_CLIENT_TLS_KEY=$HOME/my_client_key
	ClientTLSKey io.Reader

	// The handlers that the session and all API clients will be created with.
	// This must be a complete set of handlers. Use the defaults.Handlers()
	// function to initialize this value before changing the handlers to be
	// used by the SDK.
	Handlers request.Handlers

	// Allows specifying a custom endpoint to be used by the EC2 IMDS client
	// when making requests to the EC2 IMDS API. The endpoint value should
	// include the URI scheme. If the scheme is not present it will be defaulted to http.
	//
	// If unset, will the EC2 IMDS client will use its default endpoint.
	//
	// Can also be specified via the environment variable,
	// AWS_EC2_METADATA_SERVICE_ENDPOINT.
	//
	//   AWS_EC2_METADATA_SERVICE_ENDPOINT=http://169.254.169.254
	//
	// If using an URL with an IPv6 address literal, the IPv6 address
	// component must be enclosed in square brackets.
	//
	//   AWS_EC2_METADATA_SERVICE_ENDPOINT=http://[::1]
	EC2IMDSEndpoint string

	// Specifies the EC2 Instance Metadata Service default endpoint selection mode (IPv4 or IPv6)
	//
	// AWS_EC2_METADATA_SERVICE_ENDPOINT_MODE=IPv6
	EC2IMDSEndpointMode endpoints.EC2IMDSEndpointModeState

	// Specifies options for creating credential providers.
	// These are only used if the aws.Config does not already
	// include credentials.
	CredentialsProviderOptions *CredentialsProviderOptions
}

// NewSessionWithOptions returns a new Session created from SDK defaults, config files,
// environment, and user provided config files. This func uses the Options
// values to configure how the Session is created.
//
// If the AWS_SDK_LOAD_CONFIG environment variable is set to a truthy value
// the shared config file (~/.aws/config) will also be loaded in addition to
// the shared credentials file (~/.aws/credentials). Values set in both the
// shared config, and shared credentials will be taken from the shared
// credentials file. Enabling the Shared Config will also allow the Session
// to be built with retrieving credentials with AssumeRole set in the config.
//
//	// Equivalent to session.New
//	sess := session.Must(session.NewSessionWithOptions(session.Options{}))
//
//	// Specify profile to load for the session's config
//	sess := session.Must(session.NewSessionWithOptions(session.Options{
//	     Profile: "profile_name",
//	}))
//
//	// Specify profile for config and region for requests
//	sess := session.Must(session.NewSessionWithOptions(session.Options{
//	     Config: aws.Config{Region: aws.String("us-east-1")},
//	     Profile: "profile_name",
//	}))
//
//	// Force enable Shared Config support
//	sess := session.Must(session.NewSessionWithOptions(session.Options{
//	    SharedConfigState: session.SharedConfigEnable,
//	}))
func NewSessionWithOptions(opts Options) (*Session, error) {
	var envCfg envConfig
	var err error
	if opts.SharedConfigState == SharedConfigEnable {
		envCfg, err = loadSharedEnvConfig()
		if err != nil {
			return nil, fmt.Errorf("failed to load shared config, %v", err)
		}
	} else {
		envCfg, err = loadEnvConfig()
		if err != nil {
			return nil, fmt.Errorf("failed to load environment config, %v", err)
		}
	}

	if len(opts.Profile) != 0 {
		envCfg.Profile = opts.Profile
	}

	switch opts.SharedConfigState {
	case SharedConfigDisable:
		envCfg.EnableSharedConfig = false
	case SharedConfigEnable:
		envCfg.EnableSharedConfig = true
	}

	return newSession(opts, envCfg, &opts.Config)
}

// Must is a helper function to ensure the Session is valid and there was no
// error when calling a NewSession function.
//
// This helper is intended to be used in variable initialization to load the
// Session and configuration at startup. Such as:
//
//	var sess = session.Must(session.NewSession())
func Must(sess *Session, err error) *Session {
	if err != nil {
		panic(err)
	}

	return sess
}

// Wraps the endpoint resolver with a resolver that will return a custom
// endpoint for EC2 IMDS.
func wrapEC2IMDSEndpoint(resolver endpoints.Resolver, endpoint string, mode endpoints.EC2IMDSEndpointModeState) endpoints.Resolver {
	return endpoints.ResolverFunc(
		func(service, region string, opts ...func(*endpoints.Options)) (
			endpoints.ResolvedEndpoint, error,
		) {
			if service == ec2MetadataServiceID && len(endpoint) > 0 {
				return endpoints.ResolvedEndpoint{
					URL:           endpoint,
					SigningName:   ec2MetadataServiceID,
					SigningRegion: region,
				}, nil
			} else if service == ec2MetadataServiceID {
				opts = append(opts, func(o *endpoints.Options) {
					o.EC2MetadataEndpointMode = mode
				})
			}
			return resolver.EndpointFor(service, region, opts...)
		})
}

func deprecatedNewSession(envCfg envConfig, cfgs ...*aws.Config) *Session {
	cfg := defaults.Config()
	handlers := defaults.Handlers()

	// Apply the passed in configs so the configuration can be applied to the
	// default credential chain
	cfg.MergeIn(cfgs...)
	if cfg.EndpointResolver == nil {
		// An endpoint resolver is required for a session to be able to provide
		// endpoints for service client configurations.
		cfg.EndpointResolver = endpoints.DefaultResolver()
	}

	if !(len(envCfg.EC2IMDSEndpoint) == 0 && envCfg.EC2IMDSEndpointMode == endpoints.EC2IMDSEndpointModeStateUnset) {
		cfg.EndpointResolver = wrapEC2IMDSEndpoint(cfg.EndpointResolver, envCfg.EC2IMDSEndpoint, envCfg.EC2IMDSEndpointMode)
	}

	cfg.Credentials = defaults.CredChain(cfg, handlers)

	// Reapply any passed in configs to override credentials if set
	cfg.MergeIn(cfgs...)

	s := &Session{
		Config:   cfg,
		Handlers: handlers,
		options: Options{
			EC2IMDSEndpoint: envCfg.EC2IMDSEndpoint,
		},
	}

	initHandlers(s)
	return s
}

func enableCSM(handlers *request.Handlers, cfg csmConfig, logger aws.Logger) error {
	if logger != nil {
		logger.Log("Enabling CSM")
	}

	r, err := csm.Start(cfg.ClientID, csm.AddressWithDefaults(cfg.Host, cfg.Port))
	if err != nil {
		return err
	}
	r.InjectHandlers(handlers)

	return nil
}

func newSession(opts Options, envCfg envConfig, cfgs ...*aws.Config) (*Session, error) {
	cfg := defaults.Config()

	handlers := opts.Handlers
	if handlers.IsEmpty() {
		handlers = defaults.Handlers()
	}

	// Get a merged version of the user provided config to determine if
	// credentials were.
	userCfg := &aws.Config{}
	userCfg.MergeIn(cfgs...)
	cfg.MergeIn(userCfg)

	// Ordered config files will be loaded in with later files overwriting
	// previous config file values.
	var cfgFiles []string
	if opts.SharedConfigFiles != nil {
		cfgFiles = opts.SharedConfigFiles
	} else {
		cfgFiles = []string{envCfg.SharedConfigFile, envCfg.SharedCredentialsFile}
		if !envCfg.EnableSharedConfig {
			// The shared config file (~/.aws/config) is only loaded if instructed
			// to load via the envConfig.EnableSharedConfig (AWS_SDK_LOAD_CONFIG).
			cfgFiles = cfgFiles[1:]
		}
	}

	// Load additional config from file(s)
	sharedCfg, err := loadSharedConfig(envCfg.Profile, cfgFiles, envCfg.EnableSharedConfig)
	if err != nil {
		if len(envCfg.Profile) == 0 && !envCfg.EnableSharedConfig && (envCfg.Creds.HasKeys() || userCfg.Credentials != nil) {
			// Special case where the user has not explicitly specified an AWS_PROFILE,
			// or session.Options.profile, shared config is not enabled, and the
			// environment has credentials, allow the shared config file to fail to
			// load since the user has already provided credentials, and nothing else
			// is required to be read file. Github(aws/aws-sdk-go#2455)
		} else if _, ok := err.(SharedConfigProfileNotExistsError); !ok {
			return nil, err
		}
	}

	if err := mergeConfigSrcs(cfg, userCfg, envCfg, sharedCfg, handlers, opts); err != nil {
		return nil, err
	}

	if err := setTLSOptions(&opts, cfg, envCfg, sharedCfg); err != nil {
		return nil, err
	}

	s := &Session{
		Config:   cfg,
		Handlers: handlers,
		options:  opts,
	}

	initHandlers(s)

	if csmCfg, err := loadCSMConfig(envCfg, cfgFiles); err != nil {
		if l := s.Config.Logger; l != nil {
			l.Log(fmt.Sprintf("ERROR: failed to load CSM configuration, %v", err))
		}
	} else if csmCfg.Enabled {
		err = enableCSM(&s.Handlers, csmCfg, s.Config.Logger)
		if err != nil {
			return nil, err
		}
	}

	return s, nil
}

type csmConfig struct {
	Enabled  bool
	Host     string
	Port     string
	ClientID string
}

var csmProfileName = "aws_csm"

func loadCSMConfig(envCfg envConfig, cfgFiles []string) (csmConfig, error) {
	if envCfg.CSMEnabled != nil {
		if *envCfg.CSMEnabled {
			return csmConfig{
				Enabled:  true,
				ClientID: envCfg.CSMClientID,
				Host:     envCfg.CSMHost,
				Port:     envCfg.CSMPort,
			}, nil
		}
		return csmConfig{}, nil
	}

	sharedCfg, err := loadSharedConfig(csmProfileName, cfgFiles, false)
	if err != nil {
		if _, ok := err.(SharedConfigProfileNotExistsError); !ok {
			return csmConfig{}, err
		}
	}
	if sharedCfg.CSMEnabled != nil && *sharedCfg.CSMEnabled == true {
		return csmConfig{
			Enabled:  true,
			ClientID: sharedCfg.CSMClientID,
			Host:     sharedCfg.CSMHost,
			Port:     sharedCfg.CSMPort,
		}, nil
	}

	return csmConfig{}, nil
}

func setTLSOptions(opts *Options, cfg *aws.Config, envCfg envConfig, sharedCfg sharedConfig) error {
	// CA Bundle can be specified in both environment variable shared config file.
	var caBundleFilename = envCfg.CustomCABundle
	if len(caBundleFilename) == 0 {
		caBundleFilename = sharedCfg.CustomCABundle
	}

	// Only use environment value if session option is not provided.
	customTLSOptions := map[string]struct {
		filename string
		field    *io.Reader
		errCode  string
	}{
		"custom CA bundle PEM":   {filename: caBundleFilename, field: &opts.CustomCABundle, errCode: ErrCodeLoadCustomCABundle},
		"custom client TLS cert": {filename: envCfg.ClientTLSCert, field: &opts.ClientTLSCert, errCode: ErrCodeLoadClientTLSCert},
		"custom client TLS key":  {filename: envCfg.ClientTLSKey, field: &opts.ClientTLSKey, errCode: ErrCodeLoadClientTLSCert},
	}
	for name, v := range customTLSOptions {
		if len(v.filename) != 0 && *v.field == nil {
			f, err := os.Open(v.filename)
			if err != nil {
				return awserr.New(v.errCode, fmt.Sprintf("failed to open %s file", name), err)
			}
			defer f.Close()
			*v.field = f
		}
	}

	// Setup HTTP client with custom cert bundle if enabled
	if opts.CustomCABundle != nil {
		if err := loadCustomCABundle(cfg.HTTPClient, opts.CustomCABundle); err != nil {
			return err
		}
	}

	// Setup HTTP client TLS certificate and key for client TLS authentication.
	if opts.ClientTLSCert != nil && opts.ClientTLSKey != nil {
		if err := loadClientTLSCert(cfg.HTTPClient, opts.ClientTLSCert, opts.ClientTLSKey); err != nil {
			return err
		}
	} else if opts.ClientTLSCert == nil && opts.ClientTLSKey == nil {
		// Do nothing if neither values are available.

	} else {
		return awserr.New(ErrCodeLoadClientTLSCert,
			fmt.Sprintf("client TLS cert(%t) and key(%t) must both be provided",
				opts.ClientTLSCert != nil, opts.ClientTLSKey != nil), nil)
	}

	return nil
}

func getHTTPTransport(client *http.Client) (*http.Transport, error) {
	var t *http.Transport
	switch v := client.Transport.(type) {
	case *http.Transport:
		t = v
	default:
		if client.Transport != nil {
			return nil, fmt.Errorf("unsupported transport, %T", client.Transport)
		}
	}
	if t == nil {
		// Nil transport implies `http.DefaultTransport` should be used. Since
		// the SDK cannot modify, nor copy the `DefaultTransport` specifying
		// the values the next closest behavior.
		t = getCustomTransport()
	}

	return t, nil
}

func loadCustomCABundle(client *http.Client, bundle io.Reader) error {
	t, err := getHTTPTransport(client)
	if err != nil {
		return awserr.New(ErrCodeLoadCustomCABundle,
			"unable to load custom CA bundle, HTTPClient's transport unsupported type", err)
	}

	p, err := loadCertPool(bundle)
	if err != nil {
		return err
	}
	if t.TLSClientConfig == nil {
		t.TLSClientConfig = &tls.Config{}
	}
	t.TLSClientConfig.RootCAs = p

	client.Transport = t

	return nil
}

func loadCertPool(r io.Reader) (*x509.CertPool, error) {
	b, err := ioutil.ReadAll(r)
	if err != nil {
		return nil, awserr.New(ErrCodeLoadCustomCABundle,
			"failed to read custom CA bundle PEM file", err)
	}

	p := x509.NewCertPool()
	if !p.AppendCertsFromPEM(b) {
		return nil, awserr.New(ErrCodeLoadCustomCABundle,
			"failed to load custom CA bundle PEM file", err)
	}

	return p, nil
}

func loadClientTLSCert(client *http.Client, certFile, keyFile io.Reader) error {
	t, err := getHTTPTransport(client)
	if err != nil {
		return awserr.New(ErrCodeLoadClientTLSCert,
			"unable to get usable HTTP transport from client", err)
	}

	cert, err := ioutil.ReadAll(certFile)
	if err != nil {
		return awserr.New(ErrCodeLoadClientTLSCert,
			"unable to get read client TLS cert file", err)
	}

	key, err := ioutil.ReadAll(keyFile)
	if err != nil {
		return awserr.New(ErrCodeLoadClientTLSCert,
			"unable to get read client TLS key file", err)
	}

	clientCert, err := tls.X509KeyPair(cert, key)
	if err != nil {
		return awserr.New(ErrCodeLoadClientTLSCert,
			"unable to load x509 key pair from client cert", err)
	}

	tlsCfg := t.TLSClientConfig
	if tlsCfg == nil {
		tlsCfg = &tls.Config{}
	}

	tlsCfg.Certificates = append(tlsCfg.Certificates, clientCert)

	t.TLSClientConfig = tlsCfg
	client.Transport = t

	return nil
}

func mergeConfigSrcs(cfg, userCfg *aws.Config,
	envCfg envConfig, sharedCfg sharedConfig,
	handlers request.Handlers,
	sessOpts Options,
) error {

	// Region if not already set by user
	if len(aws.StringValue(cfg.Region)) == 0 {
		if len(envCfg.Region) > 0 {
			cfg.WithRegion(envCfg.Region)
		} else if envCfg.EnableSharedConfig && len(sharedCfg.Region) > 0 {
			cfg.WithRegion(sharedCfg.Region)
		}
	}

	if cfg.EnableEndpointDiscovery == nil {
		if envCfg.EnableEndpointDiscovery != nil {
			cfg.WithEndpointDiscovery(*envCfg.EnableEndpointDiscovery)
		} else if envCfg.EnableSharedConfig && sharedCfg.EnableEndpointDiscovery != nil {
			cfg.WithEndpointDiscovery(*sharedCfg.EnableEndpointDiscovery)
		}
	}

	// Regional Endpoint flag for STS endpoint resolving
	mergeSTSRegionalEndpointConfig(cfg, []endpoints.STSRegionalEndpoint{
		userCfg.STSRegionalEndpoint,
		envCfg.STSRegionalEndpoint,
		sharedCfg.STSRegionalEndpoint,
		endpoints.LegacySTSEndpoint,
	})

	// Regional Endpoint flag for S3 endpoint resolving
	mergeS3UsEast1RegionalEndpointConfig(cfg, []endpoints.S3UsEast1RegionalEndpoint{
		userCfg.S3UsEast1RegionalEndpoint,
		envCfg.S3UsEast1RegionalEndpoint,
		sharedCfg.S3UsEast1RegionalEndpoint,
		endpoints.LegacyS3UsEast1Endpoint,
	})

	var ec2IMDSEndpoint string
	for _, v := range []string{
		sessOpts.EC2IMDSEndpoint,
		envCfg.EC2IMDSEndpoint,
		sharedCfg.EC2IMDSEndpoint,
	} {
		if len(v) != 0 {
			ec2IMDSEndpoint = v
			break
		}
	}

	var endpointMode endpoints.EC2IMDSEndpointModeState
	for _, v := range []endpoints.EC2IMDSEndpointModeState{
		sessOpts.EC2IMDSEndpointMode,
		envCfg.EC2IMDSEndpointMode,
		sharedCfg.EC2IMDSEndpointMode,
	} {
		if v != endpoints.EC2IMDSEndpointModeStateUnset {
			endpointMode = v
			break
		}
	}

	if len(ec2IMDSEndpoint) != 0 || endpointMode != endpoints.EC2IMDSEndpointModeStateUnset {
		cfg.EndpointResolver = wrapEC2IMDSEndpoint(cfg.EndpointResolver, ec2IMDSEndpoint, endpointMode)
<<<<<<< HEAD
=======
	}

	cfg.EC2MetadataEnableFallback = userCfg.EC2MetadataEnableFallback
	if cfg.EC2MetadataEnableFallback == nil && envCfg.EC2IMDSv1Disabled != nil {
		cfg.EC2MetadataEnableFallback = aws.Bool(!*envCfg.EC2IMDSv1Disabled)
	}
	if cfg.EC2MetadataEnableFallback == nil && sharedCfg.EC2IMDSv1Disabled != nil {
		cfg.EC2MetadataEnableFallback = aws.Bool(!*sharedCfg.EC2IMDSv1Disabled)
>>>>>>> 8cb93594
	}

	cfg.S3UseARNRegion = userCfg.S3UseARNRegion
	if cfg.S3UseARNRegion == nil {
		cfg.S3UseARNRegion = &envCfg.S3UseARNRegion
	}
	if cfg.S3UseARNRegion == nil {
		cfg.S3UseARNRegion = &sharedCfg.S3UseARNRegion
	}

	for _, v := range []endpoints.DualStackEndpointState{userCfg.UseDualStackEndpoint, envCfg.UseDualStackEndpoint, sharedCfg.UseDualStackEndpoint} {
		if v != endpoints.DualStackEndpointStateUnset {
			cfg.UseDualStackEndpoint = v
			break
		}
	}

	for _, v := range []endpoints.FIPSEndpointState{userCfg.UseFIPSEndpoint, envCfg.UseFIPSEndpoint, sharedCfg.UseFIPSEndpoint} {
		if v != endpoints.FIPSEndpointStateUnset {
			cfg.UseFIPSEndpoint = v
			break
		}
	}

	// Configure credentials if not already set by the user when creating the Session.
	// Credentials are resolved last such that all _resolved_ config values are propagated to credential providers.
	// ticket: P83606045
	if cfg.Credentials == credentials.AnonymousCredentials && userCfg.Credentials == nil {
		creds, err := resolveCredentials(cfg, envCfg, sharedCfg, handlers, sessOpts)
		if err != nil {
			return err
		}
		cfg.Credentials = creds
	}

	return nil
}

func mergeSTSRegionalEndpointConfig(cfg *aws.Config, values []endpoints.STSRegionalEndpoint) {
	for _, v := range values {
		if v != endpoints.UnsetSTSEndpoint {
			cfg.STSRegionalEndpoint = v
			break
		}
	}
}

func mergeS3UsEast1RegionalEndpointConfig(cfg *aws.Config, values []endpoints.S3UsEast1RegionalEndpoint) {
	for _, v := range values {
		if v != endpoints.UnsetS3UsEast1Endpoint {
			cfg.S3UsEast1RegionalEndpoint = v
			break
		}
	}
}

func initHandlers(s *Session) {
	// Add the Validate parameter handler if it is not disabled.
	s.Handlers.Validate.Remove(corehandlers.ValidateParametersHandler)
	if !aws.BoolValue(s.Config.DisableParamValidation) {
		s.Handlers.Validate.PushBackNamed(corehandlers.ValidateParametersHandler)
	}
}

// Copy creates and returns a copy of the current Session, copying the config
// and handlers. If any additional configs are provided they will be merged
// on top of the Session's copied config.
//
//	// Create a copy of the current Session, configured for the us-west-2 region.
//	sess.Copy(&aws.Config{Region: aws.String("us-west-2")})
func (s *Session) Copy(cfgs ...*aws.Config) *Session {
	newSession := &Session{
		Config:   s.Config.Copy(cfgs...),
		Handlers: s.Handlers.Copy(),
		options:  s.options,
	}

	initHandlers(newSession)

	return newSession
}

// ClientConfig satisfies the client.ConfigProvider interface and is used to
// configure the service client instances. Passing the Session to the service
// client's constructor (New) will use this method to configure the client.
func (s *Session) ClientConfig(service string, cfgs ...*aws.Config) client.Config {
	s = s.Copy(cfgs...)

	resolvedRegion := normalizeRegion(s.Config)

	region := aws.StringValue(s.Config.Region)
	resolved, err := s.resolveEndpoint(service, region, resolvedRegion, s.Config)
	if err != nil {
		s.Handlers.Validate.PushBack(func(r *request.Request) {
			if len(r.ClientInfo.Endpoint) != 0 {
				// Error occurred while resolving endpoint, but the request
				// being invoked has had an endpoint specified after the client
				// was created.
				return
			}
			r.Error = err
		})
	}

	return client.Config{
		Config:             s.Config,
		Handlers:           s.Handlers,
		PartitionID:        resolved.PartitionID,
		Endpoint:           resolved.URL,
		SigningRegion:      resolved.SigningRegion,
		SigningNameDerived: resolved.SigningNameDerived,
		SigningName:        resolved.SigningName,
		ResolvedRegion:     resolvedRegion,
	}
}

const ec2MetadataServiceID = "ec2metadata"

func (s *Session) resolveEndpoint(service, region, resolvedRegion string, cfg *aws.Config) (endpoints.ResolvedEndpoint, error) {

	if ep := aws.StringValue(cfg.Endpoint); len(ep) != 0 {
		return endpoints.ResolvedEndpoint{
			URL:           endpoints.AddScheme(ep, aws.BoolValue(cfg.DisableSSL)),
			SigningRegion: region,
		}, nil
	}

	resolved, err := cfg.EndpointResolver.EndpointFor(service, region,
		func(opt *endpoints.Options) {
			opt.DisableSSL = aws.BoolValue(cfg.DisableSSL)

			opt.UseDualStack = aws.BoolValue(cfg.UseDualStack)
			opt.UseDualStackEndpoint = cfg.UseDualStackEndpoint

			opt.UseFIPSEndpoint = cfg.UseFIPSEndpoint

			// Support for STSRegionalEndpoint where the STSRegionalEndpoint is
			// provided in envConfig or sharedConfig with envConfig getting
			// precedence.
			opt.STSRegionalEndpoint = cfg.STSRegionalEndpoint

			// Support for S3UsEast1RegionalEndpoint where the S3UsEast1RegionalEndpoint is
			// provided in envConfig or sharedConfig with envConfig getting
			// precedence.
			opt.S3UsEast1RegionalEndpoint = cfg.S3UsEast1RegionalEndpoint

			// Support the condition where the service is modeled but its
			// endpoint metadata is not available.
			opt.ResolveUnknownService = true

			opt.ResolvedRegion = resolvedRegion

			opt.Logger = cfg.Logger
			opt.LogDeprecated = cfg.LogLevel.Matches(aws.LogDebugWithDeprecated)
		},
	)
	if err != nil {
		return endpoints.ResolvedEndpoint{}, err
	}

	return resolved, nil
}

// ClientConfigNoResolveEndpoint is the same as ClientConfig with the exception
// that the EndpointResolver will not be used to resolve the endpoint. The only
// endpoint set must come from the aws.Config.Endpoint field.
func (s *Session) ClientConfigNoResolveEndpoint(cfgs ...*aws.Config) client.Config {
	s = s.Copy(cfgs...)

	resolvedRegion := normalizeRegion(s.Config)

	var resolved endpoints.ResolvedEndpoint
	if ep := aws.StringValue(s.Config.Endpoint); len(ep) > 0 {
		resolved.URL = endpoints.AddScheme(ep, aws.BoolValue(s.Config.DisableSSL))
		resolved.SigningRegion = aws.StringValue(s.Config.Region)
	}

	return client.Config{
		Config:             s.Config,
		Handlers:           s.Handlers,
		Endpoint:           resolved.URL,
		SigningRegion:      resolved.SigningRegion,
		SigningNameDerived: resolved.SigningNameDerived,
		SigningName:        resolved.SigningName,
		ResolvedRegion:     resolvedRegion,
	}
}

// logDeprecatedNewSessionError function enables error handling for session
func (s *Session) logDeprecatedNewSessionError(msg string, err error, cfgs []*aws.Config) {
	// Session creation failed, need to report the error and prevent
	// any requests from succeeding.
	s.Config.MergeIn(cfgs...)
	s.Config.Logger.Log("ERROR:", msg, "Error:", err)
	s.Handlers.Validate.PushBack(func(r *request.Request) {
		r.Error = err
	})
}

// normalizeRegion resolves / normalizes the configured region (converts pseudo fips regions), and modifies the provided
// config to have the equivalent options for resolution and returns the resolved region name.
func normalizeRegion(cfg *aws.Config) (resolved string) {
	const fipsInfix = "-fips-"
	const fipsPrefix = "-fips"
	const fipsSuffix = "fips-"

	region := aws.StringValue(cfg.Region)

	if strings.Contains(region, fipsInfix) ||
		strings.Contains(region, fipsPrefix) ||
		strings.Contains(region, fipsSuffix) {
		resolved = strings.Replace(strings.Replace(strings.Replace(
			region, fipsInfix, "-", -1), fipsPrefix, "", -1), fipsSuffix, "", -1)
		cfg.UseFIPSEndpoint = endpoints.FIPSEndpointStateEnabled
	}

	return resolved
}<|MERGE_RESOLUTION|>--- conflicted
+++ resolved
@@ -777,8 +777,6 @@
 
 	if len(ec2IMDSEndpoint) != 0 || endpointMode != endpoints.EC2IMDSEndpointModeStateUnset {
 		cfg.EndpointResolver = wrapEC2IMDSEndpoint(cfg.EndpointResolver, ec2IMDSEndpoint, endpointMode)
-<<<<<<< HEAD
-=======
 	}
 
 	cfg.EC2MetadataEnableFallback = userCfg.EC2MetadataEnableFallback
@@ -787,7 +785,6 @@
 	}
 	if cfg.EC2MetadataEnableFallback == nil && sharedCfg.EC2IMDSv1Disabled != nil {
 		cfg.EC2MetadataEnableFallback = aws.Bool(!*sharedCfg.EC2IMDSv1Disabled)
->>>>>>> 8cb93594
 	}
 
 	cfg.S3UseARNRegion = userCfg.S3UseARNRegion
