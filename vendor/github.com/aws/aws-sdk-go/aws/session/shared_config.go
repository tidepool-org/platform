package session

import (
	"fmt"
	"strings"
	"time"

	"github.com/aws/aws-sdk-go/aws/awserr"
	"github.com/aws/aws-sdk-go/aws/credentials"
	"github.com/aws/aws-sdk-go/aws/endpoints"
	"github.com/aws/aws-sdk-go/internal/ini"
)

const (
	// Static Credentials group
	accessKeyIDKey  = `aws_access_key_id`     // group required
	secretAccessKey = `aws_secret_access_key` // group required
	sessionTokenKey = `aws_session_token`     // optional

	// Assume Role Credentials group
	roleArnKey             = `role_arn`          // group required
	sourceProfileKey       = `source_profile`    // group required (or credential_source)
	credentialSourceKey    = `credential_source` // group required (or source_profile)
	externalIDKey          = `external_id`       // optional
	mfaSerialKey           = `mfa_serial`        // optional
	roleSessionNameKey     = `role_session_name` // optional
	roleDurationSecondsKey = "duration_seconds"  // optional

	// Prefix to be used for SSO sections. These are supposed to only exist in
	// the shared config file, not the credentials file.
	ssoSectionPrefix = `sso-session `

	// AWS Single Sign-On (AWS SSO) group
	ssoSessionNameKey = "sso_session"

	// AWS Single Sign-On (AWS SSO) group
	ssoAccountIDKey = "sso_account_id"
	ssoRegionKey    = "sso_region"
	ssoRoleNameKey  = "sso_role_name"
	ssoStartURL     = "sso_start_url"

	// CSM options
	csmEnabledKey  = `csm_enabled`
	csmHostKey     = `csm_host`
	csmPortKey     = `csm_port`
	csmClientIDKey = `csm_client_id`

	// Additional Config fields
	regionKey = `region`

	// custom CA Bundle filename
	customCABundleKey = `ca_bundle`

	// endpoint discovery group
	enableEndpointDiscoveryKey = `endpoint_discovery_enabled` // optional

	// External Credential Process
	credentialProcessKey = `credential_process` // optional

	// Web Identity Token File
	webIdentityTokenFileKey = `web_identity_token_file` // optional

	// Additional config fields for regional or legacy endpoints
	stsRegionalEndpointSharedKey = `sts_regional_endpoints`

	// Additional config fields for regional or legacy endpoints
	s3UsEast1RegionalSharedKey = `s3_us_east_1_regional_endpoint`

	// DefaultSharedConfigProfile is the default profile to be used when
	// loading configuration from the config files if another profile name
	// is not provided.
	DefaultSharedConfigProfile = `default`

	// S3 ARN Region Usage
	s3UseARNRegionKey = "s3_use_arn_region"

	// EC2 IMDS Endpoint Mode
	ec2MetadataServiceEndpointModeKey = "ec2_metadata_service_endpoint_mode"

	// EC2 IMDS Endpoint
	ec2MetadataServiceEndpointKey = "ec2_metadata_service_endpoint"

<<<<<<< HEAD
=======
	// ECS IMDSv1 disable fallback
	ec2MetadataV1DisabledKey = "ec2_metadata_v1_disabled"

>>>>>>> 8cb93594
	// Use DualStack Endpoint Resolution
	useDualStackEndpoint = "use_dualstack_endpoint"

	// Use FIPS Endpoint Resolution
	useFIPSEndpointKey = "use_fips_endpoint"
)

// sharedConfig represents the configuration fields of the SDK config files.
type sharedConfig struct {
	Profile string

	// Credentials values from the config file. Both aws_access_key_id and
	// aws_secret_access_key must be provided together in the same file to be
	// considered valid. The values will be ignored if not a complete group.
	// aws_session_token is an optional field that can be provided if both of
	// the other two fields are also provided.
	//
	//	aws_access_key_id
	//	aws_secret_access_key
	//	aws_session_token
	Creds credentials.Value

	CredentialSource     string
	CredentialProcess    string
	WebIdentityTokenFile string

	// SSO session options
	SSOSessionName string
	SSOSession     *ssoSession

	SSOAccountID string
	SSORegion    string
	SSORoleName  string
	SSOStartURL  string

	RoleARN            string
	RoleSessionName    string
	ExternalID         string
	MFASerial          string
	AssumeRoleDuration *time.Duration

	SourceProfileName string
	SourceProfile     *sharedConfig

	// Region is the region the SDK should use for looking up AWS service
	// endpoints and signing requests.
	//
	//	region
	Region string

	// CustomCABundle is the file path to a PEM file the SDK will read and
	// use to configure the HTTP transport with additional CA certs that are
	// not present in the platforms default CA store.
	//
	// This value will be ignored if the file does not exist.
	//
	//  ca_bundle
	CustomCABundle string

	// EnableEndpointDiscovery can be enabled in the shared config by setting
	// endpoint_discovery_enabled to true
	//
	//	endpoint_discovery_enabled = true
	EnableEndpointDiscovery *bool

	// CSM Options
	CSMEnabled  *bool
	CSMHost     string
	CSMPort     string
	CSMClientID string

	// Specifies the Regional Endpoint flag for the SDK to resolve the endpoint for a service
	//
	// sts_regional_endpoints = regional
	// This can take value as `LegacySTSEndpoint` or `RegionalSTSEndpoint`
	STSRegionalEndpoint endpoints.STSRegionalEndpoint

	// Specifies the Regional Endpoint flag for the SDK to resolve the endpoint for a service
	//
	// s3_us_east_1_regional_endpoint = regional
	// This can take value as `LegacyS3UsEast1Endpoint` or `RegionalS3UsEast1Endpoint`
	S3UsEast1RegionalEndpoint endpoints.S3UsEast1RegionalEndpoint

	// Specifies if the S3 service should allow ARNs to direct the region
	// the client's requests are sent to.
	//
	// s3_use_arn_region=true
	S3UseARNRegion bool

	// Specifies the EC2 Instance Metadata Service default endpoint selection mode (IPv4 or IPv6)
	//
	// ec2_metadata_service_endpoint_mode=IPv6
	EC2IMDSEndpointMode endpoints.EC2IMDSEndpointModeState

	// Specifies the EC2 Instance Metadata Service endpoint to use. If specified it overrides EC2IMDSEndpointMode.
	//
	// ec2_metadata_service_endpoint=http://fd00:ec2::254
	EC2IMDSEndpoint string

<<<<<<< HEAD
=======
	// Specifies that IMDS clients should not fallback to IMDSv1 if token
	// requests fail.
	//
	// ec2_metadata_v1_disabled=true
	EC2IMDSv1Disabled *bool

>>>>>>> 8cb93594
	// Specifies that SDK clients must resolve a dual-stack endpoint for
	// services.
	//
	// use_dualstack_endpoint=true
	UseDualStackEndpoint endpoints.DualStackEndpointState

	// Specifies that SDK clients must resolve a FIPS endpoint for
	// services.
	//
	// use_fips_endpoint=true
	UseFIPSEndpoint endpoints.FIPSEndpointState
}

type sharedConfigFile struct {
	Filename string
	IniData  ini.Sections
}

// SSOSession provides the shared configuration parameters of the sso-session
// section.
type ssoSession struct {
	Name        string
	SSORegion   string
	SSOStartURL string
}

func (s *ssoSession) setFromIniSection(section ini.Section) {
	updateString(&s.Name, section, ssoSessionNameKey)
	updateString(&s.SSORegion, section, ssoRegionKey)
	updateString(&s.SSOStartURL, section, ssoStartURL)
}

// loadSharedConfig retrieves the configuration from the list of files using
// the profile provided. The order the files are listed will determine
// precedence. Values in subsequent files will overwrite values defined in
// earlier files.
//
// For example, given two files A and B. Both define credentials. If the order
// of the files are A then B, B's credential values will be used instead of
// A's.
//
// See sharedConfig.setFromFile for information how the config files
// will be loaded.
func loadSharedConfig(profile string, filenames []string, exOpts bool) (sharedConfig, error) {
	if len(profile) == 0 {
		profile = DefaultSharedConfigProfile
	}

	files, err := loadSharedConfigIniFiles(filenames)
	if err != nil {
		return sharedConfig{}, err
	}

	cfg := sharedConfig{}
	profiles := map[string]struct{}{}
	if err = cfg.setFromIniFiles(profiles, profile, files, exOpts); err != nil {
		return sharedConfig{}, err
	}

	return cfg, nil
}

func loadSharedConfigIniFiles(filenames []string) ([]sharedConfigFile, error) {
	files := make([]sharedConfigFile, 0, len(filenames))

	for _, filename := range filenames {
		sections, err := ini.OpenFile(filename)
		if aerr, ok := err.(awserr.Error); ok && aerr.Code() == ini.ErrCodeUnableToReadFile {
			// Skip files which can't be opened and read for whatever reason
			continue
		} else if err != nil {
			return nil, SharedConfigLoadError{Filename: filename, Err: err}
		}

		files = append(files, sharedConfigFile{
			Filename: filename, IniData: sections,
		})
	}

	return files, nil
}

func (cfg *sharedConfig) setFromIniFiles(profiles map[string]struct{}, profile string, files []sharedConfigFile, exOpts bool) error {
	cfg.Profile = profile

	// Trim files from the list that don't exist.
	var skippedFiles int
	var profileNotFoundErr error
	for _, f := range files {
		if err := cfg.setFromIniFile(profile, f, exOpts); err != nil {
			if _, ok := err.(SharedConfigProfileNotExistsError); ok {
				// Ignore profiles not defined in individual files.
				profileNotFoundErr = err
				skippedFiles++
				continue
			}
			return err
		}
	}
	if skippedFiles == len(files) {
		// If all files were skipped because the profile is not found, return
		// the original profile not found error.
		return profileNotFoundErr
	}

	if _, ok := profiles[profile]; ok {
		// if this is the second instance of the profile the Assume Role
		// options must be cleared because they are only valid for the
		// first reference of a profile. The self linked instance of the
		// profile only have credential provider options.
		cfg.clearAssumeRoleOptions()
	} else {
		// First time a profile has been seen. Assert if the credential type
		// requires a role ARN, the ARN is also set
		if err := cfg.validateCredentialsConfig(profile); err != nil {
			return err
		}
	}

	profiles[profile] = struct{}{}

	if err := cfg.validateCredentialType(); err != nil {
		return err
	}

	// Link source profiles for assume roles
	if len(cfg.SourceProfileName) != 0 {
		// Linked profile via source_profile ignore credential provider
		// options, the source profile must provide the credentials.
		cfg.clearCredentialOptions()

		srcCfg := &sharedConfig{}
		err := srcCfg.setFromIniFiles(profiles, cfg.SourceProfileName, files, exOpts)
		if err != nil {
			// SourceProfile that doesn't exist is an error in configuration.
			if _, ok := err.(SharedConfigProfileNotExistsError); ok {
				err = SharedConfigAssumeRoleError{
					RoleARN:       cfg.RoleARN,
					SourceProfile: cfg.SourceProfileName,
				}
			}
			return err
		}

		if !srcCfg.hasCredentials() {
			return SharedConfigAssumeRoleError{
				RoleARN:       cfg.RoleARN,
				SourceProfile: cfg.SourceProfileName,
			}
		}

		cfg.SourceProfile = srcCfg
	}

	// If the profile contains an SSO session parameter, the session MUST exist
	// as a section in the config file. Load the SSO session using the name
	// provided. If the session section is not found or incomplete an error
	// will be returned.
	if cfg.hasSSOTokenProviderConfiguration() {
		skippedFiles = 0
		for _, f := range files {
			section, ok := f.IniData.GetSection(fmt.Sprintf(ssoSectionPrefix + strings.TrimSpace(cfg.SSOSessionName)))
			if ok {
				var ssoSession ssoSession
				ssoSession.setFromIniSection(section)
				ssoSession.Name = cfg.SSOSessionName
				cfg.SSOSession = &ssoSession
				break
			}
			skippedFiles++
		}
		if skippedFiles == len(files) {
			// If all files were skipped because the sso session section is not found, return
			// the sso section not found error.
			return fmt.Errorf("failed to find SSO session section, %v", cfg.SSOSessionName)
		}
	}

	return nil
}

// setFromFile loads the configuration from the file using the profile
// provided. A sharedConfig pointer type value is used so that multiple config
// file loadings can be chained.
//
// Only loads complete logically grouped values, and will not set fields in cfg
// for incomplete grouped values in the config. Such as credentials. For
// example if a config file only includes aws_access_key_id but no
// aws_secret_access_key the aws_access_key_id will be ignored.
func (cfg *sharedConfig) setFromIniFile(profile string, file sharedConfigFile, exOpts bool) error {
	section, ok := file.IniData.GetSection(profile)
	if !ok {
		// Fallback to to alternate profile name: profile <name>
		section, ok = file.IniData.GetSection(fmt.Sprintf("profile %s", profile))
		if !ok {
			return SharedConfigProfileNotExistsError{Profile: profile, Err: nil}
		}
	}

	if exOpts {
		// Assume Role Parameters
		updateString(&cfg.RoleARN, section, roleArnKey)
		updateString(&cfg.ExternalID, section, externalIDKey)
		updateString(&cfg.MFASerial, section, mfaSerialKey)
		updateString(&cfg.RoleSessionName, section, roleSessionNameKey)
		updateString(&cfg.SourceProfileName, section, sourceProfileKey)
		updateString(&cfg.CredentialSource, section, credentialSourceKey)
		updateString(&cfg.Region, section, regionKey)
		updateString(&cfg.CustomCABundle, section, customCABundleKey)

		// we're retaining a behavioral quirk with this field that existed before
		// the removal of literal parsing for (aws-sdk-go-v2/#2276):
		//   - if the key is missing, the config field will not be set
		//   - if the key is set to a non-numeric, the config field will be set to 0
		if section.Has(roleDurationSecondsKey) {
			var d time.Duration
			if v, ok := section.Int(roleDurationSecondsKey); ok {
				d = time.Duration(v) * time.Second
			}
			cfg.AssumeRoleDuration = &d
		}

		if v := section.String(stsRegionalEndpointSharedKey); len(v) != 0 {
			sre, err := endpoints.GetSTSRegionalEndpoint(v)
			if err != nil {
				return fmt.Errorf("failed to load %s from shared config, %s, %v",
					stsRegionalEndpointSharedKey, file.Filename, err)
			}
			cfg.STSRegionalEndpoint = sre
		}

		if v := section.String(s3UsEast1RegionalSharedKey); len(v) != 0 {
			sre, err := endpoints.GetS3UsEast1RegionalEndpoint(v)
			if err != nil {
				return fmt.Errorf("failed to load %s from shared config, %s, %v",
					s3UsEast1RegionalSharedKey, file.Filename, err)
			}
			cfg.S3UsEast1RegionalEndpoint = sre
		}

		// AWS Single Sign-On (AWS SSO)
		// SSO session options
		updateString(&cfg.SSOSessionName, section, ssoSessionNameKey)

		// AWS Single Sign-On (AWS SSO)
		updateString(&cfg.SSOAccountID, section, ssoAccountIDKey)
		updateString(&cfg.SSORegion, section, ssoRegionKey)
		updateString(&cfg.SSORoleName, section, ssoRoleNameKey)
		updateString(&cfg.SSOStartURL, section, ssoStartURL)

		if err := updateEC2MetadataServiceEndpointMode(&cfg.EC2IMDSEndpointMode, section, ec2MetadataServiceEndpointModeKey); err != nil {
			return fmt.Errorf("failed to load %s from shared config, %s, %v",
				ec2MetadataServiceEndpointModeKey, file.Filename, err)
		}
		updateString(&cfg.EC2IMDSEndpoint, section, ec2MetadataServiceEndpointKey)
<<<<<<< HEAD
=======
		updateBoolPtr(&cfg.EC2IMDSv1Disabled, section, ec2MetadataV1DisabledKey)
>>>>>>> 8cb93594

		updateUseDualStackEndpoint(&cfg.UseDualStackEndpoint, section, useDualStackEndpoint)

		updateUseFIPSEndpoint(&cfg.UseFIPSEndpoint, section, useFIPSEndpointKey)
	}

	updateString(&cfg.CredentialProcess, section, credentialProcessKey)
	updateString(&cfg.WebIdentityTokenFile, section, webIdentityTokenFileKey)

	// Shared Credentials
	creds := credentials.Value{
		AccessKeyID:     section.String(accessKeyIDKey),
		SecretAccessKey: section.String(secretAccessKey),
		SessionToken:    section.String(sessionTokenKey),
		ProviderName:    fmt.Sprintf("SharedConfigCredentials: %s", file.Filename),
	}
	if creds.HasKeys() {
		cfg.Creds = creds
	}

	// Endpoint discovery
	updateBoolPtr(&cfg.EnableEndpointDiscovery, section, enableEndpointDiscoveryKey)

	// CSM options
	updateBoolPtr(&cfg.CSMEnabled, section, csmEnabledKey)
	updateString(&cfg.CSMHost, section, csmHostKey)
	updateString(&cfg.CSMPort, section, csmPortKey)
	updateString(&cfg.CSMClientID, section, csmClientIDKey)

	updateBool(&cfg.S3UseARNRegion, section, s3UseARNRegionKey)

	return nil
}

func updateEC2MetadataServiceEndpointMode(endpointMode *endpoints.EC2IMDSEndpointModeState, section ini.Section, key string) error {
	if !section.Has(key) {
		return nil
	}
	value := section.String(key)
	return endpointMode.SetFromString(value)
}

func (cfg *sharedConfig) validateCredentialsConfig(profile string) error {
	if err := cfg.validateCredentialsRequireARN(profile); err != nil {
		return err
	}

	return nil
}

func (cfg *sharedConfig) validateCredentialsRequireARN(profile string) error {
	var credSource string

	switch {
	case len(cfg.SourceProfileName) != 0:
		credSource = sourceProfileKey
	case len(cfg.CredentialSource) != 0:
		credSource = credentialSourceKey
	case len(cfg.WebIdentityTokenFile) != 0:
		credSource = webIdentityTokenFileKey
	}

	if len(credSource) != 0 && len(cfg.RoleARN) == 0 {
		return CredentialRequiresARNError{
			Type:    credSource,
			Profile: profile,
		}
	}

	return nil
}

func (cfg *sharedConfig) validateCredentialType() error {
	// Only one or no credential type can be defined.
	if !oneOrNone(
		len(cfg.SourceProfileName) != 0,
		len(cfg.CredentialSource) != 0,
		len(cfg.CredentialProcess) != 0,
		len(cfg.WebIdentityTokenFile) != 0,
	) {
		return ErrSharedConfigSourceCollision
	}

	return nil
}

func (cfg *sharedConfig) validateSSOConfiguration() error {
	if cfg.hasSSOTokenProviderConfiguration() {
		err := cfg.validateSSOTokenProviderConfiguration()
		if err != nil {
			return err
		}
		return nil
	}

	if cfg.hasLegacySSOConfiguration() {
		err := cfg.validateLegacySSOConfiguration()
		if err != nil {
			return err
		}
	}
	return nil
}

func (cfg *sharedConfig) hasCredentials() bool {
	switch {
	case len(cfg.SourceProfileName) != 0:
	case len(cfg.CredentialSource) != 0:
	case len(cfg.CredentialProcess) != 0:
	case len(cfg.WebIdentityTokenFile) != 0:
	case cfg.hasSSOConfiguration():
	case cfg.Creds.HasKeys():
	default:
		return false
	}

	return true
}

func (cfg *sharedConfig) clearCredentialOptions() {
	cfg.CredentialSource = ""
	cfg.CredentialProcess = ""
	cfg.WebIdentityTokenFile = ""
	cfg.Creds = credentials.Value{}
	cfg.SSOAccountID = ""
	cfg.SSORegion = ""
	cfg.SSORoleName = ""
	cfg.SSOStartURL = ""
}

func (cfg *sharedConfig) clearAssumeRoleOptions() {
	cfg.RoleARN = ""
	cfg.ExternalID = ""
	cfg.MFASerial = ""
	cfg.RoleSessionName = ""
	cfg.SourceProfileName = ""
}

func (cfg *sharedConfig) hasSSOConfiguration() bool {
	return cfg.hasSSOTokenProviderConfiguration() || cfg.hasLegacySSOConfiguration()
}

func (c *sharedConfig) hasSSOTokenProviderConfiguration() bool {
	return len(c.SSOSessionName) > 0
}

func (c *sharedConfig) hasLegacySSOConfiguration() bool {
	return len(c.SSORegion) > 0 || len(c.SSOAccountID) > 0 || len(c.SSOStartURL) > 0 || len(c.SSORoleName) > 0
}

func (c *sharedConfig) validateSSOTokenProviderConfiguration() error {
	var missing []string

	if len(c.SSOSessionName) == 0 {
		missing = append(missing, ssoSessionNameKey)
	}

	if c.SSOSession == nil {
		missing = append(missing, ssoSectionPrefix)
	} else {
		if len(c.SSOSession.SSORegion) == 0 {
			missing = append(missing, ssoRegionKey)
		}

		if len(c.SSOSession.SSOStartURL) == 0 {
			missing = append(missing, ssoStartURL)
		}
	}

	if len(missing) > 0 {
		return fmt.Errorf("profile %q is configured to use SSO but is missing required configuration: %s",
			c.Profile, strings.Join(missing, ", "))
	}

	if len(c.SSORegion) > 0 && c.SSORegion != c.SSOSession.SSORegion {
		return fmt.Errorf("%s in profile %q must match %s in %s", ssoRegionKey, c.Profile, ssoRegionKey, ssoSectionPrefix)
	}

	if len(c.SSOStartURL) > 0 && c.SSOStartURL != c.SSOSession.SSOStartURL {
		return fmt.Errorf("%s in profile %q must match %s in %s", ssoStartURL, c.Profile, ssoStartURL, ssoSectionPrefix)
	}

	return nil
}

func (c *sharedConfig) validateLegacySSOConfiguration() error {
	var missing []string

	if len(c.SSORegion) == 0 {
		missing = append(missing, ssoRegionKey)
	}

	if len(c.SSOStartURL) == 0 {
		missing = append(missing, ssoStartURL)
	}

	if len(c.SSOAccountID) == 0 {
		missing = append(missing, ssoAccountIDKey)
	}

	if len(c.SSORoleName) == 0 {
		missing = append(missing, ssoRoleNameKey)
	}

	if len(missing) > 0 {
		return fmt.Errorf("profile %q is configured to use SSO but is missing required configuration: %s",
			c.Profile, strings.Join(missing, ", "))
	}
	return nil
}

func oneOrNone(bs ...bool) bool {
	var count int

	for _, b := range bs {
		if b {
			count++
			if count > 1 {
				return false
			}
		}
	}

	return true
}

// updateString will only update the dst with the value in the section key, key
// is present in the section.
func updateString(dst *string, section ini.Section, key string) {
	if !section.Has(key) {
		return
	}
	*dst = section.String(key)
}

// updateBool will only update the dst with the value in the section key, key
// is present in the section.
func updateBool(dst *bool, section ini.Section, key string) {
	if !section.Has(key) {
		return
	}

	// retains pre-(aws-sdk-go-v2#2276) behavior where non-bool value would resolve to false
	v, _ := section.Bool(key)
	*dst = v
}

// updateBoolPtr will only update the dst with the value in the section key,
// key is present in the section.
func updateBoolPtr(dst **bool, section ini.Section, key string) {
	if !section.Has(key) {
		return
	}

	// retains pre-(aws-sdk-go-v2#2276) behavior where non-bool value would resolve to false
	v, _ := section.Bool(key)
	*dst = new(bool)
	**dst = v
}

// SharedConfigLoadError is an error for the shared config file failed to load.
type SharedConfigLoadError struct {
	Filename string
	Err      error
}

// Code is the short id of the error.
func (e SharedConfigLoadError) Code() string {
	return "SharedConfigLoadError"
}

// Message is the description of the error
func (e SharedConfigLoadError) Message() string {
	return fmt.Sprintf("failed to load config file, %s", e.Filename)
}

// OrigErr is the underlying error that caused the failure.
func (e SharedConfigLoadError) OrigErr() error {
	return e.Err
}

// Error satisfies the error interface.
func (e SharedConfigLoadError) Error() string {
	return awserr.SprintError(e.Code(), e.Message(), "", e.Err)
}

// SharedConfigProfileNotExistsError is an error for the shared config when
// the profile was not find in the config file.
type SharedConfigProfileNotExistsError struct {
	Profile string
	Err     error
}

// Code is the short id of the error.
func (e SharedConfigProfileNotExistsError) Code() string {
	return "SharedConfigProfileNotExistsError"
}

// Message is the description of the error
func (e SharedConfigProfileNotExistsError) Message() string {
	return fmt.Sprintf("failed to get profile, %s", e.Profile)
}

// OrigErr is the underlying error that caused the failure.
func (e SharedConfigProfileNotExistsError) OrigErr() error {
	return e.Err
}

// Error satisfies the error interface.
func (e SharedConfigProfileNotExistsError) Error() string {
	return awserr.SprintError(e.Code(), e.Message(), "", e.Err)
}

// SharedConfigAssumeRoleError is an error for the shared config when the
// profile contains assume role information, but that information is invalid
// or not complete.
type SharedConfigAssumeRoleError struct {
	RoleARN       string
	SourceProfile string
}

// Code is the short id of the error.
func (e SharedConfigAssumeRoleError) Code() string {
	return "SharedConfigAssumeRoleError"
}

// Message is the description of the error
func (e SharedConfigAssumeRoleError) Message() string {
	return fmt.Sprintf(
		"failed to load assume role for %s, source profile %s has no shared credentials",
		e.RoleARN, e.SourceProfile,
	)
}

// OrigErr is the underlying error that caused the failure.
func (e SharedConfigAssumeRoleError) OrigErr() error {
	return nil
}

// Error satisfies the error interface.
func (e SharedConfigAssumeRoleError) Error() string {
	return awserr.SprintError(e.Code(), e.Message(), "", nil)
}

// CredentialRequiresARNError provides the error for shared config credentials
// that are incorrectly configured in the shared config or credentials file.
type CredentialRequiresARNError struct {
	// type of credentials that were configured.
	Type string

	// Profile name the credentials were in.
	Profile string
}

// Code is the short id of the error.
func (e CredentialRequiresARNError) Code() string {
	return "CredentialRequiresARNError"
}

// Message is the description of the error
func (e CredentialRequiresARNError) Message() string {
	return fmt.Sprintf(
		"credential type %s requires role_arn, profile %s",
		e.Type, e.Profile,
	)
}

// OrigErr is the underlying error that caused the failure.
func (e CredentialRequiresARNError) OrigErr() error {
	return nil
}

// Error satisfies the error interface.
func (e CredentialRequiresARNError) Error() string {
	return awserr.SprintError(e.Code(), e.Message(), "", nil)
}

// updateEndpointDiscoveryType will only update the dst with the value in the section, if
// a valid key and corresponding EndpointDiscoveryType is found.
func updateUseDualStackEndpoint(dst *endpoints.DualStackEndpointState, section ini.Section, key string) {
	if !section.Has(key) {
		return
	}

	// retains pre-(aws-sdk-go-v2/#2276) behavior where non-bool value would resolve to false
	if v, _ := section.Bool(key); v {
		*dst = endpoints.DualStackEndpointStateEnabled
	} else {
		*dst = endpoints.DualStackEndpointStateDisabled
	}

	return
}

// updateEndpointDiscoveryType will only update the dst with the value in the section, if
// a valid key and corresponding EndpointDiscoveryType is found.
func updateUseFIPSEndpoint(dst *endpoints.FIPSEndpointState, section ini.Section, key string) {
	if !section.Has(key) {
		return
	}

	// retains pre-(aws-sdk-go-v2/#2276) behavior where non-bool value would resolve to false
	if v, _ := section.Bool(key); v {
		*dst = endpoints.FIPSEndpointStateEnabled
	} else {
		*dst = endpoints.FIPSEndpointStateDisabled
	}

	return
}<|MERGE_RESOLUTION|>--- conflicted
+++ resolved
@@ -80,12 +80,9 @@
 	// EC2 IMDS Endpoint
 	ec2MetadataServiceEndpointKey = "ec2_metadata_service_endpoint"
 
-<<<<<<< HEAD
-=======
 	// ECS IMDSv1 disable fallback
 	ec2MetadataV1DisabledKey = "ec2_metadata_v1_disabled"
 
->>>>>>> 8cb93594
 	// Use DualStack Endpoint Resolution
 	useDualStackEndpoint = "use_dualstack_endpoint"
 
@@ -185,15 +182,12 @@
 	// ec2_metadata_service_endpoint=http://fd00:ec2::254
 	EC2IMDSEndpoint string
 
-<<<<<<< HEAD
-=======
 	// Specifies that IMDS clients should not fallback to IMDSv1 if token
 	// requests fail.
 	//
 	// ec2_metadata_v1_disabled=true
 	EC2IMDSv1Disabled *bool
 
->>>>>>> 8cb93594
 	// Specifies that SDK clients must resolve a dual-stack endpoint for
 	// services.
 	//
@@ -449,10 +443,7 @@
 				ec2MetadataServiceEndpointModeKey, file.Filename, err)
 		}
 		updateString(&cfg.EC2IMDSEndpoint, section, ec2MetadataServiceEndpointKey)
-<<<<<<< HEAD
-=======
 		updateBoolPtr(&cfg.EC2IMDSv1Disabled, section, ec2MetadataV1DisabledKey)
->>>>>>> 8cb93594
 
 		updateUseDualStackEndpoint(&cfg.UseDualStackEndpoint, section, useDualStackEndpoint)
 
