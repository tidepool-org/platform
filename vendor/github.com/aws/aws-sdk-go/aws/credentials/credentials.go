--- conflicted
+++ resolved
@@ -263,13 +263,6 @@
 	}
 }
 
-<<<<<<< HEAD
-func (c *Credentials) singleRetrieve(ctx Context) (creds interface{}, err error) {
-	if curCreds := c.creds.Load(); !c.isExpired(curCreds) {
-		return curCreds.(Value), nil
-	}
-
-=======
 func (c *Credentials) singleRetrieve(ctx Context) (interface{}, error) {
 	c.m.Lock()
 	defer c.m.Unlock()
@@ -280,7 +273,6 @@
 
 	var creds Value
 	var err error
->>>>>>> 49ad956a
 	if p, ok := c.provider.(ProviderWithContext); ok {
 		creds, err = p.RetrieveWithContext(ctx)
 	} else {
