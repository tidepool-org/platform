--- conflicted
+++ resolved
@@ -28,11 +28,7 @@
 // compare test values.
 var now = time.Now
 
-<<<<<<< HEAD
-// TokenFetcher shuold return WebIdentity token bytes or an error
-=======
 // TokenFetcher should return WebIdentity token bytes or an error
->>>>>>> 49ad956a
 type TokenFetcher interface {
 	FetchToken(credentials.Context) ([]byte, error)
 }
@@ -54,7 +50,6 @@
 // an OIDC token.
 type WebIdentityRoleProvider struct {
 	credentials.Expiry
-	PolicyArns []*sts.PolicyDescriptorType
 
 	// The policy ARNs to use with the web identity assumed role.
 	PolicyArns []*sts.PolicyDescriptorType
@@ -72,11 +67,8 @@
 	// window.
 	ExpiryWindow time.Duration
 
-<<<<<<< HEAD
-=======
 	client stsiface.STSAPI
 
->>>>>>> 49ad956a
 	tokenFetcher    TokenFetcher
 	roleARN         string
 	roleSessionName string
@@ -99,19 +91,11 @@
 // Deprecated: Use NewWebIdentityRoleProviderWithOptions for flexible
 // functional options.
 func NewWebIdentityRoleProvider(svc stsiface.STSAPI, roleARN, roleSessionName, path string) *WebIdentityRoleProvider {
-<<<<<<< HEAD
-	return NewWebIdentityRoleProviderWithToken(svc, roleARN, roleSessionName, FetchTokenPath(path))
-=======
 	return NewWebIdentityRoleProviderWithOptions(svc, roleARN, roleSessionName, FetchTokenPath(path))
->>>>>>> 49ad956a
 }
 
 // NewWebIdentityRoleProviderWithToken will return a new WebIdentityRoleProvider with the
 // provided stsiface.STSAPI and a TokenFetcher
-<<<<<<< HEAD
-func NewWebIdentityRoleProviderWithToken(svc stsiface.STSAPI, roleARN, roleSessionName string, tokenFetcher TokenFetcher) *WebIdentityRoleProvider {
-	return &WebIdentityRoleProvider{
-=======
 //
 // Deprecated: Use NewWebIdentityRoleProviderWithOptions for flexible
 // functional options.
@@ -128,7 +112,6 @@
 // retrieve the JWT token using a file system path.
 func NewWebIdentityRoleProviderWithOptions(svc stsiface.STSAPI, roleARN, roleSessionName string, tokenFetcher TokenFetcher, optFns ...func(*WebIdentityRoleProvider)) *WebIdentityRoleProvider {
 	p := WebIdentityRoleProvider{
->>>>>>> 49ad956a
 		client:          svc,
 		tokenFetcher:    tokenFetcher,
 		roleARN:         roleARN,
@@ -149,15 +132,9 @@
 	return p.RetrieveWithContext(aws.BackgroundContext())
 }
 
-<<<<<<< HEAD
-// RetrieveWithContext will attempt to assume a role from a token which is located at
-// 'WebIdentityTokenFilePath' specified destination and if that is empty an
-// error will be returned.
-=======
 // RetrieveWithContext will attempt to assume a role from a token which is
 // located at 'WebIdentityTokenFilePath' specified destination and if that is
 // empty an error will be returned.
->>>>>>> 49ad956a
 func (p *WebIdentityRoleProvider) RetrieveWithContext(ctx credentials.Context) (credentials.Value, error) {
 	b, err := p.tokenFetcher.FetchToken(ctx)
 	if err != nil {
