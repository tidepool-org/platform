--- conflicted
+++ resolved
@@ -5,8 +5,4 @@
 const SDKName = "aws-sdk-go"
 
 // SDKVersion is the version of this SDK
-<<<<<<< HEAD
-const SDKVersion = "1.49.24"
-=======
-const SDKVersion = "1.50.6"
->>>>>>> 39483a3b
+const SDKVersion = "1.50.6"