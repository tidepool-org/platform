--- conflicted
+++ resolved
@@ -20,11 +20,7 @@
 	"fmt"
 )
 
-<<<<<<< HEAD
-const VERSION = "1.10.2"
-=======
 const VERSION = "1.14.1"
->>>>>>> ab768113
 
 type GinkgoConfigType struct {
 	RandomSeed         int64
@@ -57,10 +53,7 @@
 	Verbose           bool
 	FullTrace         bool
 	ReportPassed      bool
-<<<<<<< HEAD
-=======
 	ReportFile        string
->>>>>>> ab768113
 }
 
 var DefaultReporterConfig = DefaultReporterConfigType{}
@@ -108,11 +101,8 @@
 	flagSet.BoolVar(&(DefaultReporterConfig.Succinct), prefix+"succinct", false, "If set, default reporter prints out a very succinct report")
 	flagSet.BoolVar(&(DefaultReporterConfig.FullTrace), prefix+"trace", false, "If set, default reporter prints out the full stack trace when a failure occurs")
 	flagSet.BoolVar(&(DefaultReporterConfig.ReportPassed), prefix+"reportPassed", false, "If set, default reporter prints out captured output of passed tests.")
-<<<<<<< HEAD
-=======
 	flagSet.StringVar(&(DefaultReporterConfig.ReportFile), prefix+"reportFile", "", "Override the default reporter output file path.")
 
->>>>>>> ab768113
 }
 
 func BuildFlagArgs(prefix string, ginkgo GinkgoConfigType, reporter DefaultReporterConfigType) []string {
@@ -215,12 +205,9 @@
 		result = append(result, fmt.Sprintf("--%sreportPassed", prefix))
 	}
 
-<<<<<<< HEAD
-=======
 	if reporter.ReportFile != "" {
 		result = append(result, fmt.Sprintf("--%sreportFile=%s", prefix, reporter.ReportFile))
 	}
 
->>>>>>> ab768113
 	return result
 }