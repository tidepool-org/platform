--- conflicted
+++ resolved
@@ -78,11 +78,7 @@
 		if err != nil {
 			continue
 		}
-<<<<<<< HEAD
-		if !pkg.Goroot && !ginkgoAndGomegaFilter.Match([]byte(pkg.Dir)) {
-=======
 		if !pkg.Goroot && (!ginkgoAndGomegaFilter.Match([]byte(pkg.Dir)) || ginkgoIntegrationTestFilter.Match([]byte(pkg.Dir))) {
->>>>>>> ab768113
 			d.addDepIfNotPresent(pkg.Dir, depth)
 		}
 	}
