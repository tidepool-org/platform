package main

import (
	"bytes"
	"flag"
	"fmt"
	"os"
	"path/filepath"
	"strconv"
	"strings"
	"text/template"
)

func BuildGenerateCommand() *Command {
	var agouti, noDot, internal bool
	flagSet := flag.NewFlagSet("generate", flag.ExitOnError)
	flagSet.BoolVar(&agouti, "agouti", false, "If set, generate will generate a test file for writing Agouti tests")
	flagSet.BoolVar(&noDot, "nodot", false, "If set, generate will generate a test file that does not . import ginkgo and gomega")
	flagSet.BoolVar(&internal, "internal", false, "If set, generate will generate a test file that uses the regular package name")

	return &Command{
		Name:         "generate",
		FlagSet:      flagSet,
		UsageCommand: "ginkgo generate <filename(s)>",
		Usage: []string{
			"Generate a test file named filename_test.go",
			"If the optional <filenames> argument is omitted, a file named after the package in the current directory will be created.",
			"Accepts the following flags:",
		},
		Command: func(args []string, additionalArgs []string) {
			generateSpec(args, agouti, noDot, internal)
		},
	}
}

var specText = `package {{.Package}}

import (
	{{if .IncludeImports}}. "github.com/onsi/ginkgo"{{end}}
	{{if .IncludeImports}}. "github.com/onsi/gomega"{{end}}

	{{if .ImportPackage}}"{{.PackageImportPath}}"{{end}}
)

var _ = Describe("{{.Subject}}", func() {

})
`

var agoutiSpecText = `package {{.Package}}

import (
	{{if .IncludeImports}}. "github.com/onsi/ginkgo"{{end}}
	{{if .IncludeImports}}. "github.com/onsi/gomega"{{end}}
	"github.com/sclevine/agouti"
	. "github.com/sclevine/agouti/matchers"

	{{if .ImportPackage}}"{{.PackageImportPath}}"{{end}}
)

var _ = Describe("{{.Subject}}", func() {
	var page *agouti.Page

	BeforeEach(func() {
		var err error
		page, err = agoutiDriver.NewPage()
		Expect(err).NotTo(HaveOccurred())
	})

	AfterEach(func() {
		Expect(page.Destroy()).To(Succeed())
	})
})
`

type specData struct {
	Package           string
	Subject           string
	PackageImportPath string
	IncludeImports    bool
	ImportPackage     bool
}

func generateSpec(args []string, agouti, noDot, internal bool) {
	if len(args) == 0 {
		err := generateSpecForSubject("", agouti, noDot, internal)
		if err != nil {
			fmt.Println(err.Error())
			fmt.Println("")
			os.Exit(1)
		}
		fmt.Println("")
		return
	}

	var failed bool
	for _, arg := range args {
		err := generateSpecForSubject(arg, agouti, noDot, internal)
		if err != nil {
			failed = true
			fmt.Println(err.Error())
		}
	}
	fmt.Println("")
	if failed {
		os.Exit(1)
	}
}

func generateSpecForSubject(subject string, agouti, noDot, internal bool) error {
	packageName, specFilePrefix, formattedName := getPackageAndFormattedName()
	if subject != "" {
		specFilePrefix = formatSubject(subject)
		formattedName = prettifyPackageName(specFilePrefix)
	}

	data := specData{
		Package:           determinePackageName(packageName, internal),
		Subject:           formattedName,
		PackageImportPath: getPackageImportPath(),
		IncludeImports:    !noDot,
		ImportPackage:     !internal,
	}

	targetFile := fmt.Sprintf("%s_test.go", specFilePrefix)
	if fileExists(targetFile) {
		return fmt.Errorf("%s already exists.", targetFile)
	} else {
		fmt.Printf("Generating ginkgo test for %s in:\n  %s\n", data.Subject, targetFile)
	}

	f, err := os.Create(targetFile)
	if err != nil {
		return err
	}
	defer f.Close()

	var templateText string
	if agouti {
		templateText = agoutiSpecText
	} else {
		templateText = specText
	}

	specTemplate, err := template.New("spec").Parse(templateText)
	if err != nil {
		return err
	}

	specTemplate.Execute(f, data)
	goFmt(targetFile)
	return nil
}

func formatSubject(name string) string {
	name = strings.Replace(name, "-", "_", -1)
	name = strings.Replace(name, " ", "_", -1)
	name = strings.Split(name, ".go")[0]
	name = strings.Split(name, "_test")[0]
	return name
}

<<<<<<< HEAD
=======
// moduleName returns module name from go.mod from given module root directory
func moduleName(modRoot string) string {
	modFile, err := os.Open(filepath.Join(modRoot, "go.mod"))
	if err != nil {
		return ""
	}

	mod := make([]byte, 128)
	_, err = modFile.Read(mod)
	if err != nil {
		return ""
	}

	slashSlash := []byte("//")
	moduleStr := []byte("module")

	for len(mod) > 0 {
		line := mod
		mod = nil
		if i := bytes.IndexByte(line, '\n'); i >= 0 {
			line, mod = line[:i], line[i+1:]
		}
		if i := bytes.Index(line, slashSlash); i >= 0 {
			line = line[:i]
		}
		line = bytes.TrimSpace(line)
		if !bytes.HasPrefix(line, moduleStr) {
			continue
		}
		line = line[len(moduleStr):]
		n := len(line)
		line = bytes.TrimSpace(line)
		if len(line) == n || len(line) == 0 {
			continue
		}

		if line[0] == '"' || line[0] == '`' {
			p, err := strconv.Unquote(string(line))
			if err != nil {
				return "" // malformed quoted string or multiline module path
			}
			return p
		}

		return string(line)
	}

	return "" // missing module path
}

func findModuleRoot(dir string) (root string) {
	dir = filepath.Clean(dir)

	// Look for enclosing go.mod.
	for {
		if fi, err := os.Stat(filepath.Join(dir, "go.mod")); err == nil && !fi.IsDir() {
			return dir
		}
		d := filepath.Dir(dir)
		if d == dir {
			break
		}
		dir = d
	}
	return ""
}

>>>>>>> ab768113
func getPackageImportPath() string {
	workingDir, err := os.Getwd()
	if err != nil {
		panic(err.Error())
	}

	// Try go.mod file first
	modRoot := findModuleRoot(workingDir)
	if modRoot != "" {
		modName := moduleName(modRoot)
		if modName != "" {
			cd := strings.Replace(workingDir, modRoot, "", -1)
			return modName + cd
		}
	}

	// Fallback to GOPATH structure
	sep := string(filepath.Separator)
	paths := strings.Split(workingDir, sep+"src"+sep)
	if len(paths) == 1 {
		fmt.Printf("\nCouldn't identify package import path.\n\n\tginkgo generate\n\nMust be run within a package directory under $GOPATH/src/...\nYou're going to have to change UNKNOWN_PACKAGE_PATH in the generated file...\n\n")
		return "UNKNOWN_PACKAGE_PATH"
	}
	return filepath.ToSlash(paths[len(paths)-1])
}<|MERGE_RESOLUTION|>--- conflicted
+++ resolved
@@ -160,8 +160,6 @@
 	return name
 }
 
-<<<<<<< HEAD
-=======
 // moduleName returns module name from go.mod from given module root directory
 func moduleName(modRoot string) string {
 	modFile, err := os.Open(filepath.Join(modRoot, "go.mod"))
@@ -229,7 +227,6 @@
 	return ""
 }
 
->>>>>>> ab768113
 func getPackageImportPath() string {
 	workingDir, err := os.Getwd()
 	if err != nil {
