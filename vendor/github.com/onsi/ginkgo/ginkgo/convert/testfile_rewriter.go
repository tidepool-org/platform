package convert

import (
	"bytes"
	"fmt"
	"go/ast"
	"go/format"
	"go/parser"
	"go/token"
	"io/ioutil"
	"os"
)

/*
 * Given a file path, rewrites any tests in the Ginkgo format.
 * First, we parse the AST, and update the imports declaration.
 * Then, we walk the first child elements in the file, returning tests to rewrite.
 * A top level init func is declared, with a single Describe func inside.
 * Then the test functions to rewrite are inserted as It statements inside the Describe.
 * Finally we walk the rest of the file, replacing other usages of *testing.T
 * Once that is complete, we write the AST back out again to its file.
 */
func rewriteTestsInFile(pathToFile string) {
	fileSet := token.NewFileSet()
	rootNode, err := parser.ParseFile(fileSet, pathToFile, nil, parser.ParseComments)
	if err != nil {
		panic(fmt.Sprintf("Error parsing test file '%s':\n%s\n", pathToFile, err.Error()))
	}

	addGinkgoImports(rootNode)
	removeTestingImport(rootNode)

	varUnderscoreBlock := createVarUnderscoreBlock()
	describeBlock := createDescribeBlock()
	varUnderscoreBlock.Values = []ast.Expr{describeBlock}

	for _, testFunc := range findTestFuncs(rootNode) {
		rewriteTestFuncAsItStatement(testFunc, rootNode, describeBlock)
	}

	underscoreDecl := &ast.GenDecl{
		Tok:    85, // gah, magick numbers are needed to make this work
		TokPos: 14, // this tricks Go into writing "var _ = Describe"
		Specs:  []ast.Spec{varUnderscoreBlock},
	}

	imports := rootNode.Decls[0]
	tail := rootNode.Decls[1:]
	rootNode.Decls = append(append([]ast.Decl{imports}, underscoreDecl), tail...)
	rewriteOtherFuncsToUseGinkgoT(rootNode.Decls)
	walkNodesInRootNodeReplacingTestingT(rootNode)

	var buffer bytes.Buffer
	if err = format.Node(&buffer, fileSet, rootNode); err != nil {
		panic(fmt.Sprintf("Error formatting ast node after rewriting tests.\n%s\n", err.Error()))
	}

	fileInfo, err := os.Stat(pathToFile)

	if err != nil {
		panic(fmt.Sprintf("Error stat'ing file: %s\n", pathToFile))
	}

<<<<<<< HEAD
	ioutil.WriteFile(pathToFile, buffer.Bytes(), fileInfo.Mode())
=======
	err = ioutil.WriteFile(pathToFile, buffer.Bytes(), fileInfo.Mode())
>>>>>>> ab768113
}

/*
 * Given a test func named TestDoesSomethingNeat, rewrites it as
 * It("does something neat", func() { __test_body_here__ }) and adds it
 * to the Describe's list of statements
 */
func rewriteTestFuncAsItStatement(testFunc *ast.FuncDecl, rootNode *ast.File, describe *ast.CallExpr) {
	var funcIndex int = -1
	for index, child := range rootNode.Decls {
		if child == testFunc {
			funcIndex = index
			break
		}
	}

	if funcIndex < 0 {
		panic(fmt.Sprintf("Assert failed: Error finding index for test node %s\n", testFunc.Name.Name))
	}

	var block *ast.BlockStmt = blockStatementFromDescribe(describe)
	block.List = append(block.List, createItStatementForTestFunc(testFunc))
	replaceTestingTsWithGinkgoT(block, namedTestingTArg(testFunc))

	// remove the old test func from the root node's declarations
	rootNode.Decls = append(rootNode.Decls[:funcIndex], rootNode.Decls[funcIndex+1:]...)
}

/*
 * walks nodes inside of a test func's statements and replaces the usage of
 * it's named *testing.T param with GinkgoT's
 */
func replaceTestingTsWithGinkgoT(statementsBlock *ast.BlockStmt, testingT string) {
	ast.Inspect(statementsBlock, func(node ast.Node) bool {
		if node == nil {
			return false
		}

		keyValueExpr, ok := node.(*ast.KeyValueExpr)
		if ok {
			replaceNamedTestingTsInKeyValueExpression(keyValueExpr, testingT)
			return true
		}

		funcLiteral, ok := node.(*ast.FuncLit)
		if ok {
			replaceTypeDeclTestingTsInFuncLiteral(funcLiteral)
			return true
		}

		callExpr, ok := node.(*ast.CallExpr)
		if !ok {
			return true
		}
		replaceTestingTsInArgsLists(callExpr, testingT)

		funCall, ok := callExpr.Fun.(*ast.SelectorExpr)
		if ok {
			replaceTestingTsMethodCalls(funCall, testingT)
		}

		return true
	})
}

/*
 * rewrite t.Fail() or any other *testing.T method by replacing with T().Fail()
 * This function receives a selector expression (eg: t.Fail()) and
 * the name of the *testing.T param from the function declaration. Rewrites the
 * selector expression in place if the target was a *testing.T
 */
func replaceTestingTsMethodCalls(selectorExpr *ast.SelectorExpr, testingT string) {
	ident, ok := selectorExpr.X.(*ast.Ident)
	if !ok {
		return
	}

	if ident.Name == testingT {
		selectorExpr.X = newGinkgoTFromIdent(ident)
	}
}

/*
 * replaces usages of a named *testing.T param inside of a call expression
 * with a new GinkgoT object
 */
func replaceTestingTsInArgsLists(callExpr *ast.CallExpr, testingT string) {
	for index, arg := range callExpr.Args {
		ident, ok := arg.(*ast.Ident)
		if !ok {
			continue
		}

		if ident.Name == testingT {
			callExpr.Args[index] = newGinkgoTFromIdent(ident)
		}
	}
}<|MERGE_RESOLUTION|>--- conflicted
+++ resolved
@@ -61,11 +61,7 @@
 		panic(fmt.Sprintf("Error stat'ing file: %s\n", pathToFile))
 	}
 
-<<<<<<< HEAD
-	ioutil.WriteFile(pathToFile, buffer.Bytes(), fileInfo.Mode())
-=======
 	err = ioutil.WriteFile(pathToFile, buffer.Bytes(), fileInfo.Mode())
->>>>>>> ab768113
 }
 
 /*
