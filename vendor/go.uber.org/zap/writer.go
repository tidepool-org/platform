--- conflicted
+++ resolved
@@ -77,11 +77,7 @@
 		closers = append(closers, sink)
 	}
 	if openErr != nil {
-<<<<<<< HEAD
-		close()
-=======
 		closeAll()
->>>>>>> 8cb93594
 		return nil, nil, openErr
 	}
 
