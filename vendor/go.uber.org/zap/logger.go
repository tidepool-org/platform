--- conflicted
+++ resolved
@@ -27,10 +27,7 @@
 	"strings"
 
 	"go.uber.org/zap/internal/bufferpool"
-<<<<<<< HEAD
-=======
 	"go.uber.org/zap/internal/stacktrace"
->>>>>>> 8cb93594
 	"go.uber.org/zap/zapcore"
 )
 
@@ -188,8 +185,6 @@
 	return l
 }
 
-<<<<<<< HEAD
-=======
 // WithLazy creates a child logger and adds structured context to it lazily.
 //
 // The fields are evaluated only if the logger is further chained with [With]
@@ -212,7 +207,6 @@
 	}))
 }
 
->>>>>>> 8cb93594
 // Level reports the minimum enabled level for this logger.
 //
 // For NopLoggers, this is [zapcore.InvalidLevel].
@@ -229,11 +223,8 @@
 
 // Log logs a message at the specified level. The message includes any fields
 // passed at the log site, as well as any fields accumulated on the logger.
-<<<<<<< HEAD
-=======
 // Any Fields that require  evaluation (such as Objects) are evaluated upon
 // invocation of Log.
->>>>>>> 8cb93594
 func (log *Logger) Log(lvl zapcore.Level, msg string, fields ...Field) {
 	if ce := log.check(lvl, msg); ce != nil {
 		ce.Write(fields...)
@@ -395,42 +386,17 @@
 
 	// Adding the caller or stack trace requires capturing the callers of
 	// this function. We'll share information between these two.
-<<<<<<< HEAD
-	stackDepth := stacktraceFirst
-	if addStack {
-		stackDepth = stacktraceFull
-	}
-	stack := captureStacktrace(log.callerSkip+callerSkipOffset, stackDepth)
-=======
 	stackDepth := stacktrace.First
 	if addStack {
 		stackDepth = stacktrace.Full
 	}
 	stack := stacktrace.Capture(log.callerSkip+callerSkipOffset, stackDepth)
->>>>>>> 8cb93594
 	defer stack.Free()
 
 	if stack.Count() == 0 {
 		if log.addCaller {
 			fmt.Fprintf(log.errorOutput, "%v Logger.check error: failed to get caller\n", ent.Time.UTC())
-<<<<<<< HEAD
-			log.errorOutput.Sync()
-=======
 			_ = log.errorOutput.Sync()
-		}
-		return ce
-	}
-
-	frame, more := stack.Next()
-
-	if log.addCaller {
-		ce.Caller = zapcore.EntryCaller{
-			Defined:  frame.PC != 0,
-			PC:       frame.PC,
-			File:     frame.File,
-			Line:     frame.Line,
-			Function: frame.Function,
->>>>>>> 8cb93594
 		}
 		return ce
 	}
@@ -451,11 +417,7 @@
 		buffer := bufferpool.Get()
 		defer buffer.Free()
 
-<<<<<<< HEAD
-		stackfmt := newStackFormatter(buffer)
-=======
 		stackfmt := stacktrace.NewFormatter(buffer)
->>>>>>> 8cb93594
 
 		// We've already extracted the first frame, so format that
 		// separately and defer to stackfmt for the rest.
