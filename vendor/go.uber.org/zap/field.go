--- conflicted
+++ resolved
@@ -375,11 +375,7 @@
 	// from expanding the zapcore.Field union struct to include a byte slice. Since
 	// taking a stacktrace is already so expensive (~10us), the extra allocation
 	// is okay.
-<<<<<<< HEAD
-	return String(key, takeStacktrace(skip+1)) // skip StackSkip
-=======
 	return String(key, stacktrace.Take(skip+1)) // skip StackSkip
->>>>>>> 8cb93594
 }
 
 // Duration constructs a field with the given key and value. The encoder
@@ -415,8 +411,6 @@
 	}
 }
 
-<<<<<<< HEAD
-=======
 // Dict constructs a field containing the provided key-value pairs.
 // It acts similar to [Object], but with the fields specified as arguments.
 func Dict(key string, val ...Field) Field {
@@ -437,7 +431,6 @@
 	return nil
 }
 
->>>>>>> 8cb93594
 // We discovered an issue where zap.Any can cause a performance degradation
 // when used in new goroutines.
 //
@@ -490,11 +483,8 @@
 		c = anyFieldC[zapcore.ObjectMarshaler](Object)
 	case zapcore.ArrayMarshaler:
 		c = anyFieldC[zapcore.ArrayMarshaler](Array)
-<<<<<<< HEAD
-=======
 	case []Field:
 		c = anyFieldC[[]Field](dictField)
->>>>>>> 8cb93594
 	case bool:
 		c = anyFieldC[bool](Bool)
 	case *bool:
