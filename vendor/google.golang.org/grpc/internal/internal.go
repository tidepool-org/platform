--- conflicted
+++ resolved
@@ -68,14 +68,6 @@
 	// This is used in the 1.0 release of gcp/observability, and thus must not be
 	// deleted or changed.
 	CanonicalString any // func (codes.Code) string
-<<<<<<< HEAD
-	// DrainServerTransports initiates a graceful close of existing connections
-	// on a gRPC server accepted on the provided listener address. An
-	// xDS-enabled server invokes this method on a grpc.Server when a particular
-	// listener moves to "not-serving" mode.
-	DrainServerTransports any // func(*grpc.Server, string)
-=======
->>>>>>> 39483a3b
 	// IsRegisteredMethod returns whether the passed in method is registered as
 	// a method on the server.
 	IsRegisteredMethod any // func(*grpc.Server, string) bool
@@ -191,8 +183,6 @@
 	ExitIdleModeForTesting any // func(*grpc.ClientConn) error
 
 	ChannelzTurnOffForTesting func()
-<<<<<<< HEAD
-=======
 
 	// TriggerXDSResourceNameNotFoundForTesting triggers the resource-not-found
 	// error for a given resource type and name. This is usually triggered when
@@ -206,7 +196,6 @@
 
 	// FromOutgoingContextRaw returns the un-merged, intermediary contents of metadata.rawMD.
 	FromOutgoingContextRaw any // func(context.Context) (metadata.MD, [][]string, bool)
->>>>>>> 39483a3b
 )
 
 // HealthChecker defines the signature of the client-side LB channel health checking function.
