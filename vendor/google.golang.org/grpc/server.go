--- conflicted
+++ resolved
@@ -72,13 +72,6 @@
 	}
 	internal.IsRegisteredMethod = func(srv *Server, method string) bool {
 		return srv.isRegisteredMethod(method)
-<<<<<<< HEAD
-	}
-	internal.ServerFromContext = serverFromContext
-	internal.DrainServerTransports = func(srv *Server, addr string) {
-		srv.drainServerTransports(addr)
-=======
->>>>>>> 39483a3b
 	}
 	internal.ServerFromContext = serverFromContext
 	internal.AddGlobalServerOptions = func(opt ...ServerOption) {
@@ -1028,17 +1021,11 @@
 
 	streamQuota := newHandlerQuota(s.opts.maxConcurrentStreams)
 	st.HandleStreams(ctx, func(stream *transport.Stream) {
-<<<<<<< HEAD
-		streamQuota.acquire()
-		f := func() {
-			defer streamQuota.release()
-=======
 		s.handlersWG.Add(1)
 		streamQuota.acquire()
 		f := func() {
 			defer streamQuota.release()
 			defer s.handlersWG.Done()
->>>>>>> 39483a3b
 			s.handleStream(st, stream)
 		}
 
@@ -1935,13 +1922,10 @@
 		// goroutines executing the callback passed to st.HandleStreams (where
 		// the channel is written to).
 		s.serverWorkerChannelClose()
-<<<<<<< HEAD
-=======
 	}
 
 	if graceful || s.opts.waitForHandlers {
 		s.handlersWG.Wait()
->>>>>>> 39483a3b
 	}
 
 	if s.events != nil {
