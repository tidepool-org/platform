--- conflicted
+++ resolved
@@ -21,11 +21,7 @@
 
 // legacyWrapMessage wraps v as a protoreflect.Message,
 // where v must be a *struct kind and not implement the v2 API already.
-<<<<<<< HEAD
-func legacyWrapMessage(v reflect.Value) pref.Message {
-=======
 func legacyWrapMessage(v reflect.Value) protoreflect.Message {
->>>>>>> 2ffe53c4
 	t := v.Type()
 	if t.Kind() != reflect.Ptr || t.Elem().Kind() != reflect.Struct {
 		return aberrantMessage{v: v}
@@ -37,11 +33,7 @@
 // legacyLoadMessageType dynamically loads a protoreflect.Type for t,
 // where t must be not implement the v2 API already.
 // The provided name is used if it cannot be determined from the message.
-<<<<<<< HEAD
-func legacyLoadMessageType(t reflect.Type, name pref.FullName) protoreflect.MessageType {
-=======
 func legacyLoadMessageType(t reflect.Type, name protoreflect.FullName) protoreflect.MessageType {
->>>>>>> 2ffe53c4
 	if t.Kind() != reflect.Ptr || t.Elem().Kind() != reflect.Struct {
 		return aberrantMessageType{t}
 	}
@@ -389,11 +381,7 @@
 	Merge(protoiface.MessageV1)
 }
 
-<<<<<<< HEAD
-var aberrantProtoMethods = &piface.Methods{
-=======
 var aberrantProtoMethods = &protoiface.Methods{
->>>>>>> 2ffe53c4
 	Marshal:   legacyMarshal,
 	Unmarshal: legacyUnmarshal,
 	Merge:     legacyMerge,
@@ -424,73 +412,37 @@
 	v := in.Message.(unwrapper).protoUnwrap()
 	unmarshaler, ok := v.(legacyUnmarshaler)
 	if !ok {
-<<<<<<< HEAD
-		return piface.UnmarshalOutput{}, errors.New("%T does not implement Unmarshal", v)
-=======
 		return protoiface.UnmarshalOutput{}, errors.New("%T does not implement Unmarshal", v)
->>>>>>> 2ffe53c4
 	}
 	return protoiface.UnmarshalOutput{}, unmarshaler.Unmarshal(in.Buf)
 }
 
-<<<<<<< HEAD
-func legacyMerge(in piface.MergeInput) piface.MergeOutput {
-=======
 func legacyMerge(in protoiface.MergeInput) protoiface.MergeOutput {
->>>>>>> 2ffe53c4
 	// Check whether this supports the legacy merger.
 	dstv := in.Destination.(unwrapper).protoUnwrap()
 	merger, ok := dstv.(legacyMerger)
 	if ok {
 		merger.Merge(Export{}.ProtoMessageV1Of(in.Source))
-<<<<<<< HEAD
-		return piface.MergeOutput{Flags: piface.MergeComplete}
-=======
 		return protoiface.MergeOutput{Flags: protoiface.MergeComplete}
->>>>>>> 2ffe53c4
 	}
 
 	// If legacy merger is unavailable, implement merge in terms of
 	// a marshal and unmarshal operation.
 	srcv := in.Source.(unwrapper).protoUnwrap()
 	marshaler, ok := srcv.(legacyMarshaler)
-<<<<<<< HEAD
-	if !ok {
-		return piface.MergeOutput{}
-	}
-	dstv = in.Destination.(unwrapper).protoUnwrap()
-	unmarshaler, ok := dstv.(legacyUnmarshaler)
-=======
->>>>>>> 2ffe53c4
 	if !ok {
 		return protoiface.MergeOutput{}
 	}
-<<<<<<< HEAD
-=======
 	dstv = in.Destination.(unwrapper).protoUnwrap()
 	unmarshaler, ok := dstv.(legacyUnmarshaler)
 	if !ok {
 		return protoiface.MergeOutput{}
 	}
->>>>>>> 2ffe53c4
 	if !in.Source.IsValid() {
 		// Legacy Marshal methods may not function on nil messages.
 		// Check for a typed nil source only after we confirm that
 		// legacy Marshal/Unmarshal methods are present, for
 		// consistency.
-<<<<<<< HEAD
-		return piface.MergeOutput{Flags: piface.MergeComplete}
-	}
-	b, err := marshaler.Marshal()
-	if err != nil {
-		return piface.MergeOutput{}
-	}
-	err = unmarshaler.Unmarshal(b)
-	if err != nil {
-		return piface.MergeOutput{}
-	}
-	return piface.MergeOutput{Flags: piface.MergeComplete}
-=======
 		return protoiface.MergeOutput{Flags: protoiface.MergeComplete}
 	}
 	b, err := marshaler.Marshal()
@@ -502,7 +454,6 @@
 		return protoiface.MergeOutput{}
 	}
 	return protoiface.MergeOutput{Flags: protoiface.MergeComplete}
->>>>>>> 2ffe53c4
 }
 
 // aberrantMessageType implements MessageType for all types other than pointer-to-struct.
@@ -510,11 +461,7 @@
 	t reflect.Type
 }
 
-<<<<<<< HEAD
-func (mt aberrantMessageType) New() pref.Message {
-=======
 func (mt aberrantMessageType) New() protoreflect.Message {
->>>>>>> 2ffe53c4
 	if mt.t.Kind() == reflect.Ptr {
 		return aberrantMessage{reflect.New(mt.t.Elem())}
 	}
@@ -550,11 +497,7 @@
 	}
 }
 
-<<<<<<< HEAD
-func (m aberrantMessage) ProtoReflect() pref.Message {
-=======
 func (m aberrantMessage) ProtoReflect() protoreflect.Message {
->>>>>>> 2ffe53c4
 	return m
 }
 
@@ -564,11 +507,7 @@
 func (m aberrantMessage) Type() protoreflect.MessageType {
 	return aberrantMessageType{m.v.Type()}
 }
-<<<<<<< HEAD
-func (m aberrantMessage) New() pref.Message {
-=======
 func (m aberrantMessage) New() protoreflect.Message {
->>>>>>> 2ffe53c4
 	if m.v.Type().Kind() == reflect.Ptr {
 		return aberrantMessage{reflect.New(m.v.Type().Elem())}
 	}
@@ -577,18 +516,6 @@
 func (m aberrantMessage) Interface() protoreflect.ProtoMessage {
 	return m
 }
-<<<<<<< HEAD
-func (m aberrantMessage) Range(f func(pref.FieldDescriptor, pref.Value) bool) {
-	return
-}
-func (m aberrantMessage) Has(pref.FieldDescriptor) bool {
-	return false
-}
-func (m aberrantMessage) Clear(pref.FieldDescriptor) {
-	panic("invalid Message.Clear on " + string(m.Descriptor().FullName()))
-}
-func (m aberrantMessage) Get(fd pref.FieldDescriptor) pref.Value {
-=======
 func (m aberrantMessage) Range(f func(protoreflect.FieldDescriptor, protoreflect.Value) bool) {
 	return
 }
@@ -599,24 +526,11 @@
 	panic("invalid Message.Clear on " + string(m.Descriptor().FullName()))
 }
 func (m aberrantMessage) Get(fd protoreflect.FieldDescriptor) protoreflect.Value {
->>>>>>> 2ffe53c4
 	if fd.Default().IsValid() {
 		return fd.Default()
 	}
 	panic("invalid Message.Get on " + string(m.Descriptor().FullName()))
 }
-<<<<<<< HEAD
-func (m aberrantMessage) Set(pref.FieldDescriptor, pref.Value) {
-	panic("invalid Message.Set on " + string(m.Descriptor().FullName()))
-}
-func (m aberrantMessage) Mutable(pref.FieldDescriptor) pref.Value {
-	panic("invalid Message.Mutable on " + string(m.Descriptor().FullName()))
-}
-func (m aberrantMessage) NewField(pref.FieldDescriptor) pref.Value {
-	panic("invalid Message.NewField on " + string(m.Descriptor().FullName()))
-}
-func (m aberrantMessage) WhichOneof(pref.OneofDescriptor) pref.FieldDescriptor {
-=======
 func (m aberrantMessage) Set(protoreflect.FieldDescriptor, protoreflect.Value) {
 	panic("invalid Message.Set on " + string(m.Descriptor().FullName()))
 }
@@ -627,7 +541,6 @@
 	panic("invalid Message.NewField on " + string(m.Descriptor().FullName()))
 }
 func (m aberrantMessage) WhichOneof(protoreflect.OneofDescriptor) protoreflect.FieldDescriptor {
->>>>>>> 2ffe53c4
 	panic("invalid Message.WhichOneof descriptor on " + string(m.Descriptor().FullName()))
 }
 func (m aberrantMessage) GetUnknown() protoreflect.RawFields {
@@ -642,11 +555,7 @@
 	}
 	return false
 }
-<<<<<<< HEAD
-func (m aberrantMessage) ProtoMethods() *piface.Methods {
-=======
 func (m aberrantMessage) ProtoMethods() *protoiface.Methods {
->>>>>>> 2ffe53c4
 	return aberrantProtoMethods
 }
 func (m aberrantMessage) protoUnwrap() interface{} {
