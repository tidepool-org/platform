--- conflicted
+++ resolved
@@ -245,22 +245,6 @@
 type OneofFields struct {
 	List   []protoreflect.FieldDescriptor
 	once   sync.Once
-<<<<<<< HEAD
-	byName map[pref.Name]pref.FieldDescriptor        // protected by once
-	byJSON map[string]pref.FieldDescriptor           // protected by once
-	byText map[string]pref.FieldDescriptor           // protected by once
-	byNum  map[pref.FieldNumber]pref.FieldDescriptor // protected by once
-}
-
-func (p *OneofFields) Len() int                                         { return len(p.List) }
-func (p *OneofFields) Get(i int) pref.FieldDescriptor                   { return p.List[i] }
-func (p *OneofFields) ByName(s pref.Name) pref.FieldDescriptor          { return p.lazyInit().byName[s] }
-func (p *OneofFields) ByJSONName(s string) pref.FieldDescriptor         { return p.lazyInit().byJSON[s] }
-func (p *OneofFields) ByTextName(s string) pref.FieldDescriptor         { return p.lazyInit().byText[s] }
-func (p *OneofFields) ByNumber(n pref.FieldNumber) pref.FieldDescriptor { return p.lazyInit().byNum[n] }
-func (p *OneofFields) Format(s fmt.State, r rune)                       { descfmt.FormatList(s, r, p) }
-func (p *OneofFields) ProtoInternal(pragma.DoNotImplement)              {}
-=======
 	byName map[protoreflect.Name]protoreflect.FieldDescriptor        // protected by once
 	byJSON map[string]protoreflect.FieldDescriptor                   // protected by once
 	byText map[string]protoreflect.FieldDescriptor                   // protected by once
@@ -283,22 +267,14 @@
 }
 func (p *OneofFields) Format(s fmt.State, r rune)          { descfmt.FormatList(s, r, p) }
 func (p *OneofFields) ProtoInternal(pragma.DoNotImplement) {}
->>>>>>> 2ffe53c4
 
 func (p *OneofFields) lazyInit() *OneofFields {
 	p.once.Do(func() {
 		if len(p.List) > 0 {
-<<<<<<< HEAD
-			p.byName = make(map[pref.Name]pref.FieldDescriptor, len(p.List))
-			p.byJSON = make(map[string]pref.FieldDescriptor, len(p.List))
-			p.byText = make(map[string]pref.FieldDescriptor, len(p.List))
-			p.byNum = make(map[pref.FieldNumber]pref.FieldDescriptor, len(p.List))
-=======
 			p.byName = make(map[protoreflect.Name]protoreflect.FieldDescriptor, len(p.List))
 			p.byJSON = make(map[string]protoreflect.FieldDescriptor, len(p.List))
 			p.byText = make(map[string]protoreflect.FieldDescriptor, len(p.List))
 			p.byNum = make(map[protoreflect.FieldNumber]protoreflect.FieldDescriptor, len(p.List))
->>>>>>> 2ffe53c4
 			for _, f := range p.List {
 				// Field names and numbers are guaranteed to be unique.
 				p.byName[f.Name()] = f
@@ -315,41 +291,17 @@
 	// List is a list of SourceLocations.
 	// The SourceLocation.Next field does not need to be populated
 	// as it will be lazily populated upon first need.
-<<<<<<< HEAD
-	List []pref.SourceLocation
-=======
 	List []protoreflect.SourceLocation
->>>>>>> 2ffe53c4
 
 	// File is the parent file descriptor that these locations are relative to.
 	// If non-nil, ByDescriptor verifies that the provided descriptor
 	// is a child of this file descriptor.
-<<<<<<< HEAD
-	File pref.FileDescriptor
-=======
 	File protoreflect.FileDescriptor
->>>>>>> 2ffe53c4
 
 	once   sync.Once
 	byPath map[pathKey]int
 }
 
-<<<<<<< HEAD
-func (p *SourceLocations) Len() int                      { return len(p.List) }
-func (p *SourceLocations) Get(i int) pref.SourceLocation { return p.lazyInit().List[i] }
-func (p *SourceLocations) byKey(k pathKey) pref.SourceLocation {
-	if i, ok := p.lazyInit().byPath[k]; ok {
-		return p.List[i]
-	}
-	return pref.SourceLocation{}
-}
-func (p *SourceLocations) ByPath(path pref.SourcePath) pref.SourceLocation {
-	return p.byKey(newPathKey(path))
-}
-func (p *SourceLocations) ByDescriptor(desc pref.Descriptor) pref.SourceLocation {
-	if p.File != nil && desc != nil && p.File != desc.ParentFile() {
-		return pref.SourceLocation{} // mismatching parent files
-=======
 func (p *SourceLocations) Len() int                              { return len(p.List) }
 func (p *SourceLocations) Get(i int) protoreflect.SourceLocation { return p.lazyInit().List[i] }
 func (p *SourceLocations) byKey(k pathKey) protoreflect.SourceLocation {
@@ -364,37 +316,17 @@
 func (p *SourceLocations) ByDescriptor(desc protoreflect.Descriptor) protoreflect.SourceLocation {
 	if p.File != nil && desc != nil && p.File != desc.ParentFile() {
 		return protoreflect.SourceLocation{} // mismatching parent files
->>>>>>> 2ffe53c4
 	}
 	var pathArr [16]int32
 	path := pathArr[:0]
 	for {
 		switch desc.(type) {
-<<<<<<< HEAD
-		case pref.FileDescriptor:
-=======
 		case protoreflect.FileDescriptor:
->>>>>>> 2ffe53c4
 			// Reverse the path since it was constructed in reverse.
 			for i, j := 0, len(path)-1; i < j; i, j = i+1, j-1 {
 				path[i], path[j] = path[j], path[i]
 			}
 			return p.byKey(newPathKey(path))
-<<<<<<< HEAD
-		case pref.MessageDescriptor:
-			path = append(path, int32(desc.Index()))
-			desc = desc.Parent()
-			switch desc.(type) {
-			case pref.FileDescriptor:
-				path = append(path, int32(genid.FileDescriptorProto_MessageType_field_number))
-			case pref.MessageDescriptor:
-				path = append(path, int32(genid.DescriptorProto_NestedType_field_number))
-			default:
-				return pref.SourceLocation{}
-			}
-		case pref.FieldDescriptor:
-			isExtension := desc.(pref.FieldDescriptor).IsExtension()
-=======
 		case protoreflect.MessageDescriptor:
 			path = append(path, int32(desc.Index()))
 			desc = desc.Parent()
@@ -408,77 +340,10 @@
 			}
 		case protoreflect.FieldDescriptor:
 			isExtension := desc.(protoreflect.FieldDescriptor).IsExtension()
->>>>>>> 2ffe53c4
 			path = append(path, int32(desc.Index()))
 			desc = desc.Parent()
 			if isExtension {
 				switch desc.(type) {
-<<<<<<< HEAD
-				case pref.FileDescriptor:
-					path = append(path, int32(genid.FileDescriptorProto_Extension_field_number))
-				case pref.MessageDescriptor:
-					path = append(path, int32(genid.DescriptorProto_Extension_field_number))
-				default:
-					return pref.SourceLocation{}
-				}
-			} else {
-				switch desc.(type) {
-				case pref.MessageDescriptor:
-					path = append(path, int32(genid.DescriptorProto_Field_field_number))
-				default:
-					return pref.SourceLocation{}
-				}
-			}
-		case pref.OneofDescriptor:
-			path = append(path, int32(desc.Index()))
-			desc = desc.Parent()
-			switch desc.(type) {
-			case pref.MessageDescriptor:
-				path = append(path, int32(genid.DescriptorProto_OneofDecl_field_number))
-			default:
-				return pref.SourceLocation{}
-			}
-		case pref.EnumDescriptor:
-			path = append(path, int32(desc.Index()))
-			desc = desc.Parent()
-			switch desc.(type) {
-			case pref.FileDescriptor:
-				path = append(path, int32(genid.FileDescriptorProto_EnumType_field_number))
-			case pref.MessageDescriptor:
-				path = append(path, int32(genid.DescriptorProto_EnumType_field_number))
-			default:
-				return pref.SourceLocation{}
-			}
-		case pref.EnumValueDescriptor:
-			path = append(path, int32(desc.Index()))
-			desc = desc.Parent()
-			switch desc.(type) {
-			case pref.EnumDescriptor:
-				path = append(path, int32(genid.EnumDescriptorProto_Value_field_number))
-			default:
-				return pref.SourceLocation{}
-			}
-		case pref.ServiceDescriptor:
-			path = append(path, int32(desc.Index()))
-			desc = desc.Parent()
-			switch desc.(type) {
-			case pref.FileDescriptor:
-				path = append(path, int32(genid.FileDescriptorProto_Service_field_number))
-			default:
-				return pref.SourceLocation{}
-			}
-		case pref.MethodDescriptor:
-			path = append(path, int32(desc.Index()))
-			desc = desc.Parent()
-			switch desc.(type) {
-			case pref.ServiceDescriptor:
-				path = append(path, int32(genid.ServiceDescriptorProto_Method_field_number))
-			default:
-				return pref.SourceLocation{}
-			}
-		default:
-			return pref.SourceLocation{}
-=======
 				case protoreflect.FileDescriptor:
 					path = append(path, int32(genid.FileDescriptorProto_Extension_field_number))
 				case protoreflect.MessageDescriptor:
@@ -543,7 +408,6 @@
 			}
 		default:
 			return protoreflect.SourceLocation{}
->>>>>>> 2ffe53c4
 		}
 	}
 }
@@ -578,11 +442,7 @@
 	str string    // used if the path does not fit in arr
 }
 
-<<<<<<< HEAD
-func newPathKey(p pref.SourcePath) (k pathKey) {
-=======
 func newPathKey(p protoreflect.SourcePath) (k pathKey) {
->>>>>>> 2ffe53c4
 	if len(p) < len(k.arr) {
 		for i, ps := range p {
 			if ps < 0 || math.MaxUint8 <= ps {
