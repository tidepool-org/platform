--- conflicted
+++ resolved
@@ -87,10 +87,7 @@
 // in a future version of this module.
 //
 // Example output:
-<<<<<<< HEAD
-=======
 //
->>>>>>> 2ffe53c4
 //	.message_type[6].nested_type[15].field[3]
 func (p SourcePath) String() string {
 	b := p.appendFileDescriptorProto(nil)
