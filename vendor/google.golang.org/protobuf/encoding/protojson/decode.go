--- conflicted
+++ resolved
@@ -162,11 +162,7 @@
 		var fd protoreflect.FieldDescriptor
 		if strings.HasPrefix(name, "[") && strings.HasSuffix(name, "]") {
 			// Only extension names are in [name] format.
-<<<<<<< HEAD
-			extName := pref.FullName(name[1 : len(name)-1])
-=======
 			extName := protoreflect.FullName(name[1 : len(name)-1])
->>>>>>> 2ffe53c4
 			extType, err := d.opts.Resolver.FindExtensionByName(extName)
 			if err != nil && err != protoregistry.NotFound {
 				return d.newError(tok.Pos(), "unable to resolve %s: %v", tok.RawString(), err)
@@ -244,11 +240,7 @@
 	}
 }
 
-<<<<<<< HEAD
-func isKnownValue(fd pref.FieldDescriptor) bool {
-=======
 func isKnownValue(fd protoreflect.FieldDescriptor) bool {
->>>>>>> 2ffe53c4
 	md := fd.Message()
 	return md != nil && md.FullName() == genid.Value_message_fullname
 }
