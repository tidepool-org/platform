// Copyright 2019 The Go Authors. All rights reserved.
// Use of this source code is governed by a BSD-style
// license that can be found in the LICENSE file.

package protojson

import (
	"encoding/base64"
	"fmt"

	"google.golang.org/protobuf/internal/encoding/json"
	"google.golang.org/protobuf/internal/encoding/messageset"
	"google.golang.org/protobuf/internal/errors"
	"google.golang.org/protobuf/internal/filedesc"
	"google.golang.org/protobuf/internal/flags"
	"google.golang.org/protobuf/internal/genid"
	"google.golang.org/protobuf/internal/order"
	"google.golang.org/protobuf/internal/pragma"
	"google.golang.org/protobuf/proto"
	"google.golang.org/protobuf/reflect/protoreflect"
<<<<<<< HEAD
	pref "google.golang.org/protobuf/reflect/protoreflect"
=======
>>>>>>> 2ffe53c4
	"google.golang.org/protobuf/reflect/protoregistry"
)

const defaultIndent = "  "

// Format formats the message as a multiline string.
// This function is only intended for human consumption and ignores errors.
// Do not depend on the output being stable. It may change over time across
// different versions of the program.
func Format(m proto.Message) string {
	return MarshalOptions{Multiline: true}.Format(m)
}

// Marshal writes the given proto.Message in JSON format using default options.
// Do not depend on the output being stable. It may change over time across
// different versions of the program.
func Marshal(m proto.Message) ([]byte, error) {
	return MarshalOptions{}.Marshal(m)
}

// MarshalOptions is a configurable JSON format marshaler.
type MarshalOptions struct {
	pragma.NoUnkeyedLiterals

	// Multiline specifies whether the marshaler should format the output in
	// indented-form with every textual element on a new line.
	// If Indent is an empty string, then an arbitrary indent is chosen.
	Multiline bool

	// Indent specifies the set of indentation characters to use in a multiline
	// formatted output such that every entry is preceded by Indent and
	// terminated by a newline. If non-empty, then Multiline is treated as true.
	// Indent can only be composed of space or tab characters.
	Indent string

	// AllowPartial allows messages that have missing required fields to marshal
	// without returning an error. If AllowPartial is false (the default),
	// Marshal will return error if there are any missing required fields.
	AllowPartial bool

	// UseProtoNames uses proto field name instead of lowerCamelCase name in JSON
	// field names.
	UseProtoNames bool

	// UseEnumNumbers emits enum values as numbers.
	UseEnumNumbers bool

	// EmitUnpopulated specifies whether to emit unpopulated fields. It does not
	// emit unpopulated oneof fields or unpopulated extension fields.
	// The JSON value emitted for unpopulated fields are as follows:
	//  ╔═══════╤════════════════════════════╗
	//  ║ JSON  │ Protobuf field             ║
	//  ╠═══════╪════════════════════════════╣
	//  ║ false │ proto3 boolean fields      ║
	//  ║ 0     │ proto3 numeric fields      ║
	//  ║ ""    │ proto3 string/bytes fields ║
	//  ║ null  │ proto2 scalar fields       ║
	//  ║ null  │ message fields             ║
	//  ║ []    │ list fields                ║
	//  ║ {}    │ map fields                 ║
	//  ╚═══════╧════════════════════════════╝
	EmitUnpopulated bool

	// Resolver is used for looking up types when expanding google.protobuf.Any
	// messages. If nil, this defaults to using protoregistry.GlobalTypes.
	Resolver interface {
		protoregistry.ExtensionTypeResolver
		protoregistry.MessageTypeResolver
	}
}

// Format formats the message as a string.
// This method is only intended for human consumption and ignores errors.
// Do not depend on the output being stable. It may change over time across
// different versions of the program.
func (o MarshalOptions) Format(m proto.Message) string {
	if m == nil || !m.ProtoReflect().IsValid() {
		return "<nil>" // invalid syntax, but okay since this is for debugging
	}
	o.AllowPartial = true
	b, _ := o.Marshal(m)
	return string(b)
}

// Marshal marshals the given proto.Message in the JSON format using options in
// MarshalOptions. Do not depend on the output being stable. It may change over
// time across different versions of the program.
func (o MarshalOptions) Marshal(m proto.Message) ([]byte, error) {
	return o.marshal(m)
}

// marshal is a centralized function that all marshal operations go through.
// For profiling purposes, avoid changing the name of this function or
// introducing other code paths for marshal that do not go through this.
func (o MarshalOptions) marshal(m proto.Message) ([]byte, error) {
	if o.Multiline && o.Indent == "" {
		o.Indent = defaultIndent
	}
	if o.Resolver == nil {
		o.Resolver = protoregistry.GlobalTypes
	}

	internalEnc, err := json.NewEncoder(o.Indent)
	if err != nil {
		return nil, err
	}

	// Treat nil message interface as an empty message,
	// in which case the output in an empty JSON object.
	if m == nil {
		return []byte("{}"), nil
	}

	enc := encoder{internalEnc, o}
	if err := enc.marshalMessage(m.ProtoReflect(), ""); err != nil {
		return nil, err
	}
	if o.AllowPartial {
		return enc.Bytes(), nil
	}
	return enc.Bytes(), proto.CheckInitialized(m)
}

type encoder struct {
	*json.Encoder
	opts MarshalOptions
}

// typeFieldDesc is a synthetic field descriptor used for the "@type" field.
var typeFieldDesc = func() protoreflect.FieldDescriptor {
	var fd filedesc.Field
	fd.L0.FullName = "@type"
	fd.L0.Index = -1
	fd.L1.Cardinality = protoreflect.Optional
	fd.L1.Kind = protoreflect.StringKind
	return &fd
}()

// typeURLFieldRanger wraps a protoreflect.Message and modifies its Range method
// to additionally iterate over a synthetic field for the type URL.
type typeURLFieldRanger struct {
	order.FieldRanger
	typeURL string
}

<<<<<<< HEAD
func (m typeURLFieldRanger) Range(f func(pref.FieldDescriptor, pref.Value) bool) {
	if !f(typeFieldDesc, pref.ValueOfString(m.typeURL)) {
=======
func (m typeURLFieldRanger) Range(f func(protoreflect.FieldDescriptor, protoreflect.Value) bool) {
	if !f(typeFieldDesc, protoreflect.ValueOfString(m.typeURL)) {
>>>>>>> 2ffe53c4
		return
	}
	m.FieldRanger.Range(f)
}

// unpopulatedFieldRanger wraps a protoreflect.Message and modifies its Range
// method to additionally iterate over unpopulated fields.
<<<<<<< HEAD
type unpopulatedFieldRanger struct{ pref.Message }

func (m unpopulatedFieldRanger) Range(f func(pref.FieldDescriptor, pref.Value) bool) {
=======
type unpopulatedFieldRanger struct{ protoreflect.Message }

func (m unpopulatedFieldRanger) Range(f func(protoreflect.FieldDescriptor, protoreflect.Value) bool) {
>>>>>>> 2ffe53c4
	fds := m.Descriptor().Fields()
	for i := 0; i < fds.Len(); i++ {
		fd := fds.Get(i)
		if m.Has(fd) || fd.ContainingOneof() != nil {
			continue // ignore populated fields and fields within a oneofs
		}

		v := m.Get(fd)
<<<<<<< HEAD
		isProto2Scalar := fd.Syntax() == pref.Proto2 && fd.Default().IsValid()
		isSingularMessage := fd.Cardinality() != pref.Repeated && fd.Message() != nil
		if isProto2Scalar || isSingularMessage {
			v = pref.Value{} // use invalid value to emit null
=======
		isProto2Scalar := fd.Syntax() == protoreflect.Proto2 && fd.Default().IsValid()
		isSingularMessage := fd.Cardinality() != protoreflect.Repeated && fd.Message() != nil
		if isProto2Scalar || isSingularMessage {
			v = protoreflect.Value{} // use invalid value to emit null
>>>>>>> 2ffe53c4
		}
		if !f(fd, v) {
			return
		}
	}
	m.Message.Range(f)
}

// marshalMessage marshals the fields in the given protoreflect.Message.
// If the typeURL is non-empty, then a synthetic "@type" field is injected
// containing the URL as the value.
<<<<<<< HEAD
func (e encoder) marshalMessage(m pref.Message, typeURL string) error {
=======
func (e encoder) marshalMessage(m protoreflect.Message, typeURL string) error {
>>>>>>> 2ffe53c4
	if !flags.ProtoLegacy && messageset.IsMessageSet(m.Descriptor()) {
		return errors.New("no support for proto1 MessageSets")
	}

	if marshal := wellKnownTypeMarshaler(m.Descriptor().FullName()); marshal != nil {
		return marshal(e, m)
	}

	e.StartObject()
	defer e.EndObject()

	var fields order.FieldRanger = m
	if e.opts.EmitUnpopulated {
		fields = unpopulatedFieldRanger{m}
	}
	if typeURL != "" {
		fields = typeURLFieldRanger{fields, typeURL}
	}

	var err error
<<<<<<< HEAD
	order.RangeFields(fields, order.IndexNameFieldOrder, func(fd pref.FieldDescriptor, v pref.Value) bool {
=======
	order.RangeFields(fields, order.IndexNameFieldOrder, func(fd protoreflect.FieldDescriptor, v protoreflect.Value) bool {
>>>>>>> 2ffe53c4
		name := fd.JSONName()
		if e.opts.UseProtoNames {
			name = fd.TextName()
		}

		if err = e.WriteName(name); err != nil {
			return false
		}
		if err = e.marshalValue(v, fd); err != nil {
			return false
		}
		return true
	})
	return err
}

// marshalValue marshals the given protoreflect.Value.
func (e encoder) marshalValue(val protoreflect.Value, fd protoreflect.FieldDescriptor) error {
	switch {
	case fd.IsList():
		return e.marshalList(val.List(), fd)
	case fd.IsMap():
		return e.marshalMap(val.Map(), fd)
	default:
		return e.marshalSingular(val, fd)
	}
}

// marshalSingular marshals the given non-repeated field value. This includes
// all scalar types, enums, messages, and groups.
func (e encoder) marshalSingular(val protoreflect.Value, fd protoreflect.FieldDescriptor) error {
	if !val.IsValid() {
		e.WriteNull()
		return nil
	}

	switch kind := fd.Kind(); kind {
	case protoreflect.BoolKind:
		e.WriteBool(val.Bool())

	case protoreflect.StringKind:
		if e.WriteString(val.String()) != nil {
			return errors.InvalidUTF8(string(fd.FullName()))
		}

	case protoreflect.Int32Kind, protoreflect.Sint32Kind, protoreflect.Sfixed32Kind:
		e.WriteInt(val.Int())

	case protoreflect.Uint32Kind, protoreflect.Fixed32Kind:
		e.WriteUint(val.Uint())

	case protoreflect.Int64Kind, protoreflect.Sint64Kind, protoreflect.Uint64Kind,
		protoreflect.Sfixed64Kind, protoreflect.Fixed64Kind:
		// 64-bit integers are written out as JSON string.
		e.WriteString(val.String())

	case protoreflect.FloatKind:
		// Encoder.WriteFloat handles the special numbers NaN and infinites.
		e.WriteFloat(val.Float(), 32)

	case protoreflect.DoubleKind:
		// Encoder.WriteFloat handles the special numbers NaN and infinites.
		e.WriteFloat(val.Float(), 64)

	case protoreflect.BytesKind:
		e.WriteString(base64.StdEncoding.EncodeToString(val.Bytes()))

	case protoreflect.EnumKind:
		if fd.Enum().FullName() == genid.NullValue_enum_fullname {
			e.WriteNull()
		} else {
			desc := fd.Enum().Values().ByNumber(val.Enum())
			if e.opts.UseEnumNumbers || desc == nil {
				e.WriteInt(int64(val.Enum()))
			} else {
				e.WriteString(string(desc.Name()))
			}
		}

<<<<<<< HEAD
	case pref.MessageKind, pref.GroupKind:
=======
	case protoreflect.MessageKind, protoreflect.GroupKind:
>>>>>>> 2ffe53c4
		if err := e.marshalMessage(val.Message(), ""); err != nil {
			return err
		}

	default:
		panic(fmt.Sprintf("%v has unknown kind: %v", fd.FullName(), kind))
	}
	return nil
}

// marshalList marshals the given protoreflect.List.
func (e encoder) marshalList(list protoreflect.List, fd protoreflect.FieldDescriptor) error {
	e.StartArray()
	defer e.EndArray()

	for i := 0; i < list.Len(); i++ {
		item := list.Get(i)
		if err := e.marshalSingular(item, fd); err != nil {
			return err
		}
	}
	return nil
}

// marshalMap marshals given protoreflect.Map.
func (e encoder) marshalMap(mmap protoreflect.Map, fd protoreflect.FieldDescriptor) error {
	e.StartObject()
	defer e.EndObject()

	var err error
<<<<<<< HEAD
	order.RangeEntries(mmap, order.GenericKeyOrder, func(k pref.MapKey, v pref.Value) bool {
=======
	order.RangeEntries(mmap, order.GenericKeyOrder, func(k protoreflect.MapKey, v protoreflect.Value) bool {
>>>>>>> 2ffe53c4
		if err = e.WriteName(k.String()); err != nil {
			return false
		}
		if err = e.marshalSingular(v, fd.MapValue()); err != nil {
			return false
		}
		return true
	})
	return err
}<|MERGE_RESOLUTION|>--- conflicted
+++ resolved
@@ -18,10 +18,6 @@
 	"google.golang.org/protobuf/internal/pragma"
 	"google.golang.org/protobuf/proto"
 	"google.golang.org/protobuf/reflect/protoreflect"
-<<<<<<< HEAD
-	pref "google.golang.org/protobuf/reflect/protoreflect"
-=======
->>>>>>> 2ffe53c4
 	"google.golang.org/protobuf/reflect/protoregistry"
 )
 
@@ -167,13 +163,8 @@
 	typeURL string
 }
 
-<<<<<<< HEAD
-func (m typeURLFieldRanger) Range(f func(pref.FieldDescriptor, pref.Value) bool) {
-	if !f(typeFieldDesc, pref.ValueOfString(m.typeURL)) {
-=======
 func (m typeURLFieldRanger) Range(f func(protoreflect.FieldDescriptor, protoreflect.Value) bool) {
 	if !f(typeFieldDesc, protoreflect.ValueOfString(m.typeURL)) {
->>>>>>> 2ffe53c4
 		return
 	}
 	m.FieldRanger.Range(f)
@@ -181,15 +172,9 @@
 
 // unpopulatedFieldRanger wraps a protoreflect.Message and modifies its Range
 // method to additionally iterate over unpopulated fields.
-<<<<<<< HEAD
-type unpopulatedFieldRanger struct{ pref.Message }
-
-func (m unpopulatedFieldRanger) Range(f func(pref.FieldDescriptor, pref.Value) bool) {
-=======
 type unpopulatedFieldRanger struct{ protoreflect.Message }
 
 func (m unpopulatedFieldRanger) Range(f func(protoreflect.FieldDescriptor, protoreflect.Value) bool) {
->>>>>>> 2ffe53c4
 	fds := m.Descriptor().Fields()
 	for i := 0; i < fds.Len(); i++ {
 		fd := fds.Get(i)
@@ -198,17 +183,10 @@
 		}
 
 		v := m.Get(fd)
-<<<<<<< HEAD
-		isProto2Scalar := fd.Syntax() == pref.Proto2 && fd.Default().IsValid()
-		isSingularMessage := fd.Cardinality() != pref.Repeated && fd.Message() != nil
-		if isProto2Scalar || isSingularMessage {
-			v = pref.Value{} // use invalid value to emit null
-=======
 		isProto2Scalar := fd.Syntax() == protoreflect.Proto2 && fd.Default().IsValid()
 		isSingularMessage := fd.Cardinality() != protoreflect.Repeated && fd.Message() != nil
 		if isProto2Scalar || isSingularMessage {
 			v = protoreflect.Value{} // use invalid value to emit null
->>>>>>> 2ffe53c4
 		}
 		if !f(fd, v) {
 			return
@@ -220,11 +198,7 @@
 // marshalMessage marshals the fields in the given protoreflect.Message.
 // If the typeURL is non-empty, then a synthetic "@type" field is injected
 // containing the URL as the value.
-<<<<<<< HEAD
-func (e encoder) marshalMessage(m pref.Message, typeURL string) error {
-=======
 func (e encoder) marshalMessage(m protoreflect.Message, typeURL string) error {
->>>>>>> 2ffe53c4
 	if !flags.ProtoLegacy && messageset.IsMessageSet(m.Descriptor()) {
 		return errors.New("no support for proto1 MessageSets")
 	}
@@ -245,11 +219,7 @@
 	}
 
 	var err error
-<<<<<<< HEAD
-	order.RangeFields(fields, order.IndexNameFieldOrder, func(fd pref.FieldDescriptor, v pref.Value) bool {
-=======
 	order.RangeFields(fields, order.IndexNameFieldOrder, func(fd protoreflect.FieldDescriptor, v protoreflect.Value) bool {
->>>>>>> 2ffe53c4
 		name := fd.JSONName()
 		if e.opts.UseProtoNames {
 			name = fd.TextName()
@@ -329,11 +299,7 @@
 			}
 		}
 
-<<<<<<< HEAD
-	case pref.MessageKind, pref.GroupKind:
-=======
 	case protoreflect.MessageKind, protoreflect.GroupKind:
->>>>>>> 2ffe53c4
 		if err := e.marshalMessage(val.Message(), ""); err != nil {
 			return err
 		}
@@ -364,11 +330,7 @@
 	defer e.EndObject()
 
 	var err error
-<<<<<<< HEAD
-	order.RangeEntries(mmap, order.GenericKeyOrder, func(k pref.MapKey, v pref.Value) bool {
-=======
 	order.RangeEntries(mmap, order.GenericKeyOrder, func(k protoreflect.MapKey, v protoreflect.Value) bool {
->>>>>>> 2ffe53c4
 		if err = e.WriteName(k.String()); err != nil {
 			return false
 		}
