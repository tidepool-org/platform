package store_test

import (
	"context"
	"time"

	. "github.com/onsi/ginkgo/v2"
	. "github.com/onsi/gomega"
	"go.mongodb.org/mongo-driver/bson"

	dataStoreMongo "github.com/tidepool-org/platform/data/store/mongo"
	"github.com/tidepool-org/platform/log"
	logTest "github.com/tidepool-org/platform/log/test"
	"github.com/tidepool-org/platform/page"
	"github.com/tidepool-org/platform/pointer"
	storeStructuredMongo "github.com/tidepool-org/platform/store/structured/mongo"
	dataStoreSummary "github.com/tidepool-org/platform/summary/store"
	"github.com/tidepool-org/platform/summary/test"
	"github.com/tidepool-org/platform/summary/types"
	userTest "github.com/tidepool-org/platform/user/test"
)

var _ = Describe("CGM", Label("mongodb", "slow", "integration"), func() {
	var logger *logTest.Logger
	var err error
	var ctx context.Context
	var store *dataStoreMongo.Store
	var summaryRepository *storeStructuredMongo.Repository

	BeforeEach(func() {
		logger = logTest.NewLogger()
		ctx = log.NewContextWithLogger(context.Background(), logger)
	})

	Context("Create repo and store", func() {
		var createStore *dataStoreMongo.Store

		It("Repo", func() {
			createStore = GetSuiteStore()

			summaryRepository = createStore.NewSummaryRepository().GetStore()
			Expect(summaryRepository).ToNot(BeNil())

			cgmStore := dataStoreSummary.NewSummaries[*types.CGMPeriods, *types.GlucoseBucket](summaryRepository)
			Expect(cgmStore).ToNot(BeNil())
		})
	})

	Context("Store", func() {
		var userId string
		var userIdOther string
		var userCGMSummary *types.Summary[*types.CGMPeriods, *types.GlucoseBucket, types.CGMPeriods, types.GlucoseBucket]
		var cgmStore *dataStoreSummary.Summaries[*types.CGMPeriods, *types.GlucoseBucket, types.CGMPeriods, types.GlucoseBucket]

		BeforeEach(func() {
			store = GetSuiteStore()
			summaryRepository = store.NewSummaryRepository().GetStore()
			Expect(summaryRepository).ToNot(BeNil())

			cgmStore = dataStoreSummary.NewSummaries[*types.CGMPeriods, *types.GlucoseBucket](summaryRepository)

			userId = userTest.RandomUserID()
			userIdOther = userTest.RandomUserID()
		})

		AfterEach(func() {
			if summaryRepository != nil {
				_, err = summaryRepository.DeleteMany(ctx, bson.D{})
				Expect(err).To(Succeed())
			}
		})

		Context("ReplaceSummary", func() {
			It("Insert Summary with missing context", func() {
				userCGMSummary = test.RandomCGMSummary(userId)
				err = cgmStore.ReplaceSummary(nil, userCGMSummary)
				Expect(err).To(HaveOccurred())
				Expect(err).To(MatchError("context is missing"))
			})

			It("Insert Summary with missing Summary", func() {
				err = cgmStore.ReplaceSummary(ctx, nil)
				Expect(err).To(HaveOccurred())
				Expect(err).To(MatchError("summary object is missing"))
			})

			It("Insert Summary with missing UserId", func() {
				userCGMSummary = test.RandomCGMSummary(userId)
				Expect(userCGMSummary.Type).To(Equal("cgm"))

				userCGMSummary.UserID = ""

				err = cgmStore.ReplaceSummary(ctx, userCGMSummary)
				Expect(err).To(HaveOccurred())
				Expect(err).To(MatchError("summary is missing UserID"))
			})

			It("Insert Summary with missing Type", func() {
				userCGMSummary = test.RandomCGMSummary(userId)
				userCGMSummary.Type = ""

				err = cgmStore.ReplaceSummary(ctx, userCGMSummary)
				Expect(err).To(HaveOccurred())
				Expect(err).To(MatchError("invalid summary type '', expected 'cgm'"))
			})

			It("Insert Summary with invalid Type", func() {
				userCGMSummary = test.RandomCGMSummary(userId)
				userCGMSummary.Type = "bgm"

				err = cgmStore.ReplaceSummary(ctx, userCGMSummary)
				Expect(err).To(HaveOccurred())
				Expect(err).To(MatchError("invalid summary type 'bgm', expected 'cgm'"))
			})

			It("Insert Summary", func() {
				userCGMSummary = test.RandomCGMSummary(userId)
				Expect(userCGMSummary.Type).To(Equal("cgm"))

				err = cgmStore.ReplaceSummary(ctx, userCGMSummary)
				Expect(err).ToNot(HaveOccurred())

				userCGMSummaryWritten, err := cgmStore.GetSummary(ctx, userId)
				Expect(err).ToNot(HaveOccurred())

				// copy id, as that was mongo generated
				userCGMSummary.ID = userCGMSummaryWritten.ID
				Expect(userCGMSummaryWritten).To(Equal(userCGMSummary))
			})

			It("Update Summary", func() {
				var userCGMSummaryTwo *types.Summary[*types.CGMPeriods, *types.GlucoseBucket, types.CGMPeriods, types.GlucoseBucket]
				var userCGMSummaryWritten *types.Summary[*types.CGMPeriods, *types.GlucoseBucket, types.CGMPeriods, types.GlucoseBucket]
				var userCGMSummaryWrittenTwo *types.Summary[*types.CGMPeriods, *types.GlucoseBucket, types.CGMPeriods, types.GlucoseBucket]

				// generate and insert first summary
				userCGMSummary = test.RandomCGMSummary(userId)
				Expect(userCGMSummary.Type).To(Equal("cgm"))

				err = cgmStore.ReplaceSummary(ctx, userCGMSummary)
				Expect(err).ToNot(HaveOccurred())

				// confirm first summary was written, get ID
				userCGMSummaryWritten, err = cgmStore.GetSummary(ctx, userId)
				Expect(err).ToNot(HaveOccurred())

				// copy id, as that was mongo generated
				userCGMSummary.ID = userCGMSummaryWritten.ID
				Expect(userCGMSummaryWritten).To(Equal(userCGMSummary))

				// generate a new summary with same type and user, and upsert
				userCGMSummaryTwo = test.RandomCGMSummary(userId)
				err = cgmStore.ReplaceSummary(ctx, userCGMSummaryTwo)
				Expect(err).ToNot(HaveOccurred())

				userCGMSummaryWrittenTwo, err = cgmStore.GetSummary(ctx, userId)
				Expect(err).ToNot(HaveOccurred())

				// confirm the ID was unchanged
				Expect(userCGMSummaryWrittenTwo.ID).To(Equal(userCGMSummaryWritten.ID))

				// confirm the written summary matches the new summary
				userCGMSummaryTwo.ID = userCGMSummaryWritten.ID
				Expect(userCGMSummaryWrittenTwo).To(Equal(userCGMSummaryTwo))
			})
		})

		Context("DeleteSummary", func() {
			It("Delete Summary with empty context", func() {
				err = cgmStore.DeleteSummary(nil, userId)
				Expect(err).To(HaveOccurred())
				Expect(err).To(MatchError("context is missing"))
			})

			It("Delete Summary with empty userId", func() {
				err = cgmStore.DeleteSummary(ctx, "")
				Expect(err).To(HaveOccurred())
				Expect(err).To(MatchError("userId is missing"))
			})

			It("Delete Summary", func() {
				var userCGMSummaryWritten *types.Summary[*types.CGMPeriods, *types.GlucoseBucket, types.CGMPeriods, types.GlucoseBucket]

				userCGMSummary = test.RandomCGMSummary(userId)
				Expect(userCGMSummary.Type).To(Equal("cgm"))

				err = cgmStore.ReplaceSummary(ctx, userCGMSummary)
				Expect(err).ToNot(HaveOccurred())

				// confirm writes
				userCGMSummaryWritten, err = cgmStore.GetSummary(ctx, userId)
				Expect(err).ToNot(HaveOccurred())
				Expect(userCGMSummaryWritten).ToNot(BeNil())

				// delete
				err = cgmStore.DeleteSummary(ctx, userId)
				Expect(err).ToNot(HaveOccurred())

				// confirm delete
				userCGMSummaryWritten, err = cgmStore.GetSummary(ctx, userId)
				Expect(err).ToNot(HaveOccurred())
				Expect(userCGMSummaryWritten).To(BeNil())
			})
		})

		Context("CreateSummaries", func() {
			It("Create summaries with missing context", func() {
				var summaries = []*types.Summary[*types.CGMPeriods, *types.GlucoseBucket, types.CGMPeriods, types.GlucoseBucket]{
					test.RandomCGMSummary(userId),
					test.RandomCGMSummary(userIdOther),
				}

				_, err = cgmStore.CreateSummaries(nil, summaries)
				Expect(err).To(HaveOccurred())
				Expect(err).To(MatchError("context is missing"))
			})

			It("Create summaries with missing summaries", func() {
				_, err = cgmStore.CreateSummaries(ctx, nil)
				Expect(err).To(HaveOccurred())
				Expect(err).To(MatchError("summaries for create missing"))
			})

			It("Create summaries with an invalid type", func() {
				var summaries = []*types.Summary[*types.CGMPeriods, *types.GlucoseBucket, types.CGMPeriods, types.GlucoseBucket]{
					test.RandomCGMSummary(userId),
					test.RandomCGMSummary(userIdOther),
				}

				summaries[0].Type = "bgm"

				_, err = cgmStore.CreateSummaries(ctx, summaries)
				Expect(err).To(HaveOccurred())
				Expect(err).To(MatchError("invalid summary type 'bgm', expected 'cgm' at index 0"))
			})

			It("Create summaries with an empty userId", func() {
				var summaries = []*types.Summary[*types.CGMPeriods, *types.GlucoseBucket, types.CGMPeriods, types.GlucoseBucket]{
					test.RandomCGMSummary(userId),
					test.RandomCGMSummary(userIdOther),
				}

				summaries[0].UserID = ""

				_, err = cgmStore.CreateSummaries(ctx, summaries)
				Expect(err).To(HaveOccurred())
				Expect(err).To(MatchError("userId is missing at index 0"))
			})

			It("Create summaries", func() {
				var count int
				var summaries = []*types.Summary[*types.CGMPeriods, *types.GlucoseBucket, types.CGMPeriods, types.GlucoseBucket]{
					test.RandomCGMSummary(userId),
					test.RandomCGMSummary(userIdOther),
				}

				count, err = cgmStore.CreateSummaries(ctx, summaries)
				Expect(err).ToNot(HaveOccurred())
				Expect(count).To(Equal(2))

				for i := 0; i < 2; i++ {
					userCGMSummary, err = cgmStore.GetSummary(ctx, summaries[0].UserID)
					Expect(err).ToNot(HaveOccurred())
					Expect(userCGMSummary).ToNot(BeNil())
					summaries[i].ID = userCGMSummary.ID
					Expect(userCGMSummary).To(Equal(summaries[0]))
				}
			})
		})

		Context("SetOutdated", func() {
			var outdatedSince *time.Time
			var userCGMSummaryWritten *types.Summary[*types.CGMPeriods, *types.GlucoseBucket, types.CGMPeriods, types.GlucoseBucket]

			It("With missing context", func() {
				outdatedSince, err = cgmStore.SetOutdated(nil, userId, types.OutdatedReasonDataAdded)
				Expect(err).To(HaveOccurred())
				Expect(err).To(MatchError("context is missing"))
				Expect(outdatedSince).To(BeNil())
			})

			It("With missing userId", func() {
				outdatedSince, err = cgmStore.SetOutdated(ctx, "", types.OutdatedReasonDataAdded)
				Expect(err).To(HaveOccurred())
				Expect(err).To(MatchError("userId is missing"))
				Expect(outdatedSince).To(BeNil())
			})

			It("With multiple reasons", func() {
				outdatedSinceOriginal, err := cgmStore.SetOutdated(ctx, userId, types.OutdatedReasonDataAdded)
				Expect(err).ToNot(HaveOccurred())
				Expect(outdatedSinceOriginal).ToNot(BeNil())

				userCGMSummary, err = cgmStore.GetSummary(ctx, userId)
				Expect(err).ToNot(HaveOccurred())
				Expect(userCGMSummary.Dates.OutdatedSince).ToNot(BeNil())
				Expect(userCGMSummary.Dates.OutdatedSince).To(Equal(outdatedSinceOriginal))
				Expect(userCGMSummary.Dates.OutdatedReason).To(ConsistOf([]string{types.OutdatedReasonDataAdded}))

				outdatedSince, err = cgmStore.SetOutdated(ctx, userId, types.OutdatedReasonSchemaMigration)
				Expect(err).ToNot(HaveOccurred())
				Expect(outdatedSince).ToNot(BeNil())

				userCGMSummary, err = cgmStore.GetSummary(ctx, userId)
				Expect(err).ToNot(HaveOccurred())
				Expect(userCGMSummary.Dates.OutdatedSince).ToNot(BeNil())
				Expect(userCGMSummary.Dates.OutdatedSince).To(Equal(outdatedSince))
				Expect(userCGMSummary.Dates.OutdatedReason).To(ConsistOf([]string{types.OutdatedReasonDataAdded, types.OutdatedReasonSchemaMigration}))

				outdatedSince, err = cgmStore.SetOutdated(ctx, userId, types.OutdatedReasonDataAdded)
				Expect(err).ToNot(HaveOccurred())
				Expect(outdatedSince).ToNot(BeNil())

				userCGMSummary, err = cgmStore.GetSummary(ctx, userId)
				Expect(err).ToNot(HaveOccurred())
				Expect(userCGMSummary.Dates.OutdatedSince).ToNot(BeNil())
				Expect(userCGMSummary.Dates.OutdatedSince).To(Equal(outdatedSince))
				Expect(userCGMSummary.Dates.OutdatedReason).To(ConsistOf([]string{types.OutdatedReasonDataAdded, types.OutdatedReasonSchemaMigration}))
			})

			It("With no existing summary", func() {
				outdatedSince, err = cgmStore.SetOutdated(ctx, userId, types.OutdatedReasonDataAdded)
				Expect(err).ToNot(HaveOccurred())
				Expect(outdatedSince).ToNot(BeNil())

				userCGMSummary, err = cgmStore.GetSummary(ctx, userId)
				Expect(err).ToNot(HaveOccurred())
				Expect(userCGMSummary.Dates.OutdatedSince).ToNot(BeNil())
				Expect(userCGMSummary.Dates.OutdatedSince).To(Equal(outdatedSince))
			})

			It("With an existing non-outdated summary", func() {
				userCGMSummary = test.RandomCGMSummary(userId)
				userCGMSummary.Dates.OutdatedSince = nil
				err = cgmStore.ReplaceSummary(ctx, userCGMSummary)
				Expect(err).ToNot(HaveOccurred())

				outdatedSince, err = cgmStore.SetOutdated(ctx, userId, types.OutdatedReasonDataAdded)
				Expect(err).ToNot(HaveOccurred())
				Expect(outdatedSince).ToNot(BeNil())

				userCGMSummaryWritten, err = cgmStore.GetSummary(ctx, userId)
				Expect(err).ToNot(HaveOccurred())
				Expect(userCGMSummaryWritten.Dates.OutdatedSince).ToNot(BeNil())
				Expect(userCGMSummaryWritten.Dates.OutdatedSince).To(Equal(outdatedSince))

			})

			It("With an existing outdated summary", func() {
				var fiveMinutesAgo = time.Now().Add(time.Duration(-5) * time.Minute).UTC().Truncate(time.Millisecond)

				userCGMSummary = test.RandomCGMSummary(userId)
				userCGMSummary.Dates.OutdatedSince = &fiveMinutesAgo
				err = cgmStore.ReplaceSummary(ctx, userCGMSummary)
				Expect(err).ToNot(HaveOccurred())

				outdatedSince, err = cgmStore.SetOutdated(ctx, userId, types.OutdatedReasonDataAdded)
				Expect(err).ToNot(HaveOccurred())
				Expect(outdatedSince).ToNot(BeNil())

				userCGMSummaryWritten, err = cgmStore.GetSummary(ctx, userId)
				Expect(err).ToNot(HaveOccurred())
				Expect(userCGMSummaryWritten.Dates.OutdatedSince).ToNot(BeNil())
				Expect(userCGMSummaryWritten.Dates.OutdatedSince).To(Equal(outdatedSince))
			})

			It("With an existing outdated summary beyond the outdatedSinceLimit", func() {
				now := time.Now().UTC().Truncate(time.Millisecond)

				userCGMSummary = test.RandomCGMSummary(userId)
				userCGMSummary.Dates.OutdatedSince = &now
				err = cgmStore.ReplaceSummary(ctx, userCGMSummary)
				Expect(err).ToNot(HaveOccurred())

				outdatedSince, err = cgmStore.SetOutdated(ctx, userId, types.OutdatedReasonDataAdded)
				Expect(err).ToNot(HaveOccurred())
				Expect(outdatedSince).ToNot(BeNil())

				userCGMSummaryWritten, err = cgmStore.GetSummary(ctx, userId)
				Expect(err).ToNot(HaveOccurred())
				Expect(userCGMSummaryWritten.Dates.OutdatedSince).ToNot(BeNil())
			})

			It("With an existing outdated summary with schema migration reason", func() {
				now := time.Now().UTC().Truncate(time.Millisecond)
				fiveMinutesAgo := now.Add(time.Duration(-5) * time.Minute)

				userCGMSummary = test.RandomCGMSummary(userId)
				userCGMSummary.Dates.OutdatedSince = &fiveMinutesAgo
				userCGMSummary.Dates.OutdatedReason = []string{types.OutdatedReasonUploadCompleted}
				Expect(userCGMSummary.Periods.GlucosePeriods).ToNot(HaveLen(0))

				err = cgmStore.ReplaceSummary(ctx, userCGMSummary)
				Expect(err).ToNot(HaveOccurred())

				outdatedSince, err = cgmStore.SetOutdated(ctx, userId, types.OutdatedReasonSchemaMigration)
				Expect(err).ToNot(HaveOccurred())
				Expect(outdatedSince).ToNot(BeNil())

				userCGMSummaryWritten, err = cgmStore.GetSummary(ctx, userId)
				Expect(err).ToNot(HaveOccurred())
				Expect(userCGMSummaryWritten.Dates.OutdatedSince).ToNot(BeNil())
				Expect(userCGMSummaryWritten.Dates.OutdatedSince).To(Equal(outdatedSince))
				Expect(userCGMSummaryWritten.Periods.GlucosePeriods).ToNot(HaveLen(0))
				Expect(userCGMSummaryWritten.Dates.LastData).To(Equal(userCGMSummary.Dates.LastData))
				Expect(userCGMSummaryWritten.Dates.FirstData).To(Equal(userCGMSummary.Dates.FirstData))
				Expect(userCGMSummaryWritten.Dates.LastUpdatedDate).To(Equal(userCGMSummary.Dates.LastUpdatedDate))
				Expect(userCGMSummaryWritten.Dates.LastUploadDate).To(Equal(userCGMSummary.Dates.LastUploadDate))
				Expect(userCGMSummaryWritten.Dates.OutdatedReason).To(ConsistOf(types.OutdatedReasonSchemaMigration, types.OutdatedReasonUploadCompleted))
			})
		})

		Context("GetSummary", func() {
			It("With missing context", func() {
				userCGMSummary, err = cgmStore.GetSummary(nil, userId)
				Expect(err).To(HaveOccurred())
				Expect(err).To(MatchError("context is missing"))
				Expect(userCGMSummary).To(BeNil())
			})

			It("With missing userId", func() {
				userCGMSummary, err = cgmStore.GetSummary(ctx, "")
				Expect(err).To(HaveOccurred())
				Expect(err).To(MatchError("userId is missing"))
				Expect(userCGMSummary).To(BeNil())
			})

			It("With no summary", func() {
				userCGMSummary, err = cgmStore.GetSummary(ctx, userId)
				Expect(err).ToNot(HaveOccurred())
				Expect(userCGMSummary).To(BeNil())
			})

			It("With multiple summaries", func() {
				var summaries = []*types.Summary[*types.CGMPeriods, *types.GlucoseBucket, types.CGMPeriods, types.GlucoseBucket]{
					test.RandomCGMSummary(userId),
					test.RandomCGMSummary(userIdOther),
				}

				_, err = cgmStore.CreateSummaries(ctx, summaries)
				Expect(err).ToNot(HaveOccurred())

				userCGMSummary, err = cgmStore.GetSummary(ctx, userId)
				Expect(err).ToNot(HaveOccurred())
				Expect(userCGMSummary).ToNot(BeNil())

				summaries[0].ID = userCGMSummary.ID
				Expect(userCGMSummary).To(Equal(summaries[0]))
			})

			It("Get with multiple summaries of different type", func() {
				bgmStore := dataStoreSummary.NewSummaries[*types.BGMPeriods, *types.GlucoseBucket](summaryRepository)
				continuousStore := dataStoreSummary.NewSummaries[*types.ContinuousPeriods, *types.ContinuousBucket](summaryRepository)

				var cgmSummaries = []*types.Summary[*types.CGMPeriods, *types.GlucoseBucket, types.CGMPeriods, types.GlucoseBucket]{
					test.RandomCGMSummary(userId),
					test.RandomCGMSummary(userIdOther),
				}

				var bgmSummaries = []*types.Summary[*types.BGMPeriods, *types.GlucoseBucket, types.BGMPeriods, types.GlucoseBucket]{
					test.RandomBGMSummary(userId),
					test.RandomBGMSummary(userIdOther),
				}

				var continuousSummaries = []*types.Summary[*types.ContinuousPeriods, *types.ContinuousBucket, types.ContinuousPeriods, types.ContinuousBucket]{
					test.RandomContinuousSummary(userId),
					test.RandomContinuousSummary(userIdOther),
				}

				_, err = cgmStore.CreateSummaries(ctx, cgmSummaries)
				Expect(err).ToNot(HaveOccurred())

				_, err = bgmStore.CreateSummaries(ctx, bgmSummaries)
				Expect(err).ToNot(HaveOccurred())

				_, err = continuousStore.CreateSummaries(ctx, continuousSummaries)
				Expect(err).ToNot(HaveOccurred())

				userCGMSummary, err = cgmStore.GetSummary(ctx, userId)
				Expect(err).ToNot(HaveOccurred())
				Expect(userCGMSummary).ToNot(BeNil())

				cgmSummaries[0].ID = userCGMSummary.ID
				Expect(userCGMSummary).To(Equal(cgmSummaries[0]))
			})
		})

		Context("GetOutdatedUserIDs", func() {
			var userIds *types.OutdatedSummariesResponse
			var userIdTwo string
			var userIdThree string

			BeforeEach(func() {
				userIdTwo = userTest.RandomUserID()
				userIdThree = userTest.RandomUserID()
			})

			It("With missing context", func() {
				userIds, err = cgmStore.GetOutdatedUserIDs(nil, page.NewPagination())
				Expect(err).To(HaveOccurred())
				Expect(err).To(MatchError("context is missing"))
				Expect(userIds).To(BeNil())
			})

			It("With missing pagination", func() {
				userIds, err = cgmStore.GetOutdatedUserIDs(ctx, nil)
				Expect(err).To(HaveOccurred())
				Expect(err).To(MatchError("pagination is missing"))
				Expect(userIds).To(BeNil())
			})

			It("With no outdated summaries", func() {
				var pagination = page.NewPagination()

				userIds, err = cgmStore.GetOutdatedUserIDs(ctx, pagination)
				Expect(err).ToNot(HaveOccurred())
				Expect(len(userIds.UserIds)).To(Equal(0))
			})

			It("With outdated CGM summaries", func() {
				var outdatedTime = time.Now().UTC().Truncate(time.Millisecond)
				var cgmSummaries = []*types.Summary[*types.CGMPeriods, *types.GlucoseBucket, types.CGMPeriods, types.GlucoseBucket]{
					test.RandomCGMSummary(userId),
					test.RandomCGMSummary(userIdOther),
					test.RandomCGMSummary(userIdTwo),
				}

				// mark 2/3 summaries outdated
				cgmSummaries[0].Dates.OutdatedSince = &outdatedTime
				cgmSummaries[1].Dates.OutdatedSince = nil
				cgmSummaries[2].Dates.OutdatedSince = &outdatedTime
				_, err = cgmStore.CreateSummaries(ctx, cgmSummaries)
				Expect(err).ToNot(HaveOccurred())

				userIds, err = cgmStore.GetOutdatedUserIDs(ctx, page.NewPagination())
				Expect(err).ToNot(HaveOccurred())
				Expect(userIds.UserIds).To(ConsistOf([]string{userId, userIdTwo}))
			})

			It("With a specific pagination size", func() {
				var pagination = page.NewPagination()
				var outdatedTime = time.Now().UTC().Truncate(time.Millisecond)
				var cgmSummaries = []*types.Summary[*types.CGMPeriods, *types.GlucoseBucket, types.CGMPeriods, types.GlucoseBucket]{
					test.RandomCGMSummary(userId),
					test.RandomCGMSummary(userIdOther),
					test.RandomCGMSummary(userIdTwo),
					test.RandomCGMSummary(userIdThree),
				}

				pagination.Size = 3

				for i := len(cgmSummaries) - 1; i >= 0; i-- {
					cgmSummaries[i].Dates.OutdatedSince = pointer.FromAny(outdatedTime.Add(-time.Duration(i) * time.Second))
				}
				_, err = cgmStore.CreateSummaries(ctx, cgmSummaries)
				Expect(err).ToNot(HaveOccurred())

				userIds, err = cgmStore.GetOutdatedUserIDs(ctx, pagination)
				Expect(err).ToNot(HaveOccurred())
				Expect(len(userIds.UserIds)).To(Equal(3))
				Expect(userIds.UserIds).To(ConsistOf([]string{userIdThree, userIdTwo, userIdOther}))
			})

			It("Check sort order", func() {
				var outdatedTime = time.Now().UTC().Truncate(time.Millisecond)
				var cgmSummaries = []*types.Summary[*types.CGMPeriods, *types.GlucoseBucket, types.CGMPeriods, types.GlucoseBucket]{
					test.RandomCGMSummary(userId),
					test.RandomCGMSummary(userIdOther),
					test.RandomCGMSummary(userIdTwo),
				}

				for i := 0; i < len(cgmSummaries); i++ {
					cgmSummaries[i].Dates.OutdatedSince = pointer.FromAny(outdatedTime.Add(time.Duration(-i) * time.Minute))
				}
				_, err = cgmStore.CreateSummaries(ctx, cgmSummaries)
				Expect(err).ToNot(HaveOccurred())

				userIds, err = cgmStore.GetOutdatedUserIDs(ctx, page.NewPagination())
				Expect(err).ToNot(HaveOccurred())
				Expect(len(userIds.UserIds)).To(Equal(3))

				// we expect these to come back in reverse order than inserted
				for i := 0; i < len(userIds.UserIds); i++ {
					Expect(userIds.UserIds[i]).To(Equal(cgmSummaries[len(cgmSummaries)-i-1].UserID))
				}
			})

			It("Get outdated summaries with all types present", func() {
				userIdFour := userTest.RandomUserID()
				userIdFive := userTest.RandomUserID()
				continuousStore := dataStoreSummary.NewSummaries[*types.ContinuousPeriods, *types.ContinuousBucket](summaryRepository)
				bgmStore := dataStoreSummary.NewSummaries[*types.BGMPeriods, *types.GlucoseBucket](summaryRepository)

				var outdatedTime = time.Now().UTC().Truncate(time.Millisecond)

				var cgmSummaries = []*types.Summary[*types.CGMPeriods, *types.GlucoseBucket, types.CGMPeriods, types.GlucoseBucket]{
					test.RandomCGMSummary(userId),
					test.RandomCGMSummary(userIdOther),
				}

				var bgmSummaries = []*types.Summary[*types.BGMPeriods, *types.GlucoseBucket, types.BGMPeriods, types.GlucoseBucket]{
					test.RandomBGMSummary(userIdTwo),
					test.RandomBGMSummary(userIdThree),
				}

				var continuousSummaries = []*types.Summary[*types.ContinuousPeriods, *types.ContinuousBucket, types.ContinuousPeriods, types.ContinuousBucket]{
					test.RandomContinuousSummary(userIdFour),
					test.RandomContinuousSummary(userIdFive),
				}

				// mark 1 outdated per type
				cgmSummaries[0].Dates.OutdatedSince = &outdatedTime
				cgmSummaries[1].Dates.OutdatedSince = nil
				_, err = cgmStore.CreateSummaries(ctx, cgmSummaries)
				Expect(err).ToNot(HaveOccurred())

				bgmSummaries[0].Dates.OutdatedSince = nil
				bgmSummaries[1].Dates.OutdatedSince = &outdatedTime
				_, err = bgmStore.CreateSummaries(ctx, bgmSummaries)
				Expect(err).ToNot(HaveOccurred())

				continuousSummaries[0].Dates.OutdatedSince = nil
				continuousSummaries[1].Dates.OutdatedSince = &outdatedTime
				_, err = continuousStore.CreateSummaries(ctx, continuousSummaries)
				Expect(err).ToNot(HaveOccurred())

				userIds, err = cgmStore.GetOutdatedUserIDs(ctx, page.NewPagination())
				Expect(err).ToNot(HaveOccurred())
				Expect(userIds.UserIds).To(ConsistOf([]string{userId}))
			})
		})
<<<<<<< HEAD

		Context("GetMigratableUserIDs", func() {
			var userIds []string
			var userIdTwo string
			var userIdThree string

			BeforeEach(func() {
				userIdTwo = userTest.RandomUserID()
				userIdThree = userTest.RandomUserID()
			})

			It("With missing context", func() {
				userIds, err = cgmStore.GetMigratableUserIDs(nil, page.NewPagination())
				Expect(err).To(HaveOccurred())
				Expect(err).To(MatchError("context is missing"))
				Expect(userIds).To(BeNil())
			})

			It("With missing pagination", func() {
				userIds, err = cgmStore.GetMigratableUserIDs(ctx, nil)
				Expect(err).To(HaveOccurred())
				Expect(err).To(MatchError("pagination is missing"))
				Expect(userIds).To(BeNil())
			})

			It("With no migratable summaries", func() {
				var pagination = page.NewPagination()

				userIds, err = cgmStore.GetMigratableUserIDs(ctx, pagination)
				Expect(err).ToNot(HaveOccurred())
				Expect(len(userIds)).To(Equal(0))
			})

			It("With migratable CGM summaries", func() {
				var cgmSummaries = []*types.Summary[*types.CGMPeriods, *types.GlucoseBucket, types.CGMPeriods, types.GlucoseBucket]{
					test.RandomCGMSummary(userId),
					test.RandomCGMSummary(userIdOther),
					test.RandomCGMSummary(userIdTwo),
				}

				// mark 2/3 summaries for migration
				cgmSummaries[0].Config.SchemaVersion = types.SchemaVersion - 1
				cgmSummaries[0].Dates.OutdatedSince = nil
				cgmSummaries[1].Config.SchemaVersion = types.SchemaVersion
				cgmSummaries[1].Dates.OutdatedSince = nil
				cgmSummaries[2].Config.SchemaVersion = types.SchemaVersion - 1
				cgmSummaries[2].Dates.OutdatedSince = nil
				_, err = cgmStore.CreateSummaries(ctx, cgmSummaries)
				Expect(err).ToNot(HaveOccurred())

				userIds, err = cgmStore.GetMigratableUserIDs(ctx, page.NewPagination())
				Expect(err).ToNot(HaveOccurred())
				Expect(userIds).To(ConsistOf([]string{userId, userIdTwo}))
			})

			It("With migratable and outdated CGM summaries", func() {
				var outdatedTime = time.Now().UTC().Truncate(time.Millisecond)
				var cgmSummaries = []*types.Summary[*types.CGMPeriods, *types.GlucoseBucket, types.CGMPeriods, types.GlucoseBucket]{
					test.RandomCGMSummary(userId),
					test.RandomCGMSummary(userIdOther),
					test.RandomCGMSummary(userIdTwo),
				}

				// mark 2/3 summaries for migration, and 1/3 as outdated
				cgmSummaries[0].Config.SchemaVersion = types.SchemaVersion - 1
				cgmSummaries[0].Dates.OutdatedSince = nil
				cgmSummaries[1].Config.SchemaVersion = types.SchemaVersion - 1
				cgmSummaries[1].Dates.OutdatedSince = &outdatedTime
				cgmSummaries[2].Config.SchemaVersion = types.SchemaVersion - 1
				cgmSummaries[2].Dates.OutdatedSince = nil
				_, err = cgmStore.CreateSummaries(ctx, cgmSummaries)
				Expect(err).ToNot(HaveOccurred())

				userIds, err = cgmStore.GetMigratableUserIDs(ctx, page.NewPagination())
				Expect(err).ToNot(HaveOccurred())
				Expect(userIds).To(ConsistOf([]string{userId, userIdTwo}))
			})

			It("With a specific pagination size", func() {
				var lastUpdatedTime = time.Now().UTC().Truncate(time.Millisecond)
				var pagination = page.NewPagination()
				var cgmSummaries = []*types.Summary[*types.CGMPeriods, *types.GlucoseBucket, types.CGMPeriods, types.GlucoseBucket]{
					test.RandomCGMSummary(userId),
					test.RandomCGMSummary(userIdOther),
					test.RandomCGMSummary(userIdTwo),
					test.RandomCGMSummary(userIdThree),
				}

				pagination.Size = 3

				for i := len(cgmSummaries) - 1; i >= 0; i-- {
					cgmSummaries[i].Config.SchemaVersion = types.SchemaVersion - 1
					cgmSummaries[i].Dates.OutdatedSince = nil
					cgmSummaries[i].Dates.LastUpdatedDate = lastUpdatedTime.Add(time.Duration(-i) * time.Minute)
				}
				_, err = cgmStore.CreateSummaries(ctx, cgmSummaries)
				Expect(err).ToNot(HaveOccurred())

				userIds, err = cgmStore.GetMigratableUserIDs(ctx, pagination)
				Expect(err).ToNot(HaveOccurred())
				Expect(len(userIds)).To(Equal(3))
				Expect(userIds).To(ConsistOf([]string{userIdThree, userIdTwo, userIdOther}))
			})

			It("Check sort order", func() {
				var lastUpdatedTime = time.Now().UTC().Truncate(time.Millisecond)
				var cgmSummaries = []*types.Summary[*types.CGMPeriods, *types.GlucoseBucket, types.CGMPeriods, types.GlucoseBucket]{
					test.RandomCGMSummary(userId),
					test.RandomCGMSummary(userIdOther),
					test.RandomCGMSummary(userIdTwo),
				}

				for i := 0; i < len(cgmSummaries); i++ {
					cgmSummaries[i].Config.SchemaVersion = types.SchemaVersion - 1
					cgmSummaries[i].Dates.OutdatedSince = nil
					cgmSummaries[i].Dates.LastUpdatedDate = lastUpdatedTime.Add(time.Duration(-i) * time.Minute)
				}
				_, err = cgmStore.CreateSummaries(ctx, cgmSummaries)
				Expect(err).ToNot(HaveOccurred())

				userIds, err = cgmStore.GetMigratableUserIDs(ctx, page.NewPagination())
				Expect(err).ToNot(HaveOccurred())
				Expect(len(userIds)).To(Equal(3))

				// we expect these to come back in reverse order than inserted
				for i := 0; i < len(userIds); i++ {
					Expect(userIds[i]).To(Equal(cgmSummaries[len(cgmSummaries)-i-1].UserID))
				}
			})

			It("Get migratable summaries with all types present", func() {
				userIdFour := userTest.RandomUserID()
				userIdFive := userTest.RandomUserID()
				continuousStore := dataStoreSummary.NewSummaries[*types.ContinuousPeriods, *types.ContinuousBucket](summaryRepository)
				bgmStore := dataStoreSummary.NewSummaries[*types.BGMPeriods, *types.GlucoseBucket](summaryRepository)

				var cgmSummaries = []*types.Summary[*types.CGMPeriods, *types.GlucoseBucket, types.CGMPeriods, types.GlucoseBucket]{
					test.RandomCGMSummary(userId),
					test.RandomCGMSummary(userIdOther),
				}

				var bgmSummaries = []*types.Summary[*types.BGMPeriods, *types.GlucoseBucket, types.BGMPeriods, types.GlucoseBucket]{
					test.RandomBGMSummary(userIdTwo),
					test.RandomBGMSummary(userIdThree),
				}

				var continuousSummaries = []*types.Summary[*types.ContinuousPeriods, *types.ContinuousBucket, types.ContinuousPeriods, types.ContinuousBucket]{
					test.RandomContinuousSummary(userIdFour),
					test.RandomContinuousSummary(userIdFive),
				}

				// mark 1 for migration per type
				cgmSummaries[0].Config.SchemaVersion = types.SchemaVersion - 1
				cgmSummaries[0].Dates.OutdatedSince = nil
				cgmSummaries[1].Config.SchemaVersion = types.SchemaVersion
				cgmSummaries[1].Dates.OutdatedSince = nil
				_, err = cgmStore.CreateSummaries(ctx, cgmSummaries)
				Expect(err).ToNot(HaveOccurred())

				bgmSummaries[0].Config.SchemaVersion = types.SchemaVersion
				bgmSummaries[0].Dates.OutdatedSince = nil
				bgmSummaries[1].Config.SchemaVersion = types.SchemaVersion - 1
				bgmSummaries[1].Dates.OutdatedSince = nil
				_, err = bgmStore.CreateSummaries(ctx, bgmSummaries)
				Expect(err).ToNot(HaveOccurred())

				continuousSummaries[0].Config.SchemaVersion = types.SchemaVersion
				continuousSummaries[0].Dates.OutdatedSince = nil
				continuousSummaries[1].Config.SchemaVersion = types.SchemaVersion - 1
				continuousSummaries[1].Dates.OutdatedSince = nil
				_, err = continuousStore.CreateSummaries(ctx, continuousSummaries)
				Expect(err).ToNot(HaveOccurred())

				userIds, err = cgmStore.GetMigratableUserIDs(ctx, page.NewPagination())
				Expect(err).ToNot(HaveOccurred())
				Expect(userIds).To(ConsistOf([]string{userId}))
			})
		})
=======
>>>>>>> e7151c37
	})
})<|MERGE_RESOLUTION|>--- conflicted
+++ resolved
@@ -629,186 +629,5 @@
 				Expect(userIds.UserIds).To(ConsistOf([]string{userId}))
 			})
 		})
-<<<<<<< HEAD
-
-		Context("GetMigratableUserIDs", func() {
-			var userIds []string
-			var userIdTwo string
-			var userIdThree string
-
-			BeforeEach(func() {
-				userIdTwo = userTest.RandomUserID()
-				userIdThree = userTest.RandomUserID()
-			})
-
-			It("With missing context", func() {
-				userIds, err = cgmStore.GetMigratableUserIDs(nil, page.NewPagination())
-				Expect(err).To(HaveOccurred())
-				Expect(err).To(MatchError("context is missing"))
-				Expect(userIds).To(BeNil())
-			})
-
-			It("With missing pagination", func() {
-				userIds, err = cgmStore.GetMigratableUserIDs(ctx, nil)
-				Expect(err).To(HaveOccurred())
-				Expect(err).To(MatchError("pagination is missing"))
-				Expect(userIds).To(BeNil())
-			})
-
-			It("With no migratable summaries", func() {
-				var pagination = page.NewPagination()
-
-				userIds, err = cgmStore.GetMigratableUserIDs(ctx, pagination)
-				Expect(err).ToNot(HaveOccurred())
-				Expect(len(userIds)).To(Equal(0))
-			})
-
-			It("With migratable CGM summaries", func() {
-				var cgmSummaries = []*types.Summary[*types.CGMPeriods, *types.GlucoseBucket, types.CGMPeriods, types.GlucoseBucket]{
-					test.RandomCGMSummary(userId),
-					test.RandomCGMSummary(userIdOther),
-					test.RandomCGMSummary(userIdTwo),
-				}
-
-				// mark 2/3 summaries for migration
-				cgmSummaries[0].Config.SchemaVersion = types.SchemaVersion - 1
-				cgmSummaries[0].Dates.OutdatedSince = nil
-				cgmSummaries[1].Config.SchemaVersion = types.SchemaVersion
-				cgmSummaries[1].Dates.OutdatedSince = nil
-				cgmSummaries[2].Config.SchemaVersion = types.SchemaVersion - 1
-				cgmSummaries[2].Dates.OutdatedSince = nil
-				_, err = cgmStore.CreateSummaries(ctx, cgmSummaries)
-				Expect(err).ToNot(HaveOccurred())
-
-				userIds, err = cgmStore.GetMigratableUserIDs(ctx, page.NewPagination())
-				Expect(err).ToNot(HaveOccurred())
-				Expect(userIds).To(ConsistOf([]string{userId, userIdTwo}))
-			})
-
-			It("With migratable and outdated CGM summaries", func() {
-				var outdatedTime = time.Now().UTC().Truncate(time.Millisecond)
-				var cgmSummaries = []*types.Summary[*types.CGMPeriods, *types.GlucoseBucket, types.CGMPeriods, types.GlucoseBucket]{
-					test.RandomCGMSummary(userId),
-					test.RandomCGMSummary(userIdOther),
-					test.RandomCGMSummary(userIdTwo),
-				}
-
-				// mark 2/3 summaries for migration, and 1/3 as outdated
-				cgmSummaries[0].Config.SchemaVersion = types.SchemaVersion - 1
-				cgmSummaries[0].Dates.OutdatedSince = nil
-				cgmSummaries[1].Config.SchemaVersion = types.SchemaVersion - 1
-				cgmSummaries[1].Dates.OutdatedSince = &outdatedTime
-				cgmSummaries[2].Config.SchemaVersion = types.SchemaVersion - 1
-				cgmSummaries[2].Dates.OutdatedSince = nil
-				_, err = cgmStore.CreateSummaries(ctx, cgmSummaries)
-				Expect(err).ToNot(HaveOccurred())
-
-				userIds, err = cgmStore.GetMigratableUserIDs(ctx, page.NewPagination())
-				Expect(err).ToNot(HaveOccurred())
-				Expect(userIds).To(ConsistOf([]string{userId, userIdTwo}))
-			})
-
-			It("With a specific pagination size", func() {
-				var lastUpdatedTime = time.Now().UTC().Truncate(time.Millisecond)
-				var pagination = page.NewPagination()
-				var cgmSummaries = []*types.Summary[*types.CGMPeriods, *types.GlucoseBucket, types.CGMPeriods, types.GlucoseBucket]{
-					test.RandomCGMSummary(userId),
-					test.RandomCGMSummary(userIdOther),
-					test.RandomCGMSummary(userIdTwo),
-					test.RandomCGMSummary(userIdThree),
-				}
-
-				pagination.Size = 3
-
-				for i := len(cgmSummaries) - 1; i >= 0; i-- {
-					cgmSummaries[i].Config.SchemaVersion = types.SchemaVersion - 1
-					cgmSummaries[i].Dates.OutdatedSince = nil
-					cgmSummaries[i].Dates.LastUpdatedDate = lastUpdatedTime.Add(time.Duration(-i) * time.Minute)
-				}
-				_, err = cgmStore.CreateSummaries(ctx, cgmSummaries)
-				Expect(err).ToNot(HaveOccurred())
-
-				userIds, err = cgmStore.GetMigratableUserIDs(ctx, pagination)
-				Expect(err).ToNot(HaveOccurred())
-				Expect(len(userIds)).To(Equal(3))
-				Expect(userIds).To(ConsistOf([]string{userIdThree, userIdTwo, userIdOther}))
-			})
-
-			It("Check sort order", func() {
-				var lastUpdatedTime = time.Now().UTC().Truncate(time.Millisecond)
-				var cgmSummaries = []*types.Summary[*types.CGMPeriods, *types.GlucoseBucket, types.CGMPeriods, types.GlucoseBucket]{
-					test.RandomCGMSummary(userId),
-					test.RandomCGMSummary(userIdOther),
-					test.RandomCGMSummary(userIdTwo),
-				}
-
-				for i := 0; i < len(cgmSummaries); i++ {
-					cgmSummaries[i].Config.SchemaVersion = types.SchemaVersion - 1
-					cgmSummaries[i].Dates.OutdatedSince = nil
-					cgmSummaries[i].Dates.LastUpdatedDate = lastUpdatedTime.Add(time.Duration(-i) * time.Minute)
-				}
-				_, err = cgmStore.CreateSummaries(ctx, cgmSummaries)
-				Expect(err).ToNot(HaveOccurred())
-
-				userIds, err = cgmStore.GetMigratableUserIDs(ctx, page.NewPagination())
-				Expect(err).ToNot(HaveOccurred())
-				Expect(len(userIds)).To(Equal(3))
-
-				// we expect these to come back in reverse order than inserted
-				for i := 0; i < len(userIds); i++ {
-					Expect(userIds[i]).To(Equal(cgmSummaries[len(cgmSummaries)-i-1].UserID))
-				}
-			})
-
-			It("Get migratable summaries with all types present", func() {
-				userIdFour := userTest.RandomUserID()
-				userIdFive := userTest.RandomUserID()
-				continuousStore := dataStoreSummary.NewSummaries[*types.ContinuousPeriods, *types.ContinuousBucket](summaryRepository)
-				bgmStore := dataStoreSummary.NewSummaries[*types.BGMPeriods, *types.GlucoseBucket](summaryRepository)
-
-				var cgmSummaries = []*types.Summary[*types.CGMPeriods, *types.GlucoseBucket, types.CGMPeriods, types.GlucoseBucket]{
-					test.RandomCGMSummary(userId),
-					test.RandomCGMSummary(userIdOther),
-				}
-
-				var bgmSummaries = []*types.Summary[*types.BGMPeriods, *types.GlucoseBucket, types.BGMPeriods, types.GlucoseBucket]{
-					test.RandomBGMSummary(userIdTwo),
-					test.RandomBGMSummary(userIdThree),
-				}
-
-				var continuousSummaries = []*types.Summary[*types.ContinuousPeriods, *types.ContinuousBucket, types.ContinuousPeriods, types.ContinuousBucket]{
-					test.RandomContinuousSummary(userIdFour),
-					test.RandomContinuousSummary(userIdFive),
-				}
-
-				// mark 1 for migration per type
-				cgmSummaries[0].Config.SchemaVersion = types.SchemaVersion - 1
-				cgmSummaries[0].Dates.OutdatedSince = nil
-				cgmSummaries[1].Config.SchemaVersion = types.SchemaVersion
-				cgmSummaries[1].Dates.OutdatedSince = nil
-				_, err = cgmStore.CreateSummaries(ctx, cgmSummaries)
-				Expect(err).ToNot(HaveOccurred())
-
-				bgmSummaries[0].Config.SchemaVersion = types.SchemaVersion
-				bgmSummaries[0].Dates.OutdatedSince = nil
-				bgmSummaries[1].Config.SchemaVersion = types.SchemaVersion - 1
-				bgmSummaries[1].Dates.OutdatedSince = nil
-				_, err = bgmStore.CreateSummaries(ctx, bgmSummaries)
-				Expect(err).ToNot(HaveOccurred())
-
-				continuousSummaries[0].Config.SchemaVersion = types.SchemaVersion
-				continuousSummaries[0].Dates.OutdatedSince = nil
-				continuousSummaries[1].Config.SchemaVersion = types.SchemaVersion - 1
-				continuousSummaries[1].Dates.OutdatedSince = nil
-				_, err = continuousStore.CreateSummaries(ctx, continuousSummaries)
-				Expect(err).ToNot(HaveOccurred())
-
-				userIds, err = cgmStore.GetMigratableUserIDs(ctx, page.NewPagination())
-				Expect(err).ToNot(HaveOccurred())
-				Expect(userIds).To(ConsistOf([]string{userId}))
-			})
-		})
-=======
->>>>>>> e7151c37
 	})
 })