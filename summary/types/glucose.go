--- conflicted
+++ resolved
@@ -9,13 +9,12 @@
 	"strings"
 	"time"
 
-	"github.com/tidepool-org/platform/data/types/blood/glucose/selfmonitored"
-
 	"go.mongodb.org/mongo-driver/mongo"
 
 	"github.com/tidepool-org/platform/data"
 	"github.com/tidepool-org/platform/data/blood/glucose"
 	"github.com/tidepool-org/platform/data/types/blood/glucose/continuous"
+	"github.com/tidepool-org/platform/data/types/blood/glucose/selfmonitored"
 )
 
 const (
@@ -312,8 +311,8 @@
 	Max float64 `json:"max,omitempty" bson:"max,omitempty"`
 }
 
-func (m *MinMax) Update(record *glucoseDatum.Glucose) {
-	normalizedValue := *glucose.NormalizeValueForUnits(record.Value, record.Units)
+func (m *MinMax) Update(g Glucose) {
+	normalizedValue := g.NormalizedValue()
 
 	// we need to catch the starting min value of 0 which will always be impossibly low
 	if m.Min == 0 || normalizedValue < m.Min {
@@ -378,14 +377,9 @@
 		return false, nil
 	}
 
-<<<<<<< HEAD
-	b.MinMax.Update(record)
-	b.GlucoseRanges.Update(record)
-	b.LastRecordDuration = GetDuration(record)
-=======
+	b.MinMax.Update(g)
 	b.GlucoseRanges.Update(g)
 	b.LastRecordDuration = g.Duration()
->>>>>>> a554f932
 
 	return true, nil
 }
