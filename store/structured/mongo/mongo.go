--- conflicted
+++ resolved
@@ -52,25 +52,6 @@
 			return tls.Dial("tcp", serverAddr.String(), &tls.Config{InsecureSkipVerify: true}) // TODO: Secure this connection
 		}
 	}
-<<<<<<< HEAD
-	dialInfo.Database = cfg.Database
-	if cfg.Username != nil {
-		dialInfo.Username = *cfg.Username
-	}
-	if cfg.Password != nil {
-		dialInfo.Password = *cfg.Password
-	}
-	dialInfo.Timeout = cfg.Timeout
-	if cfg.Source != nil {
-		dialInfo.Source = *cfg.Source
-	}
-	if cfg.Mechanism != nil {
-		dialInfo.Mechanism = *cfg.Mechanism
-	} else {
-		dialInfo.Mechanism = "SCRAM-SHA-1"
-	}
-=======
->>>>>>> 3468cb7a
 
 	dialInfo.Timeout = config.Timeout
 
