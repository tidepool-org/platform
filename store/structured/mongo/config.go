package mongo

import (
	"net/url"
	"strconv"
	"strings"
	"time"

	mgo "github.com/globalsign/mgo"

	"github.com/tidepool-org/platform/config"
	"github.com/tidepool-org/platform/errors"
	"github.com/tidepool-org/platform/pointer"
)

//Config describe parameters need to make a connection to a Mongo database
type Config struct {
	Addresses        []string      `json:"addresses"`
	TLS              bool          `json:"tls"`
	Database         string        `json:"database"`
	CollectionPrefix string        `json:"collectionPrefix"`
	Username         *string       `json:"-"`
	Password         *string       `json:"-"`
	Timeout          time.Duration `json:"timeout"`
<<<<<<< HEAD
	Source           *string       `json:"-"`
	Mechanism        *string       `json:"-"`
=======
	OptParams        *string       `json:"optParams"`
>>>>>>> 3468cb7a
}

//NewConfig creates and returns an incomplete Config object
func NewConfig() *Config {
	return &Config{
		TLS:     true,
		Timeout: 60 * time.Second,
	}
}

// AsConnectionString constructs a MongoDB connection string from a Config
func (c *Config) AsConnectionString() string {
	var url string
	url += "mongodb://"
	if c.Username != nil && *c.Username != "" {
		url += *c.Username
		if c.Password != nil && *c.Password != "" {
			url += ":"
			url += *c.Password
		}
		url += "@"
	}
	url += strings.Join(c.Addresses, ",")
	url += "/"
	url += c.Database
	if c.TLS {
		url += "?ssl=true"
	} else {
		url += "?ssl=false"
	}
	if c.OptParams != nil && *c.OptParams != "" {
		url += *c.OptParams
	}

	return url
}

// Load a Config with the values provided via a config.Reporter
func (c *Config) Load(configReporter config.Reporter) error {
	if configReporter == nil {
		return errors.New("config reporter is missing")
	}

	c.Addresses = SplitAddresses(configReporter.GetWithDefault("addresses", strings.Join(c.Addresses, ",")))
	if tlsString, err := configReporter.Get("tls"); err == nil {
		var tls bool
		tls, err = strconv.ParseBool(tlsString)
		if err != nil {
			return errors.New("tls is invalid")
		}
		c.TLS = tls
	}
	c.Database = configReporter.GetWithDefault("database", c.Database)
	c.CollectionPrefix = configReporter.GetWithDefault("collection_prefix", c.CollectionPrefix)
	if username, err := configReporter.Get("username"); err == nil {
		c.Username = pointer.FromString(username)
	}
	if password, err := configReporter.Get("password"); err == nil {
		c.Password = pointer.FromString(password)
	}
<<<<<<< HEAD
	if source, err := configReporter.Get("source"); err == nil {
		c.Source = pointer.FromString(source)
	}
	if mechanism, err := configReporter.Get("mechanism"); err == nil {
		c.Mechanism = pointer.FromString(mechanism)
=======
	if optParams, err := configReporter.Get("opt_params"); err == nil {
		c.OptParams = pointer.FromString(optParams)
>>>>>>> 3468cb7a
	}
	if timeoutString, err := configReporter.Get("timeout"); err == nil {
		var timeout int64
		timeout, err = strconv.ParseInt(timeoutString, 10, 0)
		if err != nil {
			return errors.New("timeout is invalid")
		}
		c.Timeout = time.Duration(timeout) * time.Second
	}

	return nil
}

// Validate that all parameters are syntactically valid, that all required parameters are present,
// and the the URL constructed from those parameters is parseable by the Mongo driver
func (c *Config) Validate() error {
	if len(c.Addresses) == 0 {
		return errors.New("addresses is missing")
	}
	for _, address := range c.Addresses {
		if address == "" {
			return errors.New("address is missing")
		} else if _, err := url.Parse(address); err != nil {
			return errors.New("address is invalid")
		}
	}
	if c.Database == "" {
		return errors.New("database is missing")
	}
	if c.Timeout <= 0 {
		return errors.New("timeout is invalid")
	}

	if _, err := mgo.ParseURL(c.AsConnectionString()); err != nil {
		return errors.New("URL is unparseable by driver, check validity of optional parameters")
	}

	return nil
}

func SplitAddresses(addresses string) []string {
	return config.SplitTrimCompact(addresses)
}<|MERGE_RESOLUTION|>--- conflicted
+++ resolved
@@ -22,12 +22,7 @@
 	Username         *string       `json:"-"`
 	Password         *string       `json:"-"`
 	Timeout          time.Duration `json:"timeout"`
-<<<<<<< HEAD
-	Source           *string       `json:"-"`
-	Mechanism        *string       `json:"-"`
-=======
 	OptParams        *string       `json:"optParams"`
->>>>>>> 3468cb7a
 }
 
 //NewConfig creates and returns an incomplete Config object
@@ -88,16 +83,8 @@
 	if password, err := configReporter.Get("password"); err == nil {
 		c.Password = pointer.FromString(password)
 	}
-<<<<<<< HEAD
-	if source, err := configReporter.Get("source"); err == nil {
-		c.Source = pointer.FromString(source)
-	}
-	if mechanism, err := configReporter.Get("mechanism"); err == nil {
-		c.Mechanism = pointer.FromString(mechanism)
-=======
 	if optParams, err := configReporter.Get("opt_params"); err == nil {
 		c.OptParams = pointer.FromString(optParams)
->>>>>>> 3468cb7a
 	}
 	if timeoutString, err := configReporter.Get("timeout"); err == nil {
 		var timeout int64
