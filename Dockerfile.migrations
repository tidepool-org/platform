# Development
FROM golang:1.18.3-alpine AS development
WORKDIR /go/src/github.com/tidepool-org/platform
RUN apk --no-cache add git make tzdata && \
    apk add --no-cache ca-certificates tzdata && \
    go install github.com/githubnemo/CompileDaemon@v1.4.0 && \
<<<<<<< HEAD
    adduser -D tidepool
COPY . .
RUN chown -R tidepool /go/src/github.com/tidepool-org/platform
USER tidepool
=======
    adduser -D tidepool && \
    chown -R tidepool /go/src/github.com/tidepool-org/platform
USER tidepool
COPY --chown=tidepool . .
>>>>>>> 0b97b4ae
ENV SERVICE=migrations
RUN ["make", "service-build"]
CMD ["make", "service-start"]

# Production
FROM alpine:latest AS production
RUN apk --no-cache update && \
    apk --no-cache upgrade && \
    apk add --no-cache ca-certificates tzdata && \
    adduser -D tidepool
WORKDIR /home/tidepool
USER tidepool
COPY --from=development --chown=tidepool /go/src/github.com/tidepool-org/platform/_bin/migrations/ .
CMD ["./migrations"]<|MERGE_RESOLUTION|>--- conflicted
+++ resolved
@@ -4,17 +4,9 @@
 RUN apk --no-cache add git make tzdata && \
     apk add --no-cache ca-certificates tzdata && \
     go install github.com/githubnemo/CompileDaemon@v1.4.0 && \
-<<<<<<< HEAD
     adduser -D tidepool
-COPY . .
-RUN chown -R tidepool /go/src/github.com/tidepool-org/platform
-USER tidepool
-=======
-    adduser -D tidepool && \
-    chown -R tidepool /go/src/github.com/tidepool-org/platform
 USER tidepool
 COPY --chown=tidepool . .
->>>>>>> 0b97b4ae
 ENV SERVICE=migrations
 RUN ["make", "service-build"]
 CMD ["make", "service-start"]
