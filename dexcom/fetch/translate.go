--- conflicted
+++ resolved
@@ -337,9 +337,6 @@
 	datum.Payload = metadata.NewMetadata()
 
 	if alert.AlertState != nil {
-<<<<<<< HEAD
-		(*datum.Payload)["state"] = *alert.AlertState
-=======
 		(*datum.Payload)["alertState"] = *alert.AlertState
 	}
 	if alert.TransmitterID != nil {
@@ -350,7 +347,6 @@
 	}
 	if alert.DisplayDevice != nil {
 		(*datum.Payload)["displayDevice"] = *alert.DisplayDevice
->>>>>>> f7976305
 	}
 	if version != nil {
 		(*datum.Payload)["version"] = *version
