package fetch

import (
	"context"
	"math/rand"
	"sort"
	"time"

	"github.com/tidepool-org/platform/auth"
	"github.com/tidepool-org/platform/data"
	dataClient "github.com/tidepool-org/platform/data/client"
	dataDeduplicatorDeduplicator "github.com/tidepool-org/platform/data/deduplicator/deduplicator"
	dataSource "github.com/tidepool-org/platform/data/source"
	dataTypesUpload "github.com/tidepool-org/platform/data/types/upload"
	"github.com/tidepool-org/platform/dexcom"
	"github.com/tidepool-org/platform/errors"
	"github.com/tidepool-org/platform/log"
	"github.com/tidepool-org/platform/oauth"
	oauthToken "github.com/tidepool-org/platform/oauth/token"
	"github.com/tidepool-org/platform/pointer"
	"github.com/tidepool-org/platform/request"
	"github.com/tidepool-org/platform/structure"
	structureValidator "github.com/tidepool-org/platform/structure/validator"
	"github.com/tidepool-org/platform/task"
	"github.com/tidepool-org/platform/version"
)

const (
	AvailableAfterDurationMaximum = 75 * time.Minute
	AvailableAfterDurationMinimum = 45 * time.Minute
	DataSetSize                   = 2000
	TaskDurationMaximum           = 5 * time.Minute
)

type Runner struct {
	logger           log.Logger
	versionReporter  version.Reporter
	authClient       auth.Client
	dataClient       dataClient.Client
	dataSourceClient dataSource.Client
	dexcomClient     dexcom.Client
}

func NewRunner(logger log.Logger, versionReporter version.Reporter, authClient auth.Client, dataClient dataClient.Client, dataSourceClient dataSource.Client, dexcomClient dexcom.Client) (*Runner, error) {
	if logger == nil {
		return nil, errors.New("logger is missing")
	}
	if versionReporter == nil {
		return nil, errors.New("version reporter is missing")
	}
	if authClient == nil {
		return nil, errors.New("auth client is missing")
	}
	if dataClient == nil {
		return nil, errors.New("data client is missing")
	}
	if dataSourceClient == nil {
		return nil, errors.New("data source client is missing")
	}
	if dexcomClient == nil {
		return nil, errors.New("dexcom client is missing")
	}

	return &Runner{
		logger:           logger,
		versionReporter:  versionReporter,
		authClient:       authClient,
		dataClient:       dataClient,
		dataSourceClient: dataSourceClient,
		dexcomClient:     dexcomClient,
	}, nil
}

func (r *Runner) Logger() log.Logger {
	return r.logger
}

func (r *Runner) VersionReporter() version.Reporter {
	return r.versionReporter
}

func (r *Runner) AuthClient() auth.Client {
	return r.authClient
}

func (r *Runner) DataClient() dataClient.Client {
	return r.dataClient
}

func (r *Runner) DataSourceClient() dataSource.Client {
	return r.dataSourceClient
}

func (r *Runner) DexcomClient() dexcom.Client {
	return r.dexcomClient
}

func (r *Runner) GetRunnerType() string {
	return Type
}

func (r *Runner) GetRunnerDeadline() time.Time {
	return time.Now().Add(TaskDurationMaximum * 3)
}

func (r *Runner) GetRunnerMaximumDuration() time.Duration {
	return TaskDurationMaximum
}

func (r *Runner) Run(ctx context.Context, tsk *task.Task) bool {
	now := time.Now()

	ctx = log.NewContextWithLogger(ctx, r.Logger())

	// HACK: Dexcom - skip 2:45am - 3:45am PST to avoid intermittent refresh token failure due to Dexcom backups (per Dexcom)
	var skipToAvoidDexcomBackup bool
	if location, err := time.LoadLocation("America/Los_Angeles"); err != nil {
		r.Logger().WithError(err).Warn("Unable to load location to detect Dexcom backup")
	} else {
		tm := now.In(location).Format("15:04:05")
		skipToAvoidDexcomBackup = (tm >= "02:45:00") && (tm < "03:45:00")
	}

	if !skipToAvoidDexcomBackup {
		tsk.ClearError()

		if serverSessionToken, sErr := r.AuthClient().ServerSessionToken(); sErr != nil {
			r.ignoreAndLogTaskError(tsk, errors.Wrap(sErr, "unable to get server session token"))
		} else {
			ctx = auth.NewContextWithServerSessionToken(ctx, serverSessionToken)
			if taskRunner, tErr := NewTaskRunner(r, tsk); tErr != nil {
				r.ignoreAndLogTaskError(tsk, errors.Wrap(sErr, "unable to create task runner"))
			} else if tErr = taskRunner.Run(ctx); tErr != nil {
				ErrorOrRetryTask(tsk, errors.Wrap(tErr, "unable to run task runner"))
			}
		}
	}

	if !tsk.IsFailed() {
		tsk.RepeatAvailableAfter(AvailableAfterDurationMinimum + time.Duration(rand.Int63n(int64(AvailableAfterDurationMaximum-AvailableAfterDurationMinimum+1))))
	}

	if taskDuration := time.Since(now); taskDuration > TaskDurationMaximum {
		r.Logger().WithField("taskDuration", taskDuration.Truncate(time.Millisecond).Seconds()).Warn("Task duration exceeds maximum")
	}
	return true
}

func (r *Runner) ignoreAndLogTaskError(tsk *task.Task, err error) {
	r.logger.Warnf("dexcom task %s error, task will be retried: %s", tsk.ID, err)
}

type TaskRunner struct {
	*Runner
	task             *task.Task
	context          context.Context
	validator        structure.Validator
	providerSession  *auth.ProviderSession
	dataSource       *dataSource.Source
	tokenSource      oauth.TokenSource
	deviceHashes     map[string]string
	dataSet          *data.DataSet
	dataSetPreloaded bool
}

func NewTaskRunner(rnnr *Runner, tsk *task.Task) (*TaskRunner, error) {
	if rnnr == nil {
		return nil, errors.New("runner is missing")
	}
	if tsk == nil {
		return nil, errors.New("task is missing")
	}

	return &TaskRunner{
		Runner: rnnr,
		task:   tsk,
	}, nil
}

func (t *TaskRunner) Run(ctx context.Context) error {
	if ctx == nil {
		return errors.New("context is missing")
	}

	if len(t.task.Data) == 0 {
		return FailTask(t.logger, t.task, errors.New("data is missing"))
	}

	t.context = ctx
	t.validator = structureValidator.New()

	if err := t.getProviderSession(); err != nil {
		return err
	}
	if err := t.getDataSource(); err != nil {
		return err
	}
	if err := t.createTokenSource(); err != nil {
		return err
	}
	if err := t.getDeviceHashes(); err != nil {
		return err
	}
	if err := t.fetchSinceLatestDataTime(); err != nil {
		if request.IsErrorUnauthenticated(errors.Cause(err)) {
			FailTask(t.logger, t.task, err)
			if updateErr := t.updateDataSourceWithError(err); updateErr != nil {
				t.Logger().WithError(updateErr).Error("unable to update data source with error")
			}
		}
		return err
	}
	return t.updateDataSourceWithLastImportTime()
}

func (t *TaskRunner) getProviderSession() error {
	providerSessionID, ok := t.task.Data["providerSessionId"].(string)
	if !ok || providerSessionID == "" {
		return FailTask(t.logger, t.task, errors.New("provider session id is missing"))
	}

	providerSession, err := t.AuthClient().GetProviderSession(t.context, providerSessionID)
	if err != nil {
		return errors.Wrap(err, "unable to get provider session")
	} else if providerSession == nil {
		return FailTask(t.logger, t.task, errors.Wrap(err, "provider session is missing"))
	}
	t.providerSession = providerSession

	return nil
}

func (t *TaskRunner) updateProviderSession() error {
	refreshedToken, err := t.tokenSource.RefreshedToken()
	if err != nil {
		return errors.Wrap(err, "unable to get refreshed token")
	} else if refreshedToken == nil {
		return nil
	}

	updateProviderSession := auth.NewProviderSessionUpdate()
	updateProviderSession.OAuthToken = refreshedToken
	providerSession, err := t.AuthClient().UpdateProviderSession(t.context, t.providerSession.ID, updateProviderSession)
	if err != nil {
		return errors.Wrap(err, "unable to update provider session")
	} else if providerSession == nil {
		return FailTask(t.logger, t.task, errors.Wrap(err, "provider session is missing"))
	}
	t.providerSession = providerSession

	return nil
}

func (t *TaskRunner) getDataSource() error {
	dataSourceID, ok := t.task.Data["dataSourceId"].(string)
	if !ok || dataSourceID == "" {
		return FailTask(t.logger, t.task, errors.New("data source id is missing"))
	}

	source, err := t.DataSourceClient().Get(t.context, dataSourceID)
	if err != nil {
		return errors.Wrap(err, "unable to get data source")
	} else if source == nil {
		return FailTask(t.logger, t.task, errors.Wrap(err, "data source is missing"))
	}
	t.dataSource = source

	return nil
}

func (t *TaskRunner) updateDataSourceWithDataSet(dataSet *data.DataSet) error {
	update := dataSource.NewUpdate()
	update.DataSetIDs = pointer.FromStringArray(append(pointer.ToStringArray(t.dataSource.DataSetIDs), *dataSet.UploadID))
	return t.updateDataSource(update)
}

func (t *TaskRunner) updateDataSourceWithDataTime(earliestDataTime *time.Time, latestDataTime *time.Time) error {
	update := dataSource.NewUpdate()

	if t.beforeEarliestDataTime(earliestDataTime) {
		update.EarliestDataTime = earliestDataTime
	}
	if t.afterLatestDataTime(latestDataTime) {
		update.LatestDataTime = latestDataTime
	}

	if update.EarliestDataTime == nil && update.LatestDataTime == nil {
		return nil
	}

	update.LastImportTime = pointer.FromTime(time.Now())
	return t.updateDataSource(update)
}

func (t *TaskRunner) updateDataSourceWithLastImportTime() error {
	update := dataSource.NewUpdate()
	update.LastImportTime = pointer.FromTime(time.Now())
	return t.updateDataSource(update)
}

func (t *TaskRunner) updateDataSourceWithError(err error) error {
	update := dataSource.NewUpdate()
	update.State = pointer.FromString(dataSource.StateError)
	update.Error = errors.NewSerializable(err)
	return t.updateDataSource(update)
}

func (t *TaskRunner) updateDataSource(update *dataSource.Update) error {
	if update.IsEmpty() {
		return nil
	}

	source, err := t.DataSourceClient().Update(t.context, *t.dataSource.ID, nil, update)
	if err != nil {
		return errors.Wrap(err, "unable to update data source")
	} else if source == nil {
		return FailTask(t.logger, t.task, errors.Wrap(err, "data source is missing"))
	}

	t.dataSource = source
	return nil
}

func (t *TaskRunner) createTokenSource() error {
	tokenSource, err := oauthToken.NewSourceWithToken(t.providerSession.OAuthToken)
	if err != nil {
		return FailTask(t.logger, t.task, errors.Wrap(err, "unable to create token source"))
	}

	t.tokenSource = tokenSource
	return nil
}

func (t *TaskRunner) getDeviceHashes() error {
	raw, rawOK := t.task.Data["deviceHashes"]
	if !rawOK || raw == nil {
		return nil
	}
	rawMap, rawMapOK := raw.(map[string]interface{})
	if !rawMapOK || rawMap == nil {
		return FailTask(t.logger, t.task, errors.New("device hashes is invalid"))
	}
	deviceHashes := map[string]string{}
	for key, value := range rawMap {
		if valueString, valueStringOK := value.(string); valueStringOK {
			deviceHashes[key] = valueString
		} else {
			return FailTask(t.logger, t.task, errors.New("device hash is invalid"))
		}
	}

	t.deviceHashes = deviceHashes
	return nil
}

func (t *TaskRunner) updateDeviceHash(device *dexcom.Device) bool {
	deviceHash, err := device.Hash()
	if err != nil {
		return false
	}

	if t.deviceHashes == nil {
		t.deviceHashes = map[string]string{}
	}

	if device.TransmitterID != nil && t.deviceHashes[*device.TransmitterID] != deviceHash {
		t.deviceHashes[*device.TransmitterID] = deviceHash
		return true
	}

	return false
}

<<<<<<< HEAD
=======
func (t *TaskRunner) updateDataSet(dataSetUpdate *data.DataSetUpdate) error {
	if dataSetUpdate.IsEmpty() {
		return nil
	}

	dataSet, err := t.DataClient().UpdateDataSet(t.context, *t.dataSet.UploadID, dataSetUpdate)
	if err != nil {
		return errors.Wrap(err, "unable to update data set")
	} else if dataSet == nil {
		return FailTask(t.logger, t.task, errors.Wrap(err, "data set is missing"))
	}

	t.dataSet = dataSet
	return nil
}

>>>>>>> f7976305
func (t *TaskRunner) fetchSinceLatestDataTime() error {

	var startTime = time.Time{}
	var err error
	if t.dataSource.LatestDataTime != nil {
		startTime = *t.dataSource.LatestDataTime
	} else {
		startTime, err = t.fetchDataRangeStart()
		if err != nil {
			return err
		}
	}
	if startTime.IsZero() {
		t.logger.Info("there is no data to fetch")
		t.task.SetCompleted()
		return nil
	}

	almostNow := time.Now().Add(-time.Minute)
	for startTime.Before(almostNow) {
		endTime := startTime.AddDate(0, 0, 30)
		if endTime.After(almostNow) {
			endTime = almostNow
		}

		err = t.fetch(startTime, endTime)
		if err != nil {
			return err
		}

		startTime = startTime.AddDate(0, 0, 30)
		almostNow = time.Now().Add(-time.Minute)
	}
	return nil
}

func (t *TaskRunner) fetch(startTime time.Time, endTime time.Time) error {
	devices, devicesDatumArray, err := t.fetchDevices(startTime, endTime)
	if err != nil {
		return err
	}

	// HACK: Dexcom - does not guarantee to return a device for G5 Mobile if time range < 24 hours (per Dexcom)
	if endTime.Sub(startTime) > 24*time.Hour {
		if len(*devices) == 0 {
			return nil
		}
	} else {
		if err = t.preloadDataSet(); err != nil {
			return err
		} else if t.dataSet == nil {
			return nil
		}
	}

	datumArray, err := t.fetchData(startTime, endTime)
	if err != nil {
		return err
	}

	if len(datumArray) == 0 && len(devicesDatumArray) == 0 {
		return nil
	}

	if err = t.prepareDataSet(); err != nil {
		return err
	}

	if err = t.storeDatumArray(datumArray); err != nil {
		return err
	}

	if err = t.storeDevicesDatumArray(devicesDatumArray); err != nil {
		return err
	}

	return nil
}

func (t *TaskRunner) fetchDevices(startTime time.Time, endTime time.Time) (*dexcom.Devices, data.Data, error) {
	response, err := t.DexcomClient().GetDevices(t.context, startTime, endTime, t.tokenSource)
	if updateErr := t.updateProviderSession(); updateErr != nil {
		return nil, nil, updateErr
	}
	if err != nil {
		return nil, nil, err
	}

	t.validator.Validate(response)
	if err = t.validator.Error(); err != nil {
		return nil, nil, err
	}

	devices := response.Devices

	var devicesDatumArray data.Data
	for _, device := range *devices {
		if t.updateDeviceHash(device) {
			devicesDatumArray = append(devicesDatumArray, translateDeviceToDatum(device))
		}
	}

	return devices, devicesDatumArray, nil
}

func (t *TaskRunner) preloadDataSet() error {
	if t.dataSet != nil || t.dataSetPreloaded {
		return nil
	}

	dataSet, err := t.findDataSet()
	if err != nil {
		return err
	}

	t.dataSet = dataSet
	t.dataSetPreloaded = true
	return nil
}

func (t *TaskRunner) fetchData(startTime time.Time, endTime time.Time) (data.Data, error) {
	datumArray := data.Data{}

	fetchDatumArray, err := t.fetchAlerts(startTime, endTime)
	if err != nil {
		return nil, err
	}
	datumArray = append(datumArray, fetchDatumArray...)

	fetchDatumArray, err = t.fetchCalibrations(startTime, endTime)
	if err != nil {
		return nil, err
	}
	datumArray = append(datumArray, fetchDatumArray...)

	fetchDatumArray, err = t.fetchEGVs(startTime, endTime)
	if err != nil {
		return nil, err
	}

	datumArray = append(datumArray, fetchDatumArray...)

	fetchDatumArray, err = t.fetchEvents(startTime, endTime)
	if err != nil {
		return nil, err
	}
	datumArray = append(datumArray, fetchDatumArray...)

	sort.Sort(BySystemTime(datumArray))

	return datumArray, nil
}

func (t *TaskRunner) fetchDataRangeStart() (time.Time, error) {
	t.logger.Debug("fetching dataRange ...")
	response, err := t.DexcomClient().GetDataRange(t.context, t.tokenSource)
	if err != nil {
		return time.Time{}, err
	}
	t.validator.Validate(response)
	if err = t.validator.Error(); err != nil {
		return time.Time{}, err
	}

	oldest := response.GetOldestStartDate()

	t.logger.Debugf("dataRange start %s", oldest.Format(time.RFC3339))
	return oldest, nil
}

func (t *TaskRunner) fetchCalibrations(startTime time.Time, endTime time.Time) (data.Data, error) {
	response, err := t.DexcomClient().GetCalibrations(t.context, startTime, endTime, t.tokenSource)
	if updateErr := t.updateProviderSession(); updateErr != nil {
		return nil, updateErr
	}
	if err != nil {
		return nil, err
	}

	t.validator.Validate(response)
	if err = t.validator.Error(); err != nil {
		return nil, err
	}

	datumArray := data.Data{}
	for _, c := range *response.Calibrations {
		if t.afterLatestDataTime(c.SystemTime.Raw()) {
			datumArray = append(datumArray, translateCalibrationToDatum(c))
		}
	}

	return datumArray, nil
}

func (t *TaskRunner) fetchAlerts(startTime time.Time, endTime time.Time) (data.Data, error) {
<<<<<<< HEAD
	t.logger.Debug("fetching alerts ...")
=======
>>>>>>> f7976305
	response, err := t.DexcomClient().GetAlerts(t.context, startTime, endTime, t.tokenSource)
	if updateErr := t.updateProviderSession(); updateErr != nil {
		return nil, updateErr
	}
	if err != nil {
		return nil, err
	}

	t.validator.Validate(response)
	if err = t.validator.Error(); err != nil {
		return nil, err
	}
	datumArray := data.Data{}
<<<<<<< HEAD
	t.logger.Debugf("total alerts found %d", len(*response.Alerts))
=======
>>>>>>> f7976305
	for _, c := range *response.Alerts {
		if t.afterLatestDataTime(c.SystemTime.Raw()) {
			datumArray = append(datumArray, translateAlertToDatum(c, response.RecordVersion))
		}
	}

	return datumArray, nil
}

func (t *TaskRunner) fetchEGVs(startTime time.Time, endTime time.Time) (data.Data, error) {
	response, err := t.DexcomClient().GetEGVs(t.context, startTime, endTime, t.tokenSource)

	if updateErr := t.updateProviderSession(); updateErr != nil {
		return nil, updateErr
	}
	if err != nil {
		return nil, err
	}

	t.validator.Validate(response)
	if err = t.validator.Error(); err != nil {
		return nil, err
	}

	datumArray := data.Data{}
	for _, e := range *response.EGVs {
		if t.afterLatestDataTime(e.SystemTime.Raw()) {
			datumArray = append(datumArray, translateEGVToDatum(e))
		}
	}

	return datumArray, nil
}

func (t *TaskRunner) fetchEvents(startTime time.Time, endTime time.Time) (data.Data, error) {
	response, err := t.DexcomClient().GetEvents(t.context, startTime, endTime, t.tokenSource)
	if updateErr := t.updateProviderSession(); updateErr != nil {
		return nil, updateErr
	}
	if err != nil {
		return nil, err
	}

	t.validator.Validate(response)
	if err = t.validator.Error(); err != nil {
		return nil, err
	}

	datumArray := data.Data{}
	for _, e := range *response.Events {
		switch *e.Status {
		case dexcom.EventStatusCreated:
			if t.afterLatestDataTime(e.SystemTime.Raw()) {
				switch *e.Type {
				case dexcom.EventTypeCarbs:
					datumArray = append(datumArray, translateEventCarbsToDatum(e))
				case dexcom.EventTypeExercise:
					datumArray = append(datumArray, translateEventExerciseToDatum(e))
				case dexcom.EventTypeHealth:
					datumArray = append(datumArray, translateEventHealthToDatum(e))
				case dexcom.EventTypeInsulin:
					datumArray = append(datumArray, translateEventInsulinToDatum(e))
				case dexcom.EventTypeBG:
					datumArray = append(datumArray, translateEventBGToDatum(e))
				case dexcom.EventTypeNote, dexcom.EventTypeNotes:
					datumArray = append(datumArray, translateEventNoteToDatum(e))
				}
			}
		case dexcom.EventStatusUpdated, dexcom.EventStatusDeleted:
			// FUTURE: Handle updated events
		}
	}

	return datumArray, nil
}

func (t *TaskRunner) prepareDataSet() error {
	if err := t.preloadDataSet(); err != nil {
		return err
	}

	if t.dataSet != nil {
		return nil
	}

	dataSet, err := t.createDataSet()
	if err != nil {
		return err
	}
	t.dataSet = dataSet
	return nil
}

func (t *TaskRunner) findDataSet() (*data.DataSet, error) {
	if t.dataSource.DataSetIDs != nil {
		for index := len(*t.dataSource.DataSetIDs) - 1; index >= 0; index-- {
			if dataSet, err := t.DataClient().GetDataSet(t.context, (*t.dataSource.DataSetIDs)[index]); err != nil {
				return nil, errors.Wrap(err, "unable to get data set")
			} else if dataSet != nil {
				return dataSet, nil
			}
		}
	}
	return nil, nil
}

func (t *TaskRunner) createDataSet() (*data.DataSet, error) {
	dataSetCreate := data.NewDataSetCreate()
	dataSetCreate.Client = &data.DataSetClient{
		Name:    pointer.FromString(DataSetClientName),
		Version: pointer.FromString(DataSetClientVersion),
	}
	dataSetCreate.DataSetType = pointer.FromString(data.DataSetTypeContinuous)
	dataSetCreate.Deduplicator = data.NewDeduplicatorDescriptor()
	dataSetCreate.Deduplicator.Name = pointer.FromString(dataDeduplicatorDeduplicator.NoneName)
	dataSetCreate.DeviceManufacturers = pointer.FromStringArray([]string{"Dexcom"})
	dataSetCreate.DeviceTags = pointer.FromStringArray([]string{data.DeviceTagCGM})
	dataSetCreate.Time = pointer.FromTime(time.Now())
	dataSetCreate.TimeProcessing = pointer.FromString(dataTypesUpload.TimeProcessingNone)

	dataSet, err := t.DataClient().CreateUserDataSet(t.context, t.providerSession.UserID, dataSetCreate)
	if err != nil {
		return nil, errors.Wrap(err, "unable to create data set")
	}
	if err = t.updateDataSourceWithDataSet(dataSet); err != nil {
		return nil, err
	}

	return dataSet, nil
}

func (t *TaskRunner) storeDatumArray(datumArray data.Data) error {
	length := len(datumArray)
	for startIndex := 0; startIndex < length; startIndex += DataSetSize {
		endIndex := startIndex + DataSetSize
		if endIndex > length {
			endIndex = length
		}

		if err := t.DataClient().CreateDataSetsData(t.context, *t.dataSet.UploadID, datumArray[startIndex:endIndex]); err != nil {
			return errors.Wrap(err, "unable to create data set data")
		}

		earliestDataTime := payloadSystemTime(datumArray[0])
		latestDataTime := payloadSystemTime(datumArray[endIndex-1])
		if err := t.updateDataSourceWithDataTime(earliestDataTime, latestDataTime); err != nil {
			return err
		}
	}

	return nil
}

func (t *TaskRunner) storeDevicesDatumArray(devicesDatumArray data.Data) error {
	if len(devicesDatumArray) > 0 {
		if err := t.DataClient().CreateDataSetsData(t.context, *t.dataSet.UploadID, devicesDatumArray); err != nil {
			return errors.Wrap(err, "unable to create data set data")
		}
		t.task.Data["deviceHashes"] = t.deviceHashes
	}
	return nil
}

func (t *TaskRunner) beforeEarliestDataTime(earliestDataTime *time.Time) bool {
	return earliestDataTime != nil && (t.dataSource.EarliestDataTime == nil || earliestDataTime.Before(*t.dataSource.EarliestDataTime))
}

func (t *TaskRunner) afterLatestDataTime(latestDataTime *time.Time) bool {
	return latestDataTime != nil && (t.dataSource.LatestDataTime == nil || latestDataTime.After(*t.dataSource.LatestDataTime))
}

func payloadSystemTime(datum data.Datum) *time.Time {
	if payload := datum.GetPayload(); payload == nil {
		return nil
	} else if value := payload.Get("systemTime"); value == nil {
		return nil
	} else if systemTime, ok := value.(*time.Time); !ok {
		return nil
	} else {
		return systemTime
	}
}

type BySystemTime data.Data

func (b BySystemTime) Len() int {
	return len(b)
}

func (b BySystemTime) Less(left int, right int) bool {
	if leftSystemTime := payloadSystemTime(b[left]); leftSystemTime == nil {
		return true
	} else if rightSystemTime := payloadSystemTime(b[right]); rightSystemTime == nil {
		return false
	} else {
		return leftSystemTime.Before(*rightSystemTime)
	}
}

func (b BySystemTime) Swap(left int, right int) {
	b[left], b[right] = b[right], b[left]
}<|MERGE_RESOLUTION|>--- conflicted
+++ resolved
@@ -371,8 +371,6 @@
 	return false
 }
 
-<<<<<<< HEAD
-=======
 func (t *TaskRunner) updateDataSet(dataSetUpdate *data.DataSetUpdate) error {
 	if dataSetUpdate.IsEmpty() {
 		return nil
@@ -389,7 +387,6 @@
 	return nil
 }
 
->>>>>>> f7976305
 func (t *TaskRunner) fetchSinceLatestDataTime() error {
 
 	var startTime = time.Time{}
@@ -585,10 +582,6 @@
 }
 
 func (t *TaskRunner) fetchAlerts(startTime time.Time, endTime time.Time) (data.Data, error) {
-<<<<<<< HEAD
-	t.logger.Debug("fetching alerts ...")
-=======
->>>>>>> f7976305
 	response, err := t.DexcomClient().GetAlerts(t.context, startTime, endTime, t.tokenSource)
 	if updateErr := t.updateProviderSession(); updateErr != nil {
 		return nil, updateErr
@@ -602,10 +595,6 @@
 		return nil, err
 	}
 	datumArray := data.Data{}
-<<<<<<< HEAD
-	t.logger.Debugf("total alerts found %d", len(*response.Alerts))
-=======
->>>>>>> f7976305
 	for _, c := range *response.Alerts {
 		if t.afterLatestDataTime(c.SystemTime.Raw()) {
 			datumArray = append(datumArray, translateAlertToDatum(c, response.RecordVersion))
