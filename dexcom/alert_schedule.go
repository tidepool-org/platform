--- conflicted
+++ resolved
@@ -456,11 +456,7 @@
 
 func (a *AlertScheduleSettings) Normalize(normalizer structure.Normalizer) {
 	if a.DaysOfWeek != nil {
-<<<<<<< HEAD
 		sort.Sort(dataTypesCommon.DaysOfWeekByDayIndex(*a.DaysOfWeek))
-=======
-		sort.Sort(DaysOfWeekByDay(*a.DaysOfWeek))
->>>>>>> a2563eb1
 	}
 }
 
@@ -499,8 +495,6 @@
 	validator.Time("endTime", o.EndTime.Raw()).Exists().NotZero()
 }
 
-<<<<<<< HEAD
-=======
 type DaysOfWeekByDay []string
 
 func (d DaysOfWeekByDay) Len() int {
@@ -531,7 +525,6 @@
 	return left < right
 }
 
->>>>>>> a2563eb1
 type AlertSettings []*AlertSetting
 
 func ParseAlertSettings(parser structure.ArrayParser) *AlertSettings {
