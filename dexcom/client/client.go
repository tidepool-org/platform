package client

import (
	"context"
	debug "log"
	"time"

	"golang.org/x/oauth2"

	"github.com/tidepool-org/platform/client"
	"github.com/tidepool-org/platform/dexcom"
	"github.com/tidepool-org/platform/errors"
	"github.com/tidepool-org/platform/log"
	"github.com/tidepool-org/platform/oauth"
	oauthClient "github.com/tidepool-org/platform/oauth/client"
	"github.com/tidepool-org/platform/request"
)

type Client struct {
	client        *oauthClient.Client
	isSandboxData bool
}

func New(cfg *client.Config, tknSrcSrc oauth.TokenSourceSource) (*Client, error) {
	clnt, err := oauthClient.New(cfg, tknSrcSrc)
	if err != nil {
		return nil, err
	}

	// NOTE: Dexcom authorization server does not support HTTP Basic authentication
	oauth2.RegisterBrokenAuthHeaderProvider(cfg.Address)

	isSandboxData := false
	if cfg != nil && cfg.Address == "https://sandbox-api.dexcom.com" {
		isSandboxData = true
	}

	debug.Println("dexcom client running in sandbox? ", isSandboxData)

	return &Client{
		client:        clnt,
		isSandboxData: isSandboxData,
	}, nil
}

func (c *Client) GetCalibrations(ctx context.Context, startTime time.Time, endTime time.Time, tokenSource oauth.TokenSource) (*dexcom.CalibrationsResponse, error) {
	calibrationsResponse := &dexcom.CalibrationsResponse{}
	paths := []string{"v3", "users", "self", "calibrations"}

	if err := c.sendDexcomRequest(ctx, startTime, endTime, "GET", c.client.ConstructURL(paths...), calibrationsResponse, tokenSource); err != nil {
		return nil, errors.Wrap(err, "unable to get calibrations")
	}

	return calibrationsResponse, nil
}

func (c *Client) GetDevices(ctx context.Context, startTime time.Time, endTime time.Time, tokenSource oauth.TokenSource) (*dexcom.DevicesResponse, error) {
	devicesResponse := &dexcom.DevicesResponse{IsSandboxData: c.isSandboxData}
	paths := []string{"v3", "users", "self", "devices"}
	// if c.isSandboxData {
	// 	paths = paths[1:]
	// }

	if err := c.sendDexcomRequest(ctx, startTime, endTime, "GET", c.client.ConstructURL(paths...), devicesResponse, tokenSource); err != nil {
		return nil, errors.Wrap(err, "unable to get devices")
	}

	return devicesResponse, nil
}

func (c *Client) GetEGVs(ctx context.Context, startTime time.Time, endTime time.Time, tokenSource oauth.TokenSource) (*dexcom.EGVsResponse, error) {
	egvsResponse := &dexcom.EGVsResponse{}
	paths := []string{"v3", "users", "self", "egvs"}
<<<<<<< HEAD
	// if c.isSandboxData {
	// 	paths = paths[1:]
	// }
=======

	if c.isSandboxData {
		paths = paths[1:]
	}
>>>>>>> e9d369c3

	if err := c.sendDexcomRequest(ctx, startTime, endTime, "GET", c.client.ConstructURL(paths...), egvsResponse, tokenSource); err != nil {
		return nil, errors.Wrap(err, "unable to get egvs")
	}

	debug.Printf("egv count %d", len(egvsResponse.EGVs))

	return egvsResponse, nil
}

func (c *Client) GetEvents(ctx context.Context, startTime time.Time, endTime time.Time, tokenSource oauth.TokenSource) (*dexcom.EventsResponse, error) {
	eventsResponse := &dexcom.EventsResponse{}
	paths := []string{"v3", "users", "self", "events"}
	// if c.isSandboxData {
	// 	paths = paths[1:]
	// }

	if err := c.sendDexcomRequest(ctx, startTime, endTime, "GET", c.client.ConstructURL(paths...), eventsResponse, tokenSource); err != nil {
		return nil, errors.Wrap(err, "unable to get events")
	}

	return eventsResponse, nil
}

func (c *Client) sendDexcomRequest(ctx context.Context, startTime time.Time, endTime time.Time, method string, url string, responseBody interface{}, tokenSource oauth.TokenSource) error {
	now := time.Now()

	url = c.client.AppendURLQuery(url, map[string]string{
		"startDate": startTime.UTC().Format(dexcom.TimeFormat),
		"endDate":   endTime.UTC().Format(dexcom.TimeFormat),
	})

	err := c.client.SendOAuthRequest(ctx, method, url, nil, nil, responseBody, tokenSource)
	if oauth.IsAccessTokenError(err) {
		tokenSource.ExpireToken()
		err = c.client.SendOAuthRequest(ctx, method, url, nil, nil, responseBody, tokenSource)
	}
	if oauth.IsRefreshTokenError(err) {
		err = errors.Wrap(request.ErrorUnauthenticated(), err.Error())
	}

	if requestDuration := time.Since(now); requestDuration > requestDurationMaximum {
		log.LoggerFromContext(ctx).WithField("requestDuration", requestDuration.Truncate(time.Millisecond).Seconds()).Warn("Request duration exceeds maximum")
	}

	return err
}

const requestDurationMaximum = 15 * time.Second<|MERGE_RESOLUTION|>--- conflicted
+++ resolved
@@ -71,22 +71,13 @@
 func (c *Client) GetEGVs(ctx context.Context, startTime time.Time, endTime time.Time, tokenSource oauth.TokenSource) (*dexcom.EGVsResponse, error) {
 	egvsResponse := &dexcom.EGVsResponse{}
 	paths := []string{"v3", "users", "self", "egvs"}
-<<<<<<< HEAD
 	// if c.isSandboxData {
 	// 	paths = paths[1:]
 	// }
-=======
-
-	if c.isSandboxData {
-		paths = paths[1:]
-	}
->>>>>>> e9d369c3
 
 	if err := c.sendDexcomRequest(ctx, startTime, endTime, "GET", c.client.ConstructURL(paths...), egvsResponse, tokenSource); err != nil {
 		return nil, errors.Wrap(err, "unable to get egvs")
 	}
-
-	debug.Printf("egv count %d", len(egvsResponse.EGVs))
 
 	return egvsResponse, nil
 }
