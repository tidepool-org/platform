# Development
<<<<<<< HEAD
FROM golang:1.24.1-alpine AS development
=======
FROM golang:1.23.7-alpine AS development
>>>>>>> 5b62fb4f
WORKDIR /go/src/github.com/tidepool-org/platform
RUN apk --no-cache update && \
    apk --no-cache upgrade && \
    apk --no-cache add make git ca-certificates tzdata && \
    go install github.com/githubnemo/CompileDaemon@v1.4.0 && \
    adduser -D tidepool && \
    chown -R tidepool /go/src/github.com/tidepool-org/platform
USER tidepool
COPY --chown=tidepool . .
ENV SERVICE=services/task
RUN ["make", "service-build"]
CMD ["make", "service-start"]

# Production
FROM alpine:latest AS production
RUN apk --no-cache update && \
    apk --no-cache upgrade && \
    apk add --no-cache ca-certificates tzdata && \
    adduser -D tidepool
WORKDIR /home/tidepool
USER tidepool
COPY --from=development --chown=tidepool /go/src/github.com/tidepool-org/platform/_bin/services/task/ .
CMD ["./task"]<|MERGE_RESOLUTION|>--- conflicted
+++ resolved
@@ -1,9 +1,5 @@
 # Development
-<<<<<<< HEAD
-FROM golang:1.24.1-alpine AS development
-=======
-FROM golang:1.23.7-alpine AS development
->>>>>>> 5b62fb4f
+FROM golang:1.24.3-alpine AS development
 WORKDIR /go/src/github.com/tidepool-org/platform
 RUN apk --no-cache update && \
     apk --no-cache upgrade && \
