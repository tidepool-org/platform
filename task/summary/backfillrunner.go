--- conflicted
+++ resolved
@@ -54,11 +54,6 @@
 	}, nil
 }
 
-<<<<<<< HEAD
-func BackfillTaskName() string {
-	return fmt.Sprintf("%s", BackfillType)
-}
-
 func (r *BackfillRunner) GetRunnerType() string {
 	return BackfillType
 }
@@ -69,10 +64,6 @@
 
 func (r *BackfillRunner) GetRunnerMaximumDuration() time.Duration {
 	return BackfillTaskDurationMaximum
-=======
-func (r *BackfillRunner) CanRunTask(tsk *task.Task) bool {
-	return tsk != nil && tsk.Type == BackfillType
->>>>>>> 50d350ce
 }
 
 func (r *BackfillRunner) GenerateNextTime(interval MinuteRange) time.Duration {
