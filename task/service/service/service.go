package service

import (
	"context"

	"github.com/kelseyhightower/envconfig"

	"github.com/tidepool-org/platform/clinics"
	"github.com/tidepool-org/platform/ehr/reconcile"
	"github.com/tidepool-org/platform/ehr/sync"

	"github.com/tidepool-org/platform/application"
	"github.com/tidepool-org/platform/client"
	dataClient "github.com/tidepool-org/platform/data/client"
	dataSource "github.com/tidepool-org/platform/data/source"
	dataSourceClient "github.com/tidepool-org/platform/data/source/client"
	"github.com/tidepool-org/platform/dexcom"
	dexcomClient "github.com/tidepool-org/platform/dexcom/client"
	dexcomFetch "github.com/tidepool-org/platform/dexcom/fetch"
	dexcomProvider "github.com/tidepool-org/platform/dexcom/provider"
	"github.com/tidepool-org/platform/errors"
	"github.com/tidepool-org/platform/platform"
	serviceService "github.com/tidepool-org/platform/service/service"
	storeStructuredMongo "github.com/tidepool-org/platform/store/structured/mongo"
	"github.com/tidepool-org/platform/task"
	"github.com/tidepool-org/platform/task/queue"
	"github.com/tidepool-org/platform/task/service"
	"github.com/tidepool-org/platform/task/service/api"
	taskServiceApiV1 "github.com/tidepool-org/platform/task/service/api/v1"
	"github.com/tidepool-org/platform/task/store"
	taskMongo "github.com/tidepool-org/platform/task/store/mongo"
	summaryUpdate "github.com/tidepool-org/platform/task/summary"
)

// taskConfig is mainly used to disable certain tasks (for shadowing)
type taskConfig struct {
	DisableDexcom bool `envconfig:"TIDEPOOL_TASK_DISABLE_DEXCOM"`
	DisableClinic bool `envconfig:"TIDEPOOL_TASK_DISABLE_CLINIC"`
}

type Service struct {
	*serviceService.Authenticated
	taskStore        store.Store
	taskClient       *Client
	dataClient       dataClient.Client
	dataSourceClient dataSource.Client
	dexcomClient     dexcom.Client
	taskQueue        queue.Queue
	clinicsClient    clinics.Client
	cfg              taskConfig
}

func New() *Service {
	return &Service{
		Authenticated: serviceService.NewAuthenticated(),
	}
}

func (s *Service) Initialize(provider application.Provider) error {
	if err := s.Authenticated.Initialize(provider); err != nil {
		return err
	}

	if err := envconfig.Process("", &s.cfg); err != nil {
		return err
	}

	if err := s.initializeTaskStore(); err != nil {
		return err
	}
	if err := s.initializeTaskClient(); err != nil {
		return err
	}
	if err := s.initializeDataClient(); err != nil {
		return err
	}
	if err := s.initializeDataSourceClient(); err != nil {
		return err
	}
	if err := s.initializeDexcomClient(); err != nil {
		return err
	}
	if err := s.initializeClinicsClient(); err != nil {
		return err
	}
	if err := s.initializeTaskQueue(); err != nil {
		return err
	}
	return s.initializeRouter()
}

func (s *Service) Terminate() {
	s.terminateRouter()
	s.terminateTaskQueue()
	s.terminateClinicsClient()
	s.terminateDexcomClient()
	s.terminateDataSourceClient()
	s.terminateDataClient()
	s.terminateTaskClient()
	s.terminateTaskStore()

	s.Authenticated.Terminate()
}

func (s *Service) TaskStore() store.Store {
	return s.taskStore
}

func (s *Service) TaskClient() task.Client {
	return s.taskClient
}

func (s *Service) Status(ctx context.Context) *service.Status {
	return &service.Status{
		Version: s.VersionReporter().Long(),
	}
}

func (s *Service) initializeTaskStore() error {
	s.Logger().Debug("Loading task store config")

	cfg := storeStructuredMongo.NewConfig()
	if err := cfg.Load(); err != nil {
		return errors.Wrap(err, "unable to load task store config")
	}

	s.Logger().Debug("Creating task store")

	taskStore, err := taskMongo.NewStore(cfg)
	if err != nil {
		return errors.Wrap(err, "unable to create task store")
	}
	s.taskStore = taskStore

	s.Logger().Debug("Ensuring task store indexes")

	err = taskStore.EnsureIndexes()
	if err != nil {
		return errors.Wrap(err, "unable to ensure task store indexes")
	}

	err = taskStore.EnsureDefaultTasks()
	if err != nil {
		return errors.Wrap(err, "unable to ensure task store contains default tasks")
	}

	return nil
}

func (s *Service) terminateTaskStore() {
	if s.taskStore != nil {
		s.Logger().Debug("Closing task store")
		s.taskStore.Terminate(context.Background())

		s.Logger().Debug("Destroying task store")
		s.taskStore = nil
	}
}

func (s *Service) initializeTaskClient() error {
	s.Logger().Debug("Creating task client")

	clnt, err := NewClient(s.TaskStore())
	if err != nil {
		return errors.Wrap(err, "unable to create task client")
	}
	s.taskClient = clnt

	return nil
}

func (s *Service) terminateTaskClient() {
	if s.taskClient != nil {
		s.Logger().Debug("Destroying task client")
		s.taskClient = nil
	}
}

func (s *Service) initializeDataClient() error {
	s.Logger().Debug("Loading data client config")

	cfg := platform.NewConfig()
	cfg.UserAgent = s.UserAgent()
	reporter := s.ConfigReporter().WithScopes("data", "client")
	loader := platform.NewConfigReporterLoader(reporter)
	if err := cfg.Load(loader); err != nil {
		return errors.Wrap(err, "unable to load data client config")
	}

	s.Logger().Debug("Creating data client")

	clnt, err := dataClient.New(cfg, platform.AuthorizeAsService)
	if err != nil {
		return errors.Wrap(err, "unable to create data client")
	}
	s.dataClient = clnt

	return nil
}

func (s *Service) terminateDataClient() {
	if s.dataClient != nil {
		s.Logger().Debug("Destroying data client")
		s.dataClient = nil
	}
}

func (s *Service) initializeDataSourceClient() error {
	s.Logger().Debug("Loading data source client config")

	cfg := platform.NewConfig()
	cfg.UserAgent = s.UserAgent()
	reporter := s.ConfigReporter().WithScopes("data_source", "client")
	loader := platform.NewConfigReporterLoader(reporter)
	if err := cfg.Load(loader); err != nil {
		return errors.Wrap(err, "unable to load data source client config")
	}

	s.Logger().Debug("Creating data source client")

	clnt, err := dataSourceClient.New(cfg, platform.AuthorizeAsService)
	if err != nil {
		return errors.Wrap(err, "unable to create data source client")
	}
	s.dataSourceClient = clnt

	return nil
}

func (s *Service) terminateDataSourceClient() {
	if s.dataSourceClient != nil {
		s.Logger().Debug("Destroying data source client")
		s.dataSourceClient = nil
	}
}

func (s *Service) initializeDexcomClient() error {
	if s.cfg.DisableDexcom {
		s.Logger().Debug("Skipping creating dexcom provider")
		return nil
	}
	s.Logger().Debug("Loading dexcom provider")

	dxcmPrvdr, err := dexcomProvider.New(s.ConfigReporter().WithScopes("provider"), s.dataSourceClient, s.TaskClient())
	if err != nil {
		s.Logger().Warn("Unable to create dexcom provider")
	} else {
		s.Logger().Debug("Loading dexcom client config")

		cfg := client.NewConfig()
		cfg.UserAgent = s.UserAgent()
		reporter := s.ConfigReporter().WithScopes("dexcom", "client")
		loader := client.NewConfigReporterLoader(reporter)
		if err = cfg.Load(loader); err != nil {
			return errors.Wrap(err, "unable to load dexcom client config")
		}

		s.Logger().Debug("Creating dexcom client")

		clnt, clntErr := dexcomClient.New(cfg, dxcmPrvdr)
		if clntErr != nil {
			return errors.Wrap(clntErr, "unable to create dexcom client")
		}
		s.dexcomClient = clnt
	}

	return nil
}

func (s *Service) terminateDexcomClient() {
	if s.dexcomClient != nil {
		s.Logger().Debug("Destroying dexcom client")
		s.dexcomClient = nil
	}
}

func (s *Service) initializeClinicsClient() error {
	if s.cfg.DisableClinic {
		s.Logger().Debug("Skipping creating clinics client")
		return nil
	}

	s.Logger().Debug("Creating clinics client")

	clnt, err := clinics.NewClient(s.AuthClient())
	if err != nil {
		return errors.Wrap(err, "unable to create clinics client")
	}
	s.clinicsClient = clnt

	return nil
}

func (s *Service) terminateClinicsClient() {
	if s.clinicsClient != nil {
		s.Logger().Debug("Destroying clinics client")
		s.clinicsClient = nil
	}
}

func (s *Service) initializeTaskQueue() error {
	s.Logger().Debug("Loading task queue config")

	cfg := queue.NewConfig()
	if err := cfg.Load(s.ConfigReporter().WithScopes("task", "queue")); err != nil {
		return errors.Wrap(err, "unable to load task queue config")
	}

	s.Logger().Debug("Creating task queue")

	taskQueue, err := queue.NewMultiQueue(cfg, s.Logger(), s.TaskStore())
	if err != nil {
		return errors.Wrap(err, "unable to create task queue")
	}

	s.taskQueue = taskQueue

	var runners []queue.Runner
<<<<<<< HEAD
	if !s.cfg.DisableDexcom && s.dexcomClient != nil {
=======

	if s.dexcomClient != nil {
>>>>>>> b0781c63
		s.Logger().Debug("Creating dexcom fetch runner")

		rnnr, rnnrErr := dexcomFetch.NewRunner(s.AuthClient(), s.dataClient, s.dataSourceClient, s.dexcomClient)
		if rnnrErr != nil {
			return errors.Wrap(rnnrErr, "unable to create dexcom fetch runner")
		}
		runners = append(runners, rnnr)
	}

	s.Logger().Debug("Creating summary update runner")

	summaryUpdateRnnr, summaryUpdateRnnrErr := summaryUpdate.NewUpdateRunner(s.Logger(), s.VersionReporter(), s.AuthClient(), s.dataClient)
	if summaryUpdateRnnrErr != nil {
		return errors.Wrap(summaryUpdateRnnrErr, "unable to create summary update runner")
	}
	runners = append(runners, summaryUpdateRnnr)

	s.Logger().Debug("Creating summary backfill runner")

	summaryBackfillRnnr, summaryBackfillRnnrErr := summaryUpdate.NewBackfillRunner(s.Logger(), s.VersionReporter(), s.AuthClient(), s.dataClient)
	if summaryBackfillRnnrErr != nil {
		return errors.Wrap(summaryBackfillRnnrErr, "unable to create summary backfill runner")
	}
	runners = append(runners, summaryBackfillRnnr)

	s.Logger().Debug("Creating summary migration runner")

	summaryMigrationRnnr, summaryMigrationRnnrErr := summaryUpdate.NewMigrationRunner(s.Logger(), s.VersionReporter(), s.AuthClient(), s.dataClient)
	if summaryMigrationRnnrErr != nil {
		return errors.Wrap(summaryMigrationRnnrErr, "unable to create summary migration runner")
	}
	runners = append(runners, summaryMigrationRnnr)

	s.Logger().Debug("Creating ehr reconcile runner")

	if !s.cfg.DisableClinic {
		ehrReconcileRnnr, err := reconcile.NewRunner(s.AuthClient(), s.clinicsClient, s.taskClient, s.Logger())
		if err != nil {
			return errors.Wrap(err, "unable to create ehr reconcile runner")
		}
		runners = append(runners, ehrReconcileRnnr)

<<<<<<< HEAD
		ehrSyncRnnr, err := sync.NewRunner(s.clinicsClient, s.Logger())
		if err != nil {
			return errors.Wrap(err, "unable to create ehr sync runner")
		}
		runners = append(runners, ehrSyncRnnr)
=======
	s.Logger().Debug("Creating ehr sync runner")

	ehrSyncRnnr, err := sync.NewRunner(s.clinicsClient, s.Logger())
	if err != nil {
		return errors.Wrap(err, "unable to create ehr sync runner")
>>>>>>> b0781c63
	}

	for _, r := range runners {
		r := r
		if err := taskQueue.RegisterRunner(r); err != nil {
			return errors.Wrapf(err, "unable to register runner %s", r.GetRunnerType())
		}
	}

	s.Logger().Debug("Starting task queue")
	s.taskQueue.Start()

	return nil
}

func (s *Service) terminateTaskQueue() {
	if s.taskQueue != nil {
		s.Logger().Debug("Stopping task queue")
		s.taskQueue.Stop()

		s.Logger().Debug("Destroying task queue")
		s.taskQueue = nil
	}
}

func (s *Service) initializeRouter() error {
	s.Logger().Debug("Creating api router")

	apiRouter, err := api.NewRouter(s)
	if err != nil {
		return errors.Wrap(err, "unable to create api router")
	}

	s.Logger().Debug("Creating v1 router")

	v1Router, err := taskServiceApiV1.NewRouter(s)
	if err != nil {
		return errors.Wrap(err, "unable to create v1 router")
	}

	s.Logger().Debug("Initializing routers")

	if err = s.API().InitializeRouters(apiRouter, v1Router); err != nil {
		return errors.Wrap(err, "unable to initialize routers")
	}

	return nil
}

func (s *Service) terminateRouter() {
}<|MERGE_RESOLUTION|>--- conflicted
+++ resolved
@@ -316,19 +316,16 @@
 	s.taskQueue = taskQueue
 
 	var runners []queue.Runner
-<<<<<<< HEAD
-	if !s.cfg.DisableDexcom && s.dexcomClient != nil {
-=======
-
-	if s.dexcomClient != nil {
->>>>>>> b0781c63
-		s.Logger().Debug("Creating dexcom fetch runner")
-
-		rnnr, rnnrErr := dexcomFetch.NewRunner(s.AuthClient(), s.dataClient, s.dataSourceClient, s.dexcomClient)
-		if rnnrErr != nil {
-			return errors.Wrap(rnnrErr, "unable to create dexcom fetch runner")
-		}
-		runners = append(runners, rnnr)
+	if !s.cfg.DisableDexcom {
+		if s.dexcomClient != nil {
+			s.Logger().Debug("Creating dexcom fetch runner")
+
+			rnnr, rnnrErr := dexcomFetch.NewRunner(s.AuthClient(), s.dataClient, s.dataSourceClient, s.dexcomClient)
+			if rnnrErr != nil {
+				return errors.Wrap(rnnrErr, "unable to create dexcom fetch runner")
+			}
+			runners = append(runners, rnnr)
+		}
 	}
 
 	s.Logger().Debug("Creating summary update runner")
@@ -355,28 +352,22 @@
 	}
 	runners = append(runners, summaryMigrationRnnr)
 
-	s.Logger().Debug("Creating ehr reconcile runner")
-
 	if !s.cfg.DisableClinic {
+		s.Logger().Debug("Creating ehr reconcile runner")
+
 		ehrReconcileRnnr, err := reconcile.NewRunner(s.AuthClient(), s.clinicsClient, s.taskClient, s.Logger())
 		if err != nil {
 			return errors.Wrap(err, "unable to create ehr reconcile runner")
 		}
 		runners = append(runners, ehrReconcileRnnr)
 
-<<<<<<< HEAD
+		s.Logger().Debug("Creating ehr sync runner")
+
 		ehrSyncRnnr, err := sync.NewRunner(s.clinicsClient, s.Logger())
 		if err != nil {
 			return errors.Wrap(err, "unable to create ehr sync runner")
 		}
 		runners = append(runners, ehrSyncRnnr)
-=======
-	s.Logger().Debug("Creating ehr sync runner")
-
-	ehrSyncRnnr, err := sync.NewRunner(s.clinicsClient, s.Logger())
-	if err != nil {
-		return errors.Wrap(err, "unable to create ehr sync runner")
->>>>>>> b0781c63
 	}
 
 	for _, r := range runners {
