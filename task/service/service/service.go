package service

import (
	"context"
	"fmt"

	"github.com/tidepool-org/platform/clinics"
	"github.com/tidepool-org/platform/ehr/reconcile"
	"github.com/tidepool-org/platform/ehr/sync"

	"github.com/tidepool-org/platform/application"
	"github.com/tidepool-org/platform/client"
	dataClient "github.com/tidepool-org/platform/data/client"
	dataSource "github.com/tidepool-org/platform/data/source"
	dataSourceClient "github.com/tidepool-org/platform/data/source/client"
	"github.com/tidepool-org/platform/dexcom"
	dexcomClient "github.com/tidepool-org/platform/dexcom/client"
	dexcomFetch "github.com/tidepool-org/platform/dexcom/fetch"
	dexcomProvider "github.com/tidepool-org/platform/dexcom/provider"
	"github.com/tidepool-org/platform/errors"
	"github.com/tidepool-org/platform/platform"
	serviceService "github.com/tidepool-org/platform/service/service"
	storeStructuredMongo "github.com/tidepool-org/platform/store/structured/mongo"
	"github.com/tidepool-org/platform/task"
	"github.com/tidepool-org/platform/task/queue"
	"github.com/tidepool-org/platform/task/service"
	"github.com/tidepool-org/platform/task/service/api"
	taskServiceApiV1 "github.com/tidepool-org/platform/task/service/api/v1"
	"github.com/tidepool-org/platform/task/store"
	taskMongo "github.com/tidepool-org/platform/task/store/mongo"
	summaryUpdate "github.com/tidepool-org/platform/task/summary"
)

type Service struct {
	*serviceService.Authenticated
	taskStore        store.Store
	taskClient       *Client
	dataClient       dataClient.Client
	dataSourceClient dataSource.Client
	dexcomClient     dexcom.Client
	taskQueue        queue.Queue
	clinicsClient    clinics.Client
}

func New() *Service {
	return &Service{
		Authenticated: serviceService.NewAuthenticated(),
	}
}

func (s *Service) Initialize(provider application.Provider) error {
	if err := s.Authenticated.Initialize(provider); err != nil {
		return err
	}

	if err := s.initializeTaskStore(); err != nil {
		return err
	}
	if err := s.initializeTaskClient(); err != nil {
		return err
	}
	if err := s.initializeDataClient(); err != nil {
		return err
	}
	if err := s.initializeDataSourceClient(); err != nil {
		return err
	}
	if err := s.initializeDexcomClient(); err != nil {
		return err
	}
	if err := s.initializeClinicsClient(); err != nil {
		return err
	}
	if err := s.initializeTaskQueue(); err != nil {
		return err
	}
	return s.initializeRouter()
}

func (s *Service) Terminate() {
	s.Authenticated.Terminate()

	s.terminateRouter()
	s.terminateTaskQueue()
	s.terminateDexcomClient()
	s.terminateDataSourceClient()
	s.terminateDataClient()
	s.terminateTaskClient()
	s.terminateTaskStore()
}

func (s *Service) TaskStore() store.Store {
	return s.taskStore
}

func (s *Service) TaskClient() task.Client {
	return s.taskClient
}

func (s *Service) Status(ctx context.Context) *service.Status {
	return &service.Status{
		Version: s.VersionReporter().Long(),
	}
}

func (s *Service) initializeTaskStore() error {
	s.Logger().Debug("Loading task store config")

	cfg := storeStructuredMongo.NewConfig()
	if err := cfg.Load(); err != nil {
		return errors.Wrap(err, "unable to load task store config")
	}

	s.Logger().Debug("Creating task store")

	taskStore, err := taskMongo.NewStore(cfg)
	if err != nil {
		return errors.Wrap(err, "unable to create task store")
	}
	s.taskStore = taskStore

	s.Logger().Debug("Ensuring task store indexes")

	err = taskStore.EnsureIndexes()
	if err != nil {
		return errors.Wrap(err, "unable to ensure task store indexes")
	}

	err = taskStore.EnsureDefaultTasks()
	if err != nil {
<<<<<<< HEAD
		return errors.Wrap(err, "unable to ensure task store contains default tasks")
=======
		return errors.Wrap(err, "unable to ensure task store contains summary update task")
	}

	err = s.taskStore.EnsureSummaryBackfillTask()
	if err != nil {
		return errors.Wrap(err, "unable to ensure task store contains summary backfill task")
	}

	err = s.taskStore.EnsureSummaryMigrationTask()
	if err != nil {
		return errors.Wrap(err, "unable to ensure task store contains summary migration task")
	}

	err = s.taskStore.EnsureEHRReconcileTask()
	if err != nil {
		return errors.Wrap(err, "unable to ensure task store contains ehr reconcile task")
>>>>>>> 3b2d96d5
	}

	return nil
}

func (s *Service) terminateTaskStore() {
	if s.taskStore != nil {
		s.Logger().Debug("Closing task store")
		s.taskStore.Terminate(context.Background())

		s.Logger().Debug("Destroying task store")
		s.taskStore = nil
	}
}

func (s *Service) initializeTaskClient() error {
	s.Logger().Debug("Creating task client")

	clnt, err := NewClient(s.TaskStore())
	if err != nil {
		return errors.Wrap(err, "unable to create task client")
	}
	s.taskClient = clnt

	return nil
}

func (s *Service) terminateTaskClient() {
	if s.taskClient != nil {
		s.Logger().Debug("Destroying task client")
		s.taskClient = nil
	}
}

func (s *Service) initializeDataClient() error {
	s.Logger().Debug("Loading data client config")

	cfg := platform.NewConfig()
	cfg.UserAgent = s.UserAgent()
	if err := cfg.Load(s.ConfigReporter().WithScopes("data", "client")); err != nil {
		return errors.Wrap(err, "unable to load data client config")
	}

	s.Logger().Debug("Creating data client")

	clnt, err := dataClient.New(cfg, platform.AuthorizeAsService)
	if err != nil {
		return errors.Wrap(err, "unable to create data client")
	}
	s.dataClient = clnt

	return nil
}

func (s *Service) terminateDataClient() {
	if s.dataClient != nil {
		s.Logger().Debug("Destroying data client")
		s.dataClient = nil
	}
}

func (s *Service) initializeDataSourceClient() error {
	s.Logger().Debug("Loading data source client config")

	cfg := platform.NewConfig()
	cfg.UserAgent = s.UserAgent()
	if err := cfg.Load(s.ConfigReporter().WithScopes("data_source", "client")); err != nil {
		return errors.Wrap(err, "unable to load data source client config")
	}

	s.Logger().Debug("Creating data source client")

	clnt, err := dataSourceClient.New(cfg, platform.AuthorizeAsService)
	if err != nil {
		return errors.Wrap(err, "unable to create data source client")
	}
	s.dataSourceClient = clnt

	return nil
}

func (s *Service) terminateDataSourceClient() {
	if s.dataSourceClient != nil {
		s.Logger().Debug("Destroying data source client")
		s.dataSourceClient = nil
	}
}

func (s *Service) initializeDexcomClient() error {
	s.Logger().Debug("Loading dexcom provider")

	dxcmPrvdr, err := dexcomProvider.New(s.ConfigReporter().WithScopes("provider"), s.dataSourceClient, s.TaskClient())
	if err != nil {
		s.Logger().Warn("Unable to create dexcom provider")
	} else {
		s.Logger().Debug("Loading dexcom client config")

		cfg := client.NewConfig()
		cfg.UserAgent = s.UserAgent()
		if err = cfg.Load(s.ConfigReporter().WithScopes("dexcom", "client")); err != nil {
			return errors.Wrap(err, "unable to load dexcom client config")
		}

		s.Logger().Debug("Creating dexcom client")

		clnt, clntErr := dexcomClient.New(cfg, dxcmPrvdr)
		if clntErr != nil {
			return errors.Wrap(clntErr, "unable to create dexcom client")
		}
		s.dexcomClient = clnt
	}

	return nil
}

func (s *Service) terminateDexcomClient() {
	if s.dexcomClient != nil {
		s.Logger().Debug("Destroying dexcom client")
		s.dexcomClient = nil
	}
}

func (s *Service) initializeClinicsClient() error {
	s.Logger().Debug("Creating clinics client")

	clnt, err := clinics.NewClient(s.AuthClient())
	if err != nil {
		return errors.Wrap(err, "unable to create clinics client")
	}
	s.clinicsClient = clnt

	return nil
}

func (s *Service) initializeTaskQueue() error {
	s.Logger().Debug("Loading task queue config")

	cfg := queue.NewConfig()
	if err := cfg.Load(s.ConfigReporter().WithScopes("task", "queue")); err != nil {
		return errors.Wrap(err, "unable to load task queue config")
	}

	s.Logger().Debug("Creating task queue")

	taskQueue, err := queue.NewMultiQueue(cfg, s.Logger(), s.TaskStore())
	if err != nil {
		return errors.Wrap(err, "unable to create task queue")
	}

	s.taskQueue = taskQueue

	var runners []queue.Runner
	if s.dexcomClient != nil {
		s.Logger().Debug("Creating dexcom fetch runner")

		rnnr, rnnrErr := dexcomFetch.NewRunner(s.Logger(), s.VersionReporter(), s.AuthClient(), s.dataClient, s.dataSourceClient, s.dexcomClient)
		if rnnrErr != nil {
			return errors.Wrap(rnnrErr, "unable to create dexcom fetch runner")
		}

		runners = append(runners, rnnr)
	}

	s.Logger().Debug("Creating summary update runner")

	summaryUpdateRnnr, summaryUpdateRnnrErr := summaryUpdate.NewUpdateRunner(s.Logger(), s.VersionReporter(), s.AuthClient(), s.dataClient)
	if summaryUpdateRnnrErr != nil {
		return errors.Wrap(summaryUpdateRnnrErr, "unable to create summary update runner")
	}
	runners = append(runners, summaryUpdateRnnr)

	summaryBackfillRnnr, summaryBackfillRnnrErr := summaryUpdate.NewBackfillRunner(s.Logger(), s.VersionReporter(), s.AuthClient(), s.dataClient)
	if summaryBackfillRnnrErr != nil {
		return errors.Wrap(summaryBackfillRnnrErr, "unable to create summary backfill runner")
	}
	runners = append(runners, summaryBackfillRnnr)

	summaryMigrationRnnr, summaryMigrationRnnrErr := summaryUpdate.NewMigrationRunner(s.Logger(), s.VersionReporter(), s.AuthClient(), s.dataClient)
	if summaryMigrationRnnrErr != nil {
		return errors.Wrap(summaryMigrationRnnrErr, "unable to create summary migration runner")
	}
	taskQueue.RegisterRunner(summaryMigrationRnnr)

	ehrReconcileRnnr, err := reconcile.NewRunner(s.AuthClient(), s.clinicsClient, s.taskClient, s.Logger())
	if err != nil {
		return errors.Wrap(err, "unable to create ehr reconcile runner")
	}
	runners = append(runners, ehrReconcileRnnr)

	ehrSyncRnnr, err := sync.NewRunner(s.clinicsClient, s.Logger())
	if err != nil {
		return errors.Wrap(err, "unable to create ehr sync runner")
	}
	runners = append(runners, ehrSyncRnnr)

	for _, r := range runners {
		r := r
		if err := taskQueue.RegisterRunner(r); err != nil {
			return fmt.Errorf("unable to register runner %s: %w", r.GetRunnerType(), err)
		}
	}

	s.Logger().Debug("Starting task queue")
	s.taskQueue.Start()

	return nil
}

func (s *Service) terminateTaskQueue() {
	if s.taskQueue != nil {
		s.Logger().Debug("Stopping task queue")
		s.taskQueue.Stop()

		s.Logger().Debug("Destroying task queue")
		s.taskQueue = nil
	}
}

func (s *Service) initializeRouter() error {
	s.Logger().Debug("Creating api router")

	apiRouter, err := api.NewRouter(s)
	if err != nil {
		return errors.Wrap(err, "unable to create api router")
	}

	s.Logger().Debug("Creating v1 router")

	v1Router, err := taskServiceApiV1.NewRouter(s)
	if err != nil {
		return errors.Wrap(err, "unable to create v1 router")
	}

	s.Logger().Debug("Initializing routers")

	if err = s.API().InitializeRouters(apiRouter, v1Router); err != nil {
		return errors.Wrap(err, "unable to initialize routers")
	}

	return nil
}

func (s *Service) terminateRouter() {
}<|MERGE_RESOLUTION|>--- conflicted
+++ resolved
@@ -128,26 +128,7 @@
 
 	err = taskStore.EnsureDefaultTasks()
 	if err != nil {
-<<<<<<< HEAD
 		return errors.Wrap(err, "unable to ensure task store contains default tasks")
-=======
-		return errors.Wrap(err, "unable to ensure task store contains summary update task")
-	}
-
-	err = s.taskStore.EnsureSummaryBackfillTask()
-	if err != nil {
-		return errors.Wrap(err, "unable to ensure task store contains summary backfill task")
-	}
-
-	err = s.taskStore.EnsureSummaryMigrationTask()
-	if err != nil {
-		return errors.Wrap(err, "unable to ensure task store contains summary migration task")
-	}
-
-	err = s.taskStore.EnsureEHRReconcileTask()
-	if err != nil {
-		return errors.Wrap(err, "unable to ensure task store contains ehr reconcile task")
->>>>>>> 3b2d96d5
 	}
 
 	return nil
