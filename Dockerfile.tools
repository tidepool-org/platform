--- conflicted
+++ resolved
@@ -16,12 +16,8 @@
 
 # Production
 FROM mongo:6.0.5 AS production
-<<<<<<< HEAD
-ENV ENV="/home/tidepool/.bashrc" DEBIAN_FRONTEND="noninteractive"
-=======
 # this statically set $HOME is non-ideal, but is to combat it being hardcoded to /data/db upstream
 ENV HOME="/home/tidepool/" DEBIAN_FRONTEND="noninteractive"
->>>>>>> 5c02f31f
 RUN apt -y update && \
     apt -y install ca-certificates tzdata && \
     adduser --disabled-password tidepool
