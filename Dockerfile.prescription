--- conflicted
+++ resolved
@@ -1,9 +1,5 @@
 # Development
-<<<<<<< HEAD
-FROM unitedwardrobe/golang-librdkafka:alpine3.11-golang1.14.3-librdkafka1.4.2-static AS development
-=======
 FROM golang:1.22.2-alpine AS development
->>>>>>> 49ad956a
 WORKDIR /go/src/github.com/tidepool-org/platform
 RUN apk --no-cache update && \
     apk --no-cache upgrade && \
@@ -12,13 +8,8 @@
     adduser -D tidepool && \
     chown -R tidepool /go/src/github.com/tidepool-org/platform
 USER tidepool
-<<<<<<< HEAD
-COPY . .
-ENV SERVICE=services/prescription GO_BUILD_FLAGS="-tags=musl"
-=======
 COPY --chown=tidepool . .
 ENV SERVICE=services/prescription
->>>>>>> 49ad956a
 RUN ["make", "service-build"]
 CMD ["make", "service-start"]
 
