--- conflicted
+++ resolved
@@ -1,22 +1,13 @@
 # Platform 
 The Tidepool platform API
 
-<<<<<<< HEAD
-## v1.32.1
-
-* [Fix combination boluses with a normal component of zero](https://trello.com/c/s67Yc2qP)
-
-## v1.32.0
-
-* [Add scanned subType for smbg records to platform validation](https://trello.com/c/ACTIeEq9)
-* [Suppress noisy platform log messages](https://trello.com/c/YbawaBoZ)
-
-## v1.31.0
-=======
+## [v0.6.0] 2019-10-15
+### Added
+- [PT-580] Integration from Tidepool [v1.32.1](#v1.32.1)
+
 ## [v0.5.1] 2019-09-23
 ### Fixed
 - [PT-670] Platform data cannot ingest messages larger than 4096 Bytes
->>>>>>> 8154addb
 
 ## [v0.5.0] 2019-09-13
 ### Added
@@ -41,7 +32,103 @@
 ## [v0.2.1] 2018-12-06
 - Bring back DBLG1 device
 
-## tidepool/platform v1.29.0
+# Tidepool
+
+## v1.32.1
+
+* [Fix combination boluses with a normal component of zero](https://trello.com/c/s67Yc2qP)
+
+## v1.32.0
+
+* [Add scanned subType for smbg records to platform validation](https://trello.com/c/ACTIeEq9)
+* [Suppress noisy platform log messages](https://trello.com/c/YbawaBoZ)
+
+## v1.31.0
+
+* Add image service
+* Add new dependencies for image service
+* Add blob and image types for association
+* Update dependencies
+* Update to Go 1.11.4
+* Rename Blobs to BlobArray and Sources to SourceArray for consistency
+* Add request.ErrorExtensionNotSupported
+* Minor test updates
+* Rename HasUpdates to IsEmpty to be more descriptive
+* Fix string length validation bug in structure validator package
+* Cleanup test package
+* Remove test.Mock as unnecessary
+* Replace legacy test function usage
+* Remove redundant parsing tests
+* Refactor out common data types
+* Replace deprecated data parsers with structure parsers
+* Rename bytes local variable to avoid conflict with bytes package
+* Remove unnecessary tests to prevent future propogation
+* Rename test functions with prefix ExpectSerialized to ExpectSerializeObject
+* Update test package imports to current best practices
+* Fix data model limit validation constants based off alternate unit constants
+* Straighten out handling of time objects and related in tests
+* Rename blob and data source store Delete to Destroy to reflect actual result
+* Update blob and data source packages to remove context from test assertions
+* Update auth package to remove context from test assertions
+* Refactor and add improved request path and header parsing
+* Update structured store to allow optional update operators and query modifiers
+* Add unstructured store DeleteDirectory to provide batch delete operations
+* Add unstructured store Options during put operation to allow setting content type on S3 object
+* Remove context from unstructured store test mocks as it can change unrelated to target under test
+* Update aws package and interfaces to enable batch object delete
+* Update pagination to not include page or size if defaults are specified
+* Update log package to enable easier addition of contextual data into context and logger
+* Update structure parser to allow reporting errors in contained data by reference
+* Add Makefile targets to execute unit tests until failure
+* Fix import alias for any import path ending in /v1
+* Update dump users tool to be more generic and usable
+* Return HTTP status code 413 Request Entity Too Large when blob size exceeds maximum
+* Replace blob.Create with blob.Content
+* Remove blob Content-Length header usage and blob.Content.Size as it does not work with content encoding
+* Update test config reporter for better debugging
+* Fix randomly failing profile mongo test
+* Fix unused tests
+* Fix import ordering due to Golang tool changes
+* Update dependencies
+* Update to Go 1.11.1
+* Add user id to ArchiveDeviceDataUsingHashesFromDataSet selector to properly use indexes
+* Fix data set id validation to allow Jellyfish id format
+
+## v1.30.1
+
+* Relax Dexcom API validations to match Tidepool data model validations
+* Rename insulin dose constants to properly include units
+
+## v1.30.0
+
+* Fix Dexcom API v2 edge cases
+* Handle unexpected data from Dexcom API v2
+* Update to Dexcom API v2
+* Capture cgm settings for changed Dexcom API devices
+* Capture new fields from Dexcom API v2 data
+* Pull data from Dexcom API in 30 day increments rather than 90
+* Add Dexcom time struct for proper formatting during serialization
+* Use constants consistently throughout dexcom package
+* Remove device info from Dexcom API data as not useful
+* Remove unnecessary TODO for Dexcom API mmol/L support
+* Update cgm settings to allow for new settings from Dexcom API
+* Add default alert settings and alternative scheduled alert settings to cgm settings
+* Add test helpers for data parser serialization
+* Add pointer.Equal functions
+* Deprecate current cgm settings alert structures
+* Update oauth/client package tests to latest best practices
+* Update platform package tests to latest best practices
+* Update client package tests to latest best practices
+* Update Dexcom types to latest best practices
+* Add data store benchmark tool
+* Rename local variable name context to ctx for consistency
+* Remove unused code in data store mongo implementation
+* Update tool dependencies
+* Add build tools as additional dependencies
+* Update Makefile to install build tools from vendor directory
+* Update Makefile to remove unused tools
+
+## v1.29.0
 
 * Allow physical activity other field as optional
 * Update mongo queries for data using selectors to more effectively use indexes
