package v1

import (
	"net/http"

	dataService "github.com/tidepool-org/platform/data/service"
	"github.com/tidepool-org/platform/errors"
	"github.com/tidepool-org/platform/request"
)

<<<<<<< HEAD
// TODO: BACK-3394 - Restrict partner OpenID sector information to environment variable and authorized access only
// This implementation is a temporary placeholder to allow bootstrapping of the Abbott OAuth client workflow.
// Will need to migrate this to environment variables and add minimal authorization. For now, though, this is
// acceptable since it isn't revealing anything that is not already available in other locations (i.e. other
// public repos).

=======
>>>>>>> e7151c37
func PartnersSector(dataServiceContext dataService.Context) {
	res := dataServiceContext.Response()
	req := dataServiceContext.Request()
	responder := request.MustNewResponder(res, req)

<<<<<<< HEAD
	if partnerSectorIdentifiers, ok := namespacePartnerSectorIdentifiers[os.Getenv("POD_NAMESPACE")]; ok {
		if sectorIdentifier, ok := partnerSectorIdentifiers[req.PathParam("partner")]; ok {
			responder.Data(http.StatusOK, sectorIdentifier)
=======
	if environmentsSectorIdentifierURLs, ok := partnersEnvironmentsSectorIdentifierURLs[req.PathParam("partner")]; ok {
		if sectorIdentifierURLs, ok := environmentsSectorIdentifierURLs[req.PathParam("environment")]; ok {
			responder.Data(http.StatusOK, sectorIdentifierURLs)
>>>>>>> e7151c37
			return
		}
	}

	responder.Error(http.StatusNotFound, errors.New("partner environment not found"))
}

<<<<<<< HEAD
var namespacePartnerSectorIdentifiers = map[string]map[string][]string{
	"external": {
		"abbott": {
=======
var partnersEnvironmentsSectorIdentifierURLs = map[string]map[string][]string{
	"abbott": {
		"production": {
			"https://app.tidepool.org/v1/oauth/abbott/redirect",
			"https://app.tidepool.org/v1/oauth/abbott-private-1/redirect",
			"https://app.tidepool.org/v1/oauth/abbott-private-2/redirect",
			"https://external.integration.tidepool.org/v1/oauth/abbott/redirect",
			"https://external.integration.tidepool.org/v1/oauth/abbott-private-1/redirect",
			"https://external.integration.tidepool.org/v1/oauth/abbott-private-2/redirect",
			"https://qa1.development.tidepool.org/v1/oauth/abbott/redirect",
			"https://qa1.development.tidepool.org/v1/oauth/abbott-private-1/redirect",
			"https://qa1.development.tidepool.org/v1/oauth/abbott-private-2/redirect",
			"https://qa2.development.tidepool.org/v1/oauth/abbott/redirect",
			"https://qa2.development.tidepool.org/v1/oauth/abbott-private-1/redirect",
			"https://qa2.development.tidepool.org/v1/oauth/abbott-private-2/redirect",
			"https://qa3.development.tidepool.org/v1/oauth/abbott/redirect",
			"https://qa3.development.tidepool.org/v1/oauth/abbott-private-1/redirect",
			"https://qa3.development.tidepool.org/v1/oauth/abbott-private-2/redirect",
			"https://qa4.development.tidepool.org/v1/oauth/abbott/redirect",
			"https://qa4.development.tidepool.org/v1/oauth/abbott-private-1/redirect",
			"https://qa4.development.tidepool.org/v1/oauth/abbott-private-2/redirect",
			"https://qa5.development.tidepool.org/v1/oauth/abbott/redirect",
			"https://qa5.development.tidepool.org/v1/oauth/abbott-private-1/redirect",
			"https://qa5.development.tidepool.org/v1/oauth/abbott-private-2/redirect",
			"https://dev1.dev.tidepool.org/v1/oauth/abbott/redirect",
			"https://dev1.dev.tidepool.org/v1/oauth/abbott-private-1/redirect",
			"https://dev1.dev.tidepool.org/v1/oauth/abbott-private-2/redirect",
		},
		"sandbox": {
			"https://external.integration.tidepool.org/v1/oauth/abbott/redirect",
			"https://external.integration.tidepool.org/v1/oauth/abbott-private-1/redirect",
			"https://external.integration.tidepool.org/v1/oauth/abbott-private-2/redirect",
			"https://qa1.development.tidepool.org/v1/oauth/abbott/redirect",
			"https://qa1.development.tidepool.org/v1/oauth/abbott-private-1/redirect",
			"https://qa1.development.tidepool.org/v1/oauth/abbott-private-2/redirect",
			"https://qa2.development.tidepool.org/v1/oauth/abbott/redirect",
			"https://qa2.development.tidepool.org/v1/oauth/abbott-private-1/redirect",
			"https://qa2.development.tidepool.org/v1/oauth/abbott-private-2/redirect",
			"https://qa3.development.tidepool.org/v1/oauth/abbott/redirect",
			"https://qa3.development.tidepool.org/v1/oauth/abbott-private-1/redirect",
			"https://qa3.development.tidepool.org/v1/oauth/abbott-private-2/redirect",
			"https://qa4.development.tidepool.org/v1/oauth/abbott/redirect",
			"https://qa4.development.tidepool.org/v1/oauth/abbott-private-1/redirect",
			"https://qa4.development.tidepool.org/v1/oauth/abbott-private-2/redirect",
			"https://qa5.development.tidepool.org/v1/oauth/abbott/redirect",
			"https://qa5.development.tidepool.org/v1/oauth/abbott-private-1/redirect",
			"https://qa5.development.tidepool.org/v1/oauth/abbott-private-2/redirect",
			"https://dev1.dev.tidepool.org/v1/oauth/abbott/redirect",
			"https://dev1.dev.tidepool.org/v1/oauth/abbott-private-1/redirect",
			"https://dev1.dev.tidepool.org/v1/oauth/abbott-private-2/redirect",
		},
		"": { // DEPRECATED: Remove once Abbott sandbox client uses environment in path
>>>>>>> e7151c37
			"https://external.integration.tidepool.org/v1/oauth/abbott/redirect",
			"https://external.integration.tidepool.org/v1/oauth/abbott-private-1/redirect",
			"https://external.integration.tidepool.org/v1/oauth/abbott-private-2/redirect",
			"https://qa1.development.tidepool.org/v1/oauth/abbott/redirect",
			"https://qa2.development.tidepool.org/v1/oauth/abbott/redirect",
			"https://qa3.development.tidepool.org/v1/oauth/abbott/redirect",
			"https://qa4.development.tidepool.org/v1/oauth/abbott/redirect",
			"https://qa5.development.tidepool.org/v1/oauth/abbott/redirect",
			"https://dev1.dev.tidepool.org/v1/oauth/abbott/redirect",
		},
	},
}<|MERGE_RESOLUTION|>--- conflicted
+++ resolved
@@ -8,29 +8,14 @@
 	"github.com/tidepool-org/platform/request"
 )
 
-<<<<<<< HEAD
-// TODO: BACK-3394 - Restrict partner OpenID sector information to environment variable and authorized access only
-// This implementation is a temporary placeholder to allow bootstrapping of the Abbott OAuth client workflow.
-// Will need to migrate this to environment variables and add minimal authorization. For now, though, this is
-// acceptable since it isn't revealing anything that is not already available in other locations (i.e. other
-// public repos).
-
-=======
->>>>>>> e7151c37
 func PartnersSector(dataServiceContext dataService.Context) {
 	res := dataServiceContext.Response()
 	req := dataServiceContext.Request()
 	responder := request.MustNewResponder(res, req)
 
-<<<<<<< HEAD
-	if partnerSectorIdentifiers, ok := namespacePartnerSectorIdentifiers[os.Getenv("POD_NAMESPACE")]; ok {
-		if sectorIdentifier, ok := partnerSectorIdentifiers[req.PathParam("partner")]; ok {
-			responder.Data(http.StatusOK, sectorIdentifier)
-=======
 	if environmentsSectorIdentifierURLs, ok := partnersEnvironmentsSectorIdentifierURLs[req.PathParam("partner")]; ok {
 		if sectorIdentifierURLs, ok := environmentsSectorIdentifierURLs[req.PathParam("environment")]; ok {
 			responder.Data(http.StatusOK, sectorIdentifierURLs)
->>>>>>> e7151c37
 			return
 		}
 	}
@@ -38,11 +23,6 @@
 	responder.Error(http.StatusNotFound, errors.New("partner environment not found"))
 }
 
-<<<<<<< HEAD
-var namespacePartnerSectorIdentifiers = map[string]map[string][]string{
-	"external": {
-		"abbott": {
-=======
 var partnersEnvironmentsSectorIdentifierURLs = map[string]map[string][]string{
 	"abbott": {
 		"production": {
@@ -95,7 +75,6 @@
 			"https://dev1.dev.tidepool.org/v1/oauth/abbott-private-2/redirect",
 		},
 		"": { // DEPRECATED: Remove once Abbott sandbox client uses environment in path
->>>>>>> e7151c37
 			"https://external.integration.tidepool.org/v1/oauth/abbott/redirect",
 			"https://external.integration.tidepool.org/v1/oauth/abbott-private-1/redirect",
 			"https://external.integration.tidepool.org/v1/oauth/abbott-private-2/redirect",
