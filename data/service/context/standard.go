package context

import (
	"net/http"

<<<<<<< HEAD
	"github.com/tidepool-org/platform/summary"
	"github.com/tidepool-org/platform/summary/reporters"

	"go.mongodb.org/mongo-driver/mongo"
=======
	"github.com/tidepool-org/platform/twiist"

	"github.com/tidepool-org/platform/data/summary/reporters"
>>>>>>> 5b62fb4f

	"github.com/tidepool-org/platform/clinics"

	"github.com/ant0ine/go-json-rest/rest"

	"github.com/tidepool-org/platform/alerts"
	"github.com/tidepool-org/platform/auth"
	dataClient "github.com/tidepool-org/platform/data/client"
	"github.com/tidepool-org/platform/data/deduplicator"
	dataService "github.com/tidepool-org/platform/data/service"
	dataSource "github.com/tidepool-org/platform/data/source"
	dataStore "github.com/tidepool-org/platform/data/store"
	"github.com/tidepool-org/platform/errors"
	"github.com/tidepool-org/platform/metric"
	"github.com/tidepool-org/platform/permission"
	serviceContext "github.com/tidepool-org/platform/service/context"
	syncTaskStore "github.com/tidepool-org/platform/synctask/store"
)

type Standard struct {
	*serviceContext.Responder
<<<<<<< HEAD
	authClient              auth.Client
	metricClient            metric.Client
	permissionClient        permission.Client
	dataDeduplicatorFactory deduplicator.Factory
	dataStore               dataStore.Store
	dataRepository          dataStore.DataRepository
	summaryRepository       dataStore.SummaryRepository
	bucketsRepository       dataStore.BucketsRepository
	summarizerRegistry      *summary.SummarizerRegistry
	summaryReporter         *reporters.PatientRealtimeDaysReporter
	syncTaskStore           syncTaskStore.Store
	syncTasksRepository     syncTaskStore.SyncTaskRepository
	dataClient              dataClient.Client
	clinicsClient           clinics.Client
	dataSourceClient        dataSource.Client
	alertsRepository        alerts.Repository
=======
	authClient                     auth.Client
	metricClient                   metric.Client
	permissionClient               permission.Client
	dataDeduplicatorFactory        deduplicator.Factory
	dataStore                      dataStore.Store
	dataRepository                 dataStore.DataRepository
	summaryRepository              dataStore.SummaryRepository
	summarizerRegistry             *summary.SummarizerRegistry
	summaryReporter                *reporters.PatientRealtimeDaysReporter
	syncTaskStore                  syncTaskStore.Store
	syncTasksRepository            syncTaskStore.SyncTaskRepository
	dataClient                     dataClient.Client
	clinicsClient                  clinics.Client
	dataSourceClient               dataSource.Client
	alertsRepository               alerts.Repository
	twiistServiceAccountAuthorizer twiist.ServiceAccountAuthorizer
>>>>>>> 5b62fb4f
}

func WithContext(authClient auth.Client, metricClient metric.Client, permissionClient permission.Client,
	dataDeduplicatorFactory deduplicator.Factory,
	store dataStore.Store, syncTaskStore syncTaskStore.Store, dataClient dataClient.Client, dataSourceClient dataSource.Client, twiistServiceAccountAuthorizer twiist.ServiceAccountAuthorizer, handler dataService.HandlerFunc) rest.HandlerFunc {
	return func(response rest.ResponseWriter, request *rest.Request) {
		standard, standardErr := NewStandard(response, request, authClient, metricClient, permissionClient,
			dataDeduplicatorFactory, store, syncTaskStore, dataClient, dataSourceClient, twiistServiceAccountAuthorizer)
		if standardErr != nil {
			if responder, responderErr := serviceContext.NewResponder(response, request); responderErr != nil {
				response.WriteHeader(http.StatusInternalServerError)
			} else {
				responder.RespondWithInternalServerFailure("Unable to create new context for request", standardErr)
			}
			return
		}
		defer standard.Close()

		handler(standard)
	}
}

func NewStandard(response rest.ResponseWriter, request *rest.Request,
	authClient auth.Client, metricClient metric.Client, permissionClient permission.Client,
	dataDeduplicatorFactory deduplicator.Factory,
	store dataStore.Store, syncTaskStore syncTaskStore.Store, dataClient dataClient.Client, dataSourceClient dataSource.Client, twiistServiceAccountAuthorizer twiist.ServiceAccountAuthorizer) (*Standard, error) {
	if authClient == nil {
		return nil, errors.New("auth client is missing")
	}
	if metricClient == nil {
		return nil, errors.New("metric client is missing")
	}
	if permissionClient == nil {
		return nil, errors.New("permission client is missing")
	}
	if dataDeduplicatorFactory == nil {
		return nil, errors.New("data deduplicator factory is missing")
	}
	if store == nil {
		return nil, errors.New("data store DEPRECATED is missing")
	}
	if syncTaskStore == nil {
		return nil, errors.New("sync task store is missing")
	}
	if dataClient == nil {
		return nil, errors.New("data client is missing")
	}
	if dataSourceClient == nil {
		return nil, errors.New("data source client is missing")
	}
	if twiistServiceAccountAuthorizer == nil {
		return nil, errors.New("twiist service account authorizer is missing")
	}

	responder, err := serviceContext.NewResponder(response, request)
	if err != nil {
		return nil, err
	}

	return &Standard{
		Responder:                      responder,
		authClient:                     authClient,
		metricClient:                   metricClient,
		permissionClient:               permissionClient,
		dataDeduplicatorFactory:        dataDeduplicatorFactory,
		dataStore:                      store,
		syncTaskStore:                  syncTaskStore,
		dataClient:                     dataClient,
		dataSourceClient:               dataSourceClient,
		twiistServiceAccountAuthorizer: twiistServiceAccountAuthorizer,
	}, nil
}

func (s *Standard) Close() {
	if s.syncTasksRepository != nil {
		s.syncTasksRepository = nil
	}
	if s.dataRepository != nil {
		s.dataRepository = nil
	}
	if s.summaryRepository != nil {
		s.summaryRepository = nil
	}
	if s.summarizerRegistry != nil {
		s.summarizerRegistry = nil
	}
	if s.summaryReporter != nil {
		s.summaryReporter = nil
	}
	if s.bucketsRepository != nil {
		s.bucketsRepository = nil
	}
	if s.alertsRepository != nil {
		s.alertsRepository = nil
	}
}

func (s *Standard) AuthClient() auth.Client {
	return s.authClient
}

func (s *Standard) MetricClient() metric.Client {
	return s.metricClient
}

func (s *Standard) PermissionClient() permission.Client {
	return s.permissionClient
}

func (s *Standard) TwiistServiceAccountAuthorizer() twiist.ServiceAccountAuthorizer {
	return s.twiistServiceAccountAuthorizer
}

func (s *Standard) DataDeduplicatorFactory() deduplicator.Factory {
	return s.dataDeduplicatorFactory
}

func (s *Standard) DataRepository() dataStore.DataRepository {
	if s.dataRepository == nil {
		s.dataRepository = s.dataStore.NewDataRepository()
	}
	return s.dataRepository
}

func (s *Standard) SummaryRepository() dataStore.SummaryRepository {
	if s.summaryRepository == nil {
		s.summaryRepository = s.dataStore.NewSummaryRepository()
	}
	return s.summaryRepository
}

func (s *Standard) SummarizerRegistry() *summary.SummarizerRegistry {
	if s.summarizerRegistry == nil {
		s.summarizerRegistry = summary.New(s.SummaryRepository().GetStore(), s.BucketsRepository().GetStore(), s.DataRepository(), s.GetMongoClient())
	}
	return s.summarizerRegistry
}

func (s *Standard) SummaryReporter() *reporters.PatientRealtimeDaysReporter {
	if s.summaryReporter == nil {
		s.summaryReporter = reporters.NewReporter(s.SummarizerRegistry())
	}
	return s.summaryReporter
}

func (s *Standard) BucketsRepository() dataStore.BucketsRepository {
	if s.bucketsRepository == nil {
		s.bucketsRepository = s.dataStore.NewBucketsRepository()
	}
	return s.bucketsRepository
}

func (s *Standard) SyncTaskRepository() syncTaskStore.SyncTaskRepository {
	if s.syncTasksRepository == nil {
		s.syncTasksRepository = s.syncTaskStore.NewSyncTaskRepository()
	}
	return s.syncTasksRepository
}

func (s *Standard) DataClient() dataClient.Client {
	return s.dataClient
}

func (s *Standard) ClinicsClient() clinics.Client {
	if s.clinicsClient == nil {
		var err error
		s.clinicsClient, err = clinics.NewClient(s.AuthClient())
		if err != nil {
			s.Logger().Error("unable to create clinics client")
		}
	}

	return s.clinicsClient
}

func (s *Standard) DataSourceClient() dataSource.Client {
	return s.dataSourceClient
}

func (s *Standard) AlertsRepository() alerts.Repository {
	if s.alertsRepository == nil {
		s.alertsRepository = s.dataStore.NewAlertsRepository()
	}
	return s.alertsRepository
}

func (s *Standard) GetMongoClient() *mongo.Client {
	return s.dataStore.GetClient()
}<|MERGE_RESOLUTION|>--- conflicted
+++ resolved
@@ -3,23 +3,12 @@
 import (
 	"net/http"
 
-<<<<<<< HEAD
-	"github.com/tidepool-org/platform/summary"
-	"github.com/tidepool-org/platform/summary/reporters"
-
+	"github.com/ant0ine/go-json-rest/rest"
 	"go.mongodb.org/mongo-driver/mongo"
-=======
-	"github.com/tidepool-org/platform/twiist"
-
-	"github.com/tidepool-org/platform/data/summary/reporters"
->>>>>>> 5b62fb4f
-
-	"github.com/tidepool-org/platform/clinics"
-
-	"github.com/ant0ine/go-json-rest/rest"
 
 	"github.com/tidepool-org/platform/alerts"
 	"github.com/tidepool-org/platform/auth"
+	"github.com/tidepool-org/platform/clinics"
 	dataClient "github.com/tidepool-org/platform/data/client"
 	"github.com/tidepool-org/platform/data/deduplicator"
 	dataService "github.com/tidepool-org/platform/data/service"
@@ -29,29 +18,14 @@
 	"github.com/tidepool-org/platform/metric"
 	"github.com/tidepool-org/platform/permission"
 	serviceContext "github.com/tidepool-org/platform/service/context"
+	"github.com/tidepool-org/platform/summary"
+	"github.com/tidepool-org/platform/summary/reporters"
 	syncTaskStore "github.com/tidepool-org/platform/synctask/store"
+	"github.com/tidepool-org/platform/twiist"
 )
 
 type Standard struct {
 	*serviceContext.Responder
-<<<<<<< HEAD
-	authClient              auth.Client
-	metricClient            metric.Client
-	permissionClient        permission.Client
-	dataDeduplicatorFactory deduplicator.Factory
-	dataStore               dataStore.Store
-	dataRepository          dataStore.DataRepository
-	summaryRepository       dataStore.SummaryRepository
-	bucketsRepository       dataStore.BucketsRepository
-	summarizerRegistry      *summary.SummarizerRegistry
-	summaryReporter         *reporters.PatientRealtimeDaysReporter
-	syncTaskStore           syncTaskStore.Store
-	syncTasksRepository     syncTaskStore.SyncTaskRepository
-	dataClient              dataClient.Client
-	clinicsClient           clinics.Client
-	dataSourceClient        dataSource.Client
-	alertsRepository        alerts.Repository
-=======
 	authClient                     auth.Client
 	metricClient                   metric.Client
 	permissionClient               permission.Client
@@ -59,6 +33,7 @@
 	dataStore                      dataStore.Store
 	dataRepository                 dataStore.DataRepository
 	summaryRepository              dataStore.SummaryRepository
+	bucketsRepository              dataStore.BucketsRepository
 	summarizerRegistry             *summary.SummarizerRegistry
 	summaryReporter                *reporters.PatientRealtimeDaysReporter
 	syncTaskStore                  syncTaskStore.Store
@@ -68,7 +43,6 @@
 	dataSourceClient               dataSource.Client
 	alertsRepository               alerts.Repository
 	twiistServiceAccountAuthorizer twiist.ServiceAccountAuthorizer
->>>>>>> 5b62fb4f
 }
 
 func WithContext(authClient auth.Client, metricClient metric.Client, permissionClient permission.Client,
