--- conflicted
+++ resolved
@@ -912,13 +912,9 @@
 	})
 
 	Context("with new, initialized datum", func() {
-<<<<<<< HEAD
-		var datum *types.Base
 		const currentVersion = "1.1.0"
-=======
 		var datumBase *types.Base
 		var datum data.Datum
->>>>>>> a2563eb1
 
 		BeforeEach(func() {
 			datumBase = dataTypesTest.RandomBase()
@@ -927,85 +923,50 @@
 
 		Context("IdentityFields", func() {
 			It("returns error if user id is missing", func() {
-<<<<<<< HEAD
-				datum.UserID = nil
+				datumBase.UserID = nil
 				identityFields, err := datum.IdentityFields(currentVersion)
-=======
-				datumBase.UserID = nil
-				identityFields, err := datum.IdentityFields()
->>>>>>> a2563eb1
 				Expect(err).To(MatchError("user id is missing"))
 				Expect(identityFields).To(BeEmpty())
 			})
 
 			It("returns error if user id is empty", func() {
-<<<<<<< HEAD
-				datum.UserID = pointer.FromString("")
+				datumBase.UserID = pointer.FromString("")
 				identityFields, err := datum.IdentityFields(currentVersion)
-=======
-				datumBase.UserID = pointer.FromString("")
-				identityFields, err := datum.IdentityFields()
->>>>>>> a2563eb1
 				Expect(err).To(MatchError("user id is empty"))
 				Expect(identityFields).To(BeEmpty())
 			})
 
 			It("returns error if device id is missing", func() {
-<<<<<<< HEAD
-				datum.DeviceID = nil
+				datumBase.DeviceID = nil
 				identityFields, err := datum.IdentityFields(currentVersion)
-=======
-				datumBase.DeviceID = nil
-				identityFields, err := datum.IdentityFields()
->>>>>>> a2563eb1
 				Expect(err).To(MatchError("device id is missing"))
 				Expect(identityFields).To(BeEmpty())
 			})
 
 			It("returns error if device id is empty", func() {
-<<<<<<< HEAD
-				datum.DeviceID = pointer.FromString("")
+				datumBase.DeviceID = pointer.FromString("")
 				identityFields, err := datum.IdentityFields(currentVersion)
-=======
-				datumBase.DeviceID = pointer.FromString("")
-				identityFields, err := datum.IdentityFields()
->>>>>>> a2563eb1
 				Expect(err).To(MatchError("device id is empty"))
 				Expect(identityFields).To(BeEmpty())
 			})
 
 			It("returns error if time is missing", func() {
-<<<<<<< HEAD
-				datum.Time = nil
+				datumBase.Time = nil
 				identityFields, err := datum.IdentityFields(currentVersion)
-=======
-				datumBase.Time = nil
-				identityFields, err := datum.IdentityFields()
->>>>>>> a2563eb1
 				Expect(err).To(MatchError("time is missing"))
 				Expect(identityFields).To(BeEmpty())
 			})
 
 			It("returns error if time is empty", func() {
-<<<<<<< HEAD
-				datum.Time = pointer.FromTime(time.Time{})
+				datumBase.Time = pointer.FromTime(time.Time{})
 				identityFields, err := datum.IdentityFields(currentVersion)
-=======
-				datumBase.Time = pointer.FromTime(time.Time{})
-				identityFields, err := datum.IdentityFields()
->>>>>>> a2563eb1
 				Expect(err).To(MatchError("time is empty"))
 				Expect(identityFields).To(BeEmpty())
 			})
 
 			It("returns error if type is empty", func() {
-<<<<<<< HEAD
-				datum.Type = ""
+				datumBase.Type = ""
 				identityFields, err := datum.IdentityFields(currentVersion)
-=======
-				datumBase.Type = ""
-				identityFields, err := datum.IdentityFields()
->>>>>>> a2563eb1
 				Expect(err).To(MatchError("type is empty"))
 				Expect(identityFields).To(BeEmpty())
 			})
