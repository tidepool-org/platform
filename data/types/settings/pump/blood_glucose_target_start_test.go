package pump_test

import (
	. "github.com/onsi/ginkgo"
	. "github.com/onsi/ginkgo/extensions/table"
	. "github.com/onsi/gomega"

	"github.com/tidepool-org/platform/data/types/settings/pump/test"

	dataBloodGlucose "github.com/tidepool-org/platform/data/blood/glucose"
	dataBloodGlucoseTest "github.com/tidepool-org/platform/data/blood/glucose/test"
	dataNormalizer "github.com/tidepool-org/platform/data/normalizer"
	"github.com/tidepool-org/platform/data/types/settings/pump"
	pumpTest "github.com/tidepool-org/platform/data/types/settings/pump/test"
	dataTypesTest "github.com/tidepool-org/platform/data/types/test"
	errorsTest "github.com/tidepool-org/platform/errors/test"
	"github.com/tidepool-org/platform/pointer"
	"github.com/tidepool-org/platform/structure"
	structureValidator "github.com/tidepool-org/platform/structure/validator"
)

<<<<<<< HEAD
func CloneBloodGlucoseTargetStart(datum *pump.BloodGlucoseTargetStart) *pump.BloodGlucoseTargetStart {
	if datum == nil {
		return nil
	}
	clone := pump.NewBloodGlucoseTargetStart()
	clone.Target = *dataBloodGlucoseTest.CloneTarget(&datum.Target)
	clone.Start = pointer.CloneInt(datum.Start)
	return clone
}

func CloneBloodGlucoseTargetStartArray(datumArray *pump.BloodGlucoseTargetStartArray) *pump.BloodGlucoseTargetStartArray {
	if datumArray == nil {
		return nil
	}
	clone := pump.NewBloodGlucoseTargetStartArray()
	for _, datum := range *datumArray {
		*clone = append(*clone, CloneBloodGlucoseTargetStart(datum))
	}
	return clone
}

func NewBloodGlucoseTargetStartArrayMap(units *string) *pump.BloodGlucoseTargetStartArrayMap {
	datum := pump.NewBloodGlucoseTargetStartArrayMap()
	datum.Set(dataTypesBasalTest.NewScheduleName(), test.RandomBloodGlucoseTargetStartArray(units))
	return datum
}

func CloneBloodGlucoseTargetStartArrayMap(datumArrayMap *pump.BloodGlucoseTargetStartArrayMap) *pump.BloodGlucoseTargetStartArrayMap {
	if datumArrayMap == nil {
		return nil
	}
	clone := pump.NewBloodGlucoseTargetStartArrayMap()
	for datumName, datumArray := range *datumArrayMap {
		clone.Set(datumName, CloneBloodGlucoseTargetStartArray(datumArray))
	}
	return clone
}

type ValidatableWithUnitsAndStartMinimum interface {
	Validate(validator structure.Validator, units *string, startMinimum *int)
}

type ValidatableWithUnitsAndStartMinimumAdapter struct {
	validatableWithUnitsAndStartMinimum ValidatableWithUnitsAndStartMinimum
	units                               *string
	startMinimum                        *int
}

func NewValidatableWithUnitsAndStartMinimumAdapter(validatableWithUnitsAndStartMinimum ValidatableWithUnitsAndStartMinimum, units *string, startMinimum *int) *ValidatableWithUnitsAndStartMinimumAdapter {
	return &ValidatableWithUnitsAndStartMinimumAdapter{
		validatableWithUnitsAndStartMinimum: validatableWithUnitsAndStartMinimum,
		units:                               units,
		startMinimum:                        startMinimum,
	}
}

func (v *ValidatableWithUnitsAndStartMinimumAdapter) Validate(validator structure.Validator) {
	v.validatableWithUnitsAndStartMinimum.Validate(validator, v.units, v.startMinimum)
}

=======
>>>>>>> 9366d105
var _ = Describe("BloodGlucoseTargetStart", func() {
	It("BloodGlucoseTargetStartStartMaximum is expected", func() {
		Expect(pump.BloodGlucoseTargetStartStartMaximum).To(Equal(86400000))
	})

	It("BloodGlucoseTargetStartStartMinimum is expected", func() {
		Expect(pump.BloodGlucoseTargetStartStartMinimum).To(Equal(0))
	})

	Context("ParseBloodGlucoseTargetStart", func() {
		// TODO
	})

	Context("NewBloodGlucoseTargetStart", func() {
		It("is successful", func() {
			Expect(pump.NewBloodGlucoseTargetStart()).To(Equal(&pump.BloodGlucoseTargetStart{}))
		})
	})

	Context("BloodGlucoseTargetStart", func() {
		Context("Parse", func() {
			// TODO
		})

		Context("Validate", func() {
			DescribeTable("validates the datum",
				func(units *string, mutator func(datum *pump.BloodGlucoseTargetStart, units *string), expectedErrors ...error) {
<<<<<<< HEAD
					datum := test.RandomBloodGlucoseTargetStart(units, pump.BloodGlucoseTargetStartStartMinimum)
=======
					datum := pumpTest.NewBloodGlucoseTargetStart(units, pump.BloodGlucoseTargetStartStartMinimum)
>>>>>>> 9366d105
					mutator(datum, units)
					dataTypesTest.ValidateWithExpectedOrigins(pumpTest.NewValidatableWithUnitsAndStartMinimumAdapter(datum, units, pointer.FromInt(pump.BloodGlucoseTargetStartStartMinimum)), structure.Origins(), expectedErrors...)
				},
				Entry("succeeds",
					pointer.FromString("mmol/L"),
					func(datum *pump.BloodGlucoseTargetStart, units *string) {},
				),
				Entry("target missing",
					pointer.FromString("mmol/L"),
					func(datum *pump.BloodGlucoseTargetStart, units *string) {
						datum.Target = *dataBloodGlucose.NewTarget()
					},
					errorsTest.WithPointerSource(structureValidator.ErrorValueNotExists(), "/target"),
				),
				Entry("start missing",
					pointer.FromString("mmol/L"),
					func(datum *pump.BloodGlucoseTargetStart, units *string) { datum.Start = nil },
					errorsTest.WithPointerSource(structureValidator.ErrorValueNotExists(), "/start"),
				),
				Entry("multiple errors",
					pointer.FromString("mmol/L"),
					func(datum *pump.BloodGlucoseTargetStart, units *string) {
						datum.Target = *dataBloodGlucose.NewTarget()
						datum.Start = nil
					},
					errorsTest.WithPointerSource(structureValidator.ErrorValueNotExists(), "/target"),
					errorsTest.WithPointerSource(structureValidator.ErrorValueNotExists(), "/start"),
				),
			)

			DescribeTable("validates the datum with minimum start",
				func(units *string, mutator func(datum *pump.BloodGlucoseTargetStart, units *string), expectedErrors ...error) {
<<<<<<< HEAD
					datum := test.RandomBloodGlucoseTargetStart(units, pump.BloodGlucoseTargetStartStartMinimum)
=======
					datum := pumpTest.NewBloodGlucoseTargetStart(units, pump.BloodGlucoseTargetStartStartMinimum)
>>>>>>> 9366d105
					mutator(datum, units)
					dataTypesTest.ValidateWithExpectedOrigins(pumpTest.NewValidatableWithUnitsAndStartMinimumAdapter(datum, units, pointer.FromInt(pump.BloodGlucoseTargetStartStartMinimum)), structure.Origins(), expectedErrors...)
				},
				Entry("start out of range (lower)",
					pointer.FromString("mmol/L"),
					func(datum *pump.BloodGlucoseTargetStart, units *string) { datum.Start = pointer.FromInt(-1) },
					errorsTest.WithPointerSource(structureValidator.ErrorValueNotEqualTo(-1, 0), "/start"),
				),
				Entry("start in range",
					pointer.FromString("mmol/L"),
					func(datum *pump.BloodGlucoseTargetStart, units *string) { datum.Start = pointer.FromInt(0) },
				),
				Entry("start out of range (upper)",
					pointer.FromString("mmol/L"),
					func(datum *pump.BloodGlucoseTargetStart, units *string) { datum.Start = pointer.FromInt(1) },
					errorsTest.WithPointerSource(structureValidator.ErrorValueNotEqualTo(1, 0), "/start"),
				),
			)

			DescribeTable("validates the datum with non-minimum start",
				func(units *string, mutator func(datum *pump.BloodGlucoseTargetStart, units *string), expectedErrors ...error) {
<<<<<<< HEAD
					datum := test.RandomBloodGlucoseTargetStart(units, pump.BloodGlucoseTargetStartStartMinimum+1)
=======
					datum := pumpTest.NewBloodGlucoseTargetStart(units, pump.BloodGlucoseTargetStartStartMinimum+1)
>>>>>>> 9366d105
					mutator(datum, units)
					dataTypesTest.ValidateWithExpectedOrigins(pumpTest.NewValidatableWithUnitsAndStartMinimumAdapter(datum, units, pointer.FromInt(pump.BloodGlucoseTargetStartStartMinimum+1)), structure.Origins(), expectedErrors...)
				},
				Entry("start out of range (lower)",
					pointer.FromString("mmol/L"),
					func(datum *pump.BloodGlucoseTargetStart, units *string) { datum.Start = pointer.FromInt(0) },
					errorsTest.WithPointerSource(structureValidator.ErrorValueNotInRange(0, 1, 86400000), "/start"),
				),
				Entry("start in range (lower)",
					pointer.FromString("mmol/L"),
					func(datum *pump.BloodGlucoseTargetStart, units *string) { datum.Start = pointer.FromInt(1) },
				),
				Entry("start in range (upper)",
					pointer.FromString("mmol/L"),
					func(datum *pump.BloodGlucoseTargetStart, units *string) { datum.Start = pointer.FromInt(86400000) },
				),
				Entry("start out of range (upper)",
					pointer.FromString("mmol/L"),
					func(datum *pump.BloodGlucoseTargetStart, units *string) { datum.Start = pointer.FromInt(86400001) },
					errorsTest.WithPointerSource(structureValidator.ErrorValueNotInRange(86400001, 1, 86400000), "/start"),
				),
			)
		})

		Context("Normalize", func() {
			DescribeTable("normalizes the datum",
				func(units *string, mutator func(datum *pump.BloodGlucoseTargetStart, units *string), expectator func(datum *pump.BloodGlucoseTargetStart, expectedDatum *pump.BloodGlucoseTargetStart, units *string)) {
					for _, origin := range structure.Origins() {
<<<<<<< HEAD
						datum := test.RandomBloodGlucoseTargetStart(units, pump.BloodGlucoseTargetStartStartMinimum+1)
=======
						datum := pumpTest.NewBloodGlucoseTargetStart(units, pump.BloodGlucoseTargetStartStartMinimum+1)
>>>>>>> 9366d105
						mutator(datum, units)
						expectedDatum := pumpTest.CloneBloodGlucoseTargetStart(datum)
						normalizer := dataNormalizer.New()
						Expect(normalizer).ToNot(BeNil())
						datum.Normalize(normalizer.WithOrigin(origin), units)
						Expect(normalizer.Error()).To(BeNil())
						Expect(normalizer.Data()).To(BeEmpty())
						if expectator != nil {
							expectator(datum, expectedDatum, units)
						}
						Expect(datum).To(Equal(expectedDatum))
					}
				},
				Entry("does not modify the datum",
					pointer.FromString("mmol/L"),
					func(datum *pump.BloodGlucoseTargetStart, units *string) {},
					nil,
				),
				Entry("does not modify the datum; units missing",
					nil,
					func(datum *pump.BloodGlucoseTargetStart, units *string) {},
					nil,
				),
				Entry("does not modify the datum; units invalid",
					pointer.FromString("invalid"),
					func(datum *pump.BloodGlucoseTargetStart, units *string) {},
					nil,
				),
				Entry("does not modify the datum; start missing",
					pointer.FromString("mmol/L"),
					func(datum *pump.BloodGlucoseTargetStart, units *string) { datum.Start = nil },
					nil,
				),
			)

			DescribeTable("normalizes the datum with origin external",
				func(units *string, mutator func(datum *pump.BloodGlucoseTargetStart, units *string), expectator func(datum *pump.BloodGlucoseTargetStart, expectedDatum *pump.BloodGlucoseTargetStart, units *string)) {
<<<<<<< HEAD
					datum := test.RandomBloodGlucoseTargetStart(units, pump.BloodGlucoseTargetStartStartMinimum+1)
=======
					datum := pumpTest.NewBloodGlucoseTargetStart(units, pump.BloodGlucoseTargetStartStartMinimum+1)
>>>>>>> 9366d105
					mutator(datum, units)
					expectedDatum := pumpTest.CloneBloodGlucoseTargetStart(datum)
					normalizer := dataNormalizer.New()
					Expect(normalizer).ToNot(BeNil())
					datum.Normalize(normalizer.WithOrigin(structure.OriginExternal), units)
					Expect(normalizer.Error()).To(BeNil())
					Expect(normalizer.Data()).To(BeEmpty())
					if expectator != nil {
						expectator(datum, expectedDatum, units)
					}
					Expect(datum).To(Equal(expectedDatum))
				},
				Entry("does not modify the datum; units mmol/L",
					pointer.FromString("mmol/L"),
					func(datum *pump.BloodGlucoseTargetStart, units *string) {},
					nil,
				),
				Entry("does not modify the datum; units mmol/l",
					pointer.FromString("mmol/l"),
					func(datum *pump.BloodGlucoseTargetStart, units *string) {},
					nil,
				),
				Entry("modifies the datum; units mg/dL",
					pointer.FromString("mg/dL"),
					func(datum *pump.BloodGlucoseTargetStart, units *string) {},
					func(datum *pump.BloodGlucoseTargetStart, expectedDatum *pump.BloodGlucoseTargetStart, units *string) {
						dataBloodGlucoseTest.ExpectNormalizedTarget(&datum.Target, &expectedDatum.Target, units)
					},
				),
				Entry("modifies the datum; units mg/dl",
					pointer.FromString("mg/dl"),
					func(datum *pump.BloodGlucoseTargetStart, units *string) {},
					func(datum *pump.BloodGlucoseTargetStart, expectedDatum *pump.BloodGlucoseTargetStart, units *string) {
						dataBloodGlucoseTest.ExpectNormalizedTarget(&datum.Target, &expectedDatum.Target, units)
					},
				),
			)

			DescribeTable("normalizes the datum with origin internal/store",
				func(units *string, mutator func(datum *pump.BloodGlucoseTargetStart, units *string), expectator func(datum *pump.BloodGlucoseTargetStart, expectedDatum *pump.BloodGlucoseTargetStart, units *string)) {
					for _, origin := range []structure.Origin{structure.OriginInternal, structure.OriginStore} {
<<<<<<< HEAD
						datum := test.RandomBloodGlucoseTargetStart(units, pump.BloodGlucoseTargetStartStartMinimum+1)
=======
						datum := pumpTest.NewBloodGlucoseTargetStart(units, pump.BloodGlucoseTargetStartStartMinimum+1)
>>>>>>> 9366d105
						mutator(datum, units)
						expectedDatum := pumpTest.CloneBloodGlucoseTargetStart(datum)
						normalizer := dataNormalizer.New()
						Expect(normalizer).ToNot(BeNil())
						datum.Normalize(normalizer.WithOrigin(origin), units)
						Expect(normalizer.Error()).To(BeNil())
						Expect(normalizer.Data()).To(BeEmpty())
						if expectator != nil {
							expectator(datum, expectedDatum, units)
						}
						Expect(datum).To(Equal(expectedDatum))
					}
				},
				Entry("does not modify the datum; units mmol/L",
					pointer.FromString("mmol/L"),
					func(datum *pump.BloodGlucoseTargetStart, units *string) {},
					nil,
				),
				Entry("does not modify the datum; units mmol/l",
					pointer.FromString("mmol/l"),
					func(datum *pump.BloodGlucoseTargetStart, units *string) {},
					nil,
				),
				Entry("modifies the datum; units mg/dL",
					pointer.FromString("mg/dL"),
					func(datum *pump.BloodGlucoseTargetStart, units *string) {},
					nil,
				),
				Entry("modifies the datum; units mg/dl",
					pointer.FromString("mg/dl"),
					func(datum *pump.BloodGlucoseTargetStart, units *string) {},
					nil,
				),
			)
		})
	})

	Context("ParseBloodGlucoseTargetStartArray", func() {
		// TODO
	})

	Context("NewBloodGlucoseTargetStartArray", func() {
		It("is successful", func() {
			Expect(pump.NewBloodGlucoseTargetStartArray()).To(Equal(&pump.BloodGlucoseTargetStartArray{}))
		})
	})

	Context("BloodGlucoseTargetStartArray", func() {
		Context("Parse", func() {
			// TODO
		})

		Context("Validate", func() {
			DescribeTable("validates the datum",
				func(units *string, mutator func(datum *pump.BloodGlucoseTargetStartArray, units *string), expectedErrors ...error) {
					datum := pump.NewBloodGlucoseTargetStartArray()
					mutator(datum, units)
					dataTypesTest.ValidateWithExpectedOrigins(structureValidator.NewValidatableWithStringAdapter(datum, units), structure.Origins(), expectedErrors...)
				},
				Entry("succeeds",
					pointer.FromString("mmol/L"),
					func(datum *pump.BloodGlucoseTargetStartArray, units *string) {},
				),
				Entry("empty",
					pointer.FromString("mmol/L"),
					func(datum *pump.BloodGlucoseTargetStartArray, units *string) {
						*datum = *pump.NewBloodGlucoseTargetStartArray()
					},
				),
				Entry("nil",
					pointer.FromString("mmol/L"),
					func(datum *pump.BloodGlucoseTargetStartArray, units *string) { *datum = append(*datum, nil) },
					errorsTest.WithPointerSource(structureValidator.ErrorValueNotExists(), "/0"),
				),
				Entry("single invalid",
					pointer.FromString("mmol/L"),
					func(datum *pump.BloodGlucoseTargetStartArray, units *string) {
<<<<<<< HEAD
						invalid := test.RandomBloodGlucoseTargetStart(units, pump.BloodGlucoseTargetStartStartMinimum)
=======
						invalid := pumpTest.NewBloodGlucoseTargetStart(units, pump.BloodGlucoseTargetStartStartMinimum)
>>>>>>> 9366d105
						invalid.Target = *dataBloodGlucose.NewTarget()
						*datum = append(*datum, invalid)
					},
					errorsTest.WithPointerSource(structureValidator.ErrorValueNotExists(), "/0/target"),
				),
				Entry("single valid",
					pointer.FromString("mmol/L"),
					func(datum *pump.BloodGlucoseTargetStartArray, units *string) {
<<<<<<< HEAD
						*datum = append(*datum, test.RandomBloodGlucoseTargetStart(units, pump.BloodGlucoseTargetStartStartMinimum))
=======
						*datum = append(*datum, pumpTest.NewBloodGlucoseTargetStart(units, pump.BloodGlucoseTargetStartStartMinimum))
>>>>>>> 9366d105
					},
				),
				Entry("multiple invalid",
					pointer.FromString("mmol/L"),
					func(datum *pump.BloodGlucoseTargetStartArray, units *string) {
<<<<<<< HEAD
						*datum = append(*datum, test.RandomBloodGlucoseTargetStart(units, pump.BloodGlucoseTargetStartStartMinimum))
						invalid := test.RandomBloodGlucoseTargetStart(units, *datum.Last().Start+1)
						invalid.Target = *dataBloodGlucose.NewTarget()
						*datum = append(*datum, invalid)
						*datum = append(*datum, test.RandomBloodGlucoseTargetStart(units, *datum.Last().Start+1))
=======
						*datum = append(*datum, pumpTest.NewBloodGlucoseTargetStart(units, pump.BloodGlucoseTargetStartStartMinimum))
						invalid := pumpTest.NewBloodGlucoseTargetStart(units, *datum.Last().Start+1)
						invalid.Target = *dataBloodGlucose.NewTarget()
						*datum = append(*datum, invalid)
						*datum = append(*datum, pumpTest.NewBloodGlucoseTargetStart(units, *datum.Last().Start+1))
>>>>>>> 9366d105
					},
					errorsTest.WithPointerSource(structureValidator.ErrorValueNotExists(), "/1/target"),
				),
				Entry("multiple valid",
					pointer.FromString("mmol/L"),
					func(datum *pump.BloodGlucoseTargetStartArray, units *string) {
<<<<<<< HEAD
						*datum = append(*datum, test.RandomBloodGlucoseTargetStart(units, pump.BloodGlucoseTargetStartStartMinimum))
						*datum = append(*datum, test.RandomBloodGlucoseTargetStart(units, *datum.Last().Start+1))
						*datum = append(*datum, test.RandomBloodGlucoseTargetStart(units, *datum.Last().Start+1))
=======
						*datum = append(*datum, pumpTest.NewBloodGlucoseTargetStart(units, pump.BloodGlucoseTargetStartStartMinimum))
						*datum = append(*datum, pumpTest.NewBloodGlucoseTargetStart(units, *datum.Last().Start+1))
						*datum = append(*datum, pumpTest.NewBloodGlucoseTargetStart(units, *datum.Last().Start+1))
>>>>>>> 9366d105
					},
				),
				Entry("multiple errors",
					pointer.FromString("mmol/L"),
					func(datum *pump.BloodGlucoseTargetStartArray, units *string) {
<<<<<<< HEAD
						invalid := test.RandomBloodGlucoseTargetStart(units, pump.BloodGlucoseTargetStartStartMinimum)
						invalid.Target = *dataBloodGlucose.NewTarget()
						*datum = append(*datum, nil, invalid)
						*datum = append(*datum, nil, test.RandomBloodGlucoseTargetStart(units, *datum.Last().Start+1))
=======
						invalid := pumpTest.NewBloodGlucoseTargetStart(units, pump.BloodGlucoseTargetStartStartMinimum)
						invalid.Target = *dataBloodGlucose.NewTarget()
						*datum = append(*datum, nil, invalid)
						*datum = append(*datum, nil, pumpTest.NewBloodGlucoseTargetStart(units, *datum.Last().Start+1))
>>>>>>> 9366d105
					},
					errorsTest.WithPointerSource(structureValidator.ErrorValueNotExists(), "/0"),
					errorsTest.WithPointerSource(structureValidator.ErrorValueNotExists(), "/1/target"),
					errorsTest.WithPointerSource(structureValidator.ErrorValueNotExists(), "/2"),
				),
			)
		})

		Context("Normalize", func() {
			DescribeTable("normalizes the datum",
				func(units *string, mutator func(datum *pump.BloodGlucoseTargetStartArray, units *string), expectator func(datum *pump.BloodGlucoseTargetStartArray, expectedDatum *pump.BloodGlucoseTargetStartArray, units *string)) {
					for _, origin := range structure.Origins() {
<<<<<<< HEAD
						datum := test.RandomBloodGlucoseTargetStartArray(units)
=======
						datum := pumpTest.NewBloodGlucoseTargetStartArray(units)
>>>>>>> 9366d105
						mutator(datum, units)
						expectedDatum := pumpTest.CloneBloodGlucoseTargetStartArray(datum)
						normalizer := dataNormalizer.New()
						Expect(normalizer).ToNot(BeNil())
						datum.Normalize(normalizer.WithOrigin(origin), units)
						Expect(normalizer.Error()).To(BeNil())
						Expect(normalizer.Data()).To(BeEmpty())
						if expectator != nil {
							expectator(datum, expectedDatum, units)
						}
						Expect(datum).To(Equal(expectedDatum))
					}
				},
				Entry("does not modify the datum",
					pointer.FromString("mmol/L"),
					func(datum *pump.BloodGlucoseTargetStartArray, units *string) {},
					nil,
				),
				Entry("does not modify the datum; units missing",
					nil,
					func(datum *pump.BloodGlucoseTargetStartArray, units *string) {},
					nil,
				),
				Entry("does not modify the datum; units invalid",
					pointer.FromString("invalid"),
					func(datum *pump.BloodGlucoseTargetStartArray, units *string) {},
					nil,
				),
				Entry("does not modify the datum; start missing",
					pointer.FromString("mmol/L"),
					func(datum *pump.BloodGlucoseTargetStartArray, units *string) { (*datum)[0].Start = nil },
					nil,
				),
			)

			DescribeTable("normalizes the datum with structure external",
				func(units *string, mutator func(datum *pump.BloodGlucoseTargetStartArray, units *string), expectator func(datum *pump.BloodGlucoseTargetStartArray, expectedDatum *pump.BloodGlucoseTargetStartArray, units *string)) {
<<<<<<< HEAD
					datum := test.RandomBloodGlucoseTargetStartArray(units)
=======
					datum := pumpTest.NewBloodGlucoseTargetStartArray(units)
>>>>>>> 9366d105
					mutator(datum, units)
					expectedDatum := pumpTest.CloneBloodGlucoseTargetStartArray(datum)
					normalizer := dataNormalizer.New()
					Expect(normalizer).ToNot(BeNil())
					datum.Normalize(normalizer.WithOrigin(structure.OriginExternal), units)
					Expect(normalizer.Error()).To(BeNil())
					Expect(normalizer.Data()).To(BeEmpty())
					if expectator != nil {
						expectator(datum, expectedDatum, units)
					}
					Expect(datum).To(Equal(expectedDatum))
				},
				Entry("does not modify the datum; units mmol/L",
					pointer.FromString("mmol/L"),
					func(datum *pump.BloodGlucoseTargetStartArray, units *string) {},
					nil,
				),
				Entry("does not modify the datum; units mmol/l",
					pointer.FromString("mmol/l"),
					func(datum *pump.BloodGlucoseTargetStartArray, units *string) {},
					nil,
				),
				Entry("modifies the datum; units mg/dL",
					pointer.FromString("mg/dL"),
					func(datum *pump.BloodGlucoseTargetStartArray, units *string) {},
					func(datum *pump.BloodGlucoseTargetStartArray, expectedDatum *pump.BloodGlucoseTargetStartArray, units *string) {
						for index := range *datum {
							dataBloodGlucoseTest.ExpectNormalizedTarget(&(*datum)[index].Target, &(*expectedDatum)[index].Target, units)
						}
					},
				),
				Entry("modifies the datum; units mg/dl",
					pointer.FromString("mg/dl"),
					func(datum *pump.BloodGlucoseTargetStartArray, units *string) {},
					func(datum *pump.BloodGlucoseTargetStartArray, expectedDatum *pump.BloodGlucoseTargetStartArray, units *string) {
						for index := range *datum {
							dataBloodGlucoseTest.ExpectNormalizedTarget(&(*datum)[index].Target, &(*expectedDatum)[index].Target, units)
						}
					},
				),
			)

			DescribeTable("normalizes the datum with origin internal/store",
				func(units *string, mutator func(datum *pump.BloodGlucoseTargetStartArray, units *string), expectator func(datum *pump.BloodGlucoseTargetStartArray, expectedDatum *pump.BloodGlucoseTargetStartArray, units *string)) {
					for _, origin := range []structure.Origin{structure.OriginInternal, structure.OriginStore} {
<<<<<<< HEAD
						datum := test.RandomBloodGlucoseTargetStartArray(units)
=======
						datum := pumpTest.NewBloodGlucoseTargetStartArray(units)
>>>>>>> 9366d105
						mutator(datum, units)
						expectedDatum := pumpTest.CloneBloodGlucoseTargetStartArray(datum)
						normalizer := dataNormalizer.New()
						Expect(normalizer).ToNot(BeNil())
						datum.Normalize(normalizer.WithOrigin(origin), units)
						Expect(normalizer.Error()).To(BeNil())
						Expect(normalizer.Data()).To(BeEmpty())
						if expectator != nil {
							expectator(datum, expectedDatum, units)
						}
						Expect(datum).To(Equal(expectedDatum))
					}
				},
				Entry("does not modify the datum; units mmol/L",
					pointer.FromString("mmol/L"),
					func(datum *pump.BloodGlucoseTargetStartArray, units *string) {},
					nil,
				),
				Entry("does not modify the datum; units mmol/l",
					pointer.FromString("mmol/l"),
					func(datum *pump.BloodGlucoseTargetStartArray, units *string) {},
					nil,
				),
				Entry("modifies the datum; units mg/dL",
					pointer.FromString("mg/dL"),
					func(datum *pump.BloodGlucoseTargetStartArray, units *string) {},
					nil,
				),
				Entry("modifies the datum; units mg/dl",
					pointer.FromString("mg/dl"),
					func(datum *pump.BloodGlucoseTargetStartArray, units *string) {},
					nil,
				),
			)
		})

		Context("First", func() {
			var datum *pump.BloodGlucoseTargetStartArray

			BeforeEach(func() {
				datum = pump.NewBloodGlucoseTargetStartArray()
			})

			It("returns nil if array is empty", func() {
				Expect(datum.First()).To(BeNil())
			})

			It("returns the first element if the array has one element", func() {
<<<<<<< HEAD
				*datum = append(*datum, test.RandomBloodGlucoseTargetStart(pointer.FromString("mmol/L"), pump.BloodGlucoseTargetStartStartMinimum))
=======
				*datum = append(*datum, pumpTest.NewBloodGlucoseTargetStart(pointer.FromString("mmol/L"), pump.BloodGlucoseTargetStartStartMinimum))
>>>>>>> 9366d105
				Expect(datum.First()).To(Equal((*datum)[0]))
			})

			It("returns the first element if the array has multiple elements", func() {
<<<<<<< HEAD
				*datum = append(*datum, test.RandomBloodGlucoseTargetStart(pointer.FromString("mmol/L"), pump.BloodGlucoseTargetStartStartMinimum))
				*datum = append(*datum, test.RandomBloodGlucoseTargetStart(pointer.FromString("mmol/L"), *datum.Last().Start+1))
				*datum = append(*datum, test.RandomBloodGlucoseTargetStart(pointer.FromString("mmol/L"), *datum.Last().Start+1))
=======
				*datum = append(*datum, pumpTest.NewBloodGlucoseTargetStart(pointer.FromString("mmol/L"), pump.BloodGlucoseTargetStartStartMinimum))
				*datum = append(*datum, pumpTest.NewBloodGlucoseTargetStart(pointer.FromString("mmol/L"), *datum.Last().Start+1))
				*datum = append(*datum, pumpTest.NewBloodGlucoseTargetStart(pointer.FromString("mmol/L"), *datum.Last().Start+1))
>>>>>>> 9366d105
				Expect(datum.First()).To(Equal((*datum)[0]))
			})
		})

		Context("Last", func() {
			var datum *pump.BloodGlucoseTargetStartArray

			BeforeEach(func() {
				datum = pump.NewBloodGlucoseTargetStartArray()
			})

			It("returns nil if array is empty", func() {
				Expect(datum.Last()).To(BeNil())
			})

			It("returns the last element if the array has one element", func() {
<<<<<<< HEAD
				*datum = append(*datum, test.RandomBloodGlucoseTargetStart(pointer.FromString("mmol/L"), pump.BloodGlucoseTargetStartStartMinimum))
=======
				*datum = append(*datum, pumpTest.NewBloodGlucoseTargetStart(pointer.FromString("mmol/L"), pump.BloodGlucoseTargetStartStartMinimum))
>>>>>>> 9366d105
				Expect(datum.Last()).To(Equal((*datum)[0]))
			})

			It("returns the last element if the array has multiple elements", func() {
<<<<<<< HEAD
				*datum = append(*datum, test.RandomBloodGlucoseTargetStart(pointer.FromString("mmol/L"), pump.BloodGlucoseTargetStartStartMinimum))
				*datum = append(*datum, test.RandomBloodGlucoseTargetStart(pointer.FromString("mmol/L"), *datum.Last().Start+1))
				*datum = append(*datum, test.RandomBloodGlucoseTargetStart(pointer.FromString("mmol/L"), *datum.Last().Start+1))
=======
				*datum = append(*datum, pumpTest.NewBloodGlucoseTargetStart(pointer.FromString("mmol/L"), pump.BloodGlucoseTargetStartStartMinimum))
				*datum = append(*datum, pumpTest.NewBloodGlucoseTargetStart(pointer.FromString("mmol/L"), *datum.Last().Start+1))
				*datum = append(*datum, pumpTest.NewBloodGlucoseTargetStart(pointer.FromString("mmol/L"), *datum.Last().Start+1))
>>>>>>> 9366d105
				Expect(datum.Last()).To(Equal((*datum)[2]))
			})
		})
	})

	Context("ParseBloodGlucoseTargetStartArrayMap", func() {
		// TODO
	})

	Context("NewBloodGlucoseTargetStartArrayMap", func() {
		It("is successful", func() {
			Expect(pump.NewBloodGlucoseTargetStartArrayMap()).To(Equal(&pump.BloodGlucoseTargetStartArrayMap{}))
		})
	})

	Context("BloodGlucoseTargetStartArrayMap", func() {
		Context("Parse", func() {
			// TODO
		})

		Context("Validate", func() {
			DescribeTable("validates the datum",
				func(units *string, mutator func(datum *pump.BloodGlucoseTargetStartArrayMap, units *string), expectedErrors ...error) {
					datum := pump.NewBloodGlucoseTargetStartArrayMap()
					mutator(datum, units)
					dataTypesTest.ValidateWithExpectedOrigins(structureValidator.NewValidatableWithStringAdapter(datum, units), structure.Origins(), expectedErrors...)
				},
				Entry("succeeds",
					pointer.FromString("mmol/L"),
					func(datum *pump.BloodGlucoseTargetStartArrayMap, units *string) {},
				),
				Entry("empty",
					pointer.FromString("mmol/L"),
					func(datum *pump.BloodGlucoseTargetStartArrayMap, units *string) {
						*datum = *pump.NewBloodGlucoseTargetStartArrayMap()
					},
				),
				Entry("empty name",
					pointer.FromString("mmol/L"),
					func(datum *pump.BloodGlucoseTargetStartArrayMap, units *string) {
<<<<<<< HEAD
						datum.Set("", test.RandomBloodGlucoseTargetStartArray(units))
=======
						datum.Set("", pumpTest.NewBloodGlucoseTargetStartArray(units))
>>>>>>> 9366d105
					},
				),
				Entry("nil value",
					pointer.FromString("mmol/L"),
					func(datum *pump.BloodGlucoseTargetStartArrayMap, units *string) { datum.Set("", nil) },
					errorsTest.WithPointerSource(structureValidator.ErrorValueNotExists(), "/"),
				),
				Entry("single invalid",
					pointer.FromString("mmol/L"),
					func(datum *pump.BloodGlucoseTargetStartArrayMap, units *string) {
<<<<<<< HEAD
						invalid := test.RandomBloodGlucoseTargetStartArray(units)
=======
						invalid := pumpTest.NewBloodGlucoseTargetStartArray(units)
>>>>>>> 9366d105
						(*invalid)[0].Start = nil
						datum.Set("one", invalid)
					},
					errorsTest.WithPointerSource(structureValidator.ErrorValueNotExists(), "/one/0/start"),
				),
				Entry("single valid",
					pointer.FromString("mmol/L"),
					func(datum *pump.BloodGlucoseTargetStartArrayMap, units *string) {
<<<<<<< HEAD
						datum.Set("one", test.RandomBloodGlucoseTargetStartArray(units))
=======
						datum.Set("one", pumpTest.NewBloodGlucoseTargetStartArray(units))
>>>>>>> 9366d105
					},
				),
				Entry("multiple invalid",
					pointer.FromString("mmol/L"),
					func(datum *pump.BloodGlucoseTargetStartArrayMap, units *string) {
<<<<<<< HEAD
						invalid := test.RandomBloodGlucoseTargetStartArray(units)
						(*invalid)[0].Start = nil
						datum.Set("one", test.RandomBloodGlucoseTargetStartArray(units))
						datum.Set("two", invalid)
						datum.Set("three", test.RandomBloodGlucoseTargetStartArray(units))
=======
						invalid := pumpTest.NewBloodGlucoseTargetStartArray(units)
						(*invalid)[0].Start = nil
						datum.Set("one", pumpTest.NewBloodGlucoseTargetStartArray(units))
						datum.Set("two", invalid)
						datum.Set("three", pumpTest.NewBloodGlucoseTargetStartArray(units))
>>>>>>> 9366d105
					},
					errorsTest.WithPointerSource(structureValidator.ErrorValueNotExists(), "/two/0/start"),
				),
				Entry("multiple valid",
					pointer.FromString("mmol/L"),
					func(datum *pump.BloodGlucoseTargetStartArrayMap, units *string) {
<<<<<<< HEAD
						datum.Set("one", test.RandomBloodGlucoseTargetStartArray(units))
						datum.Set("two", test.RandomBloodGlucoseTargetStartArray(units))
						datum.Set("three", test.RandomBloodGlucoseTargetStartArray(units))
=======
						datum.Set("one", pumpTest.NewBloodGlucoseTargetStartArray(units))
						datum.Set("two", pumpTest.NewBloodGlucoseTargetStartArray(units))
						datum.Set("three", pumpTest.NewBloodGlucoseTargetStartArray(units))
>>>>>>> 9366d105
					},
				),
				Entry("multiple errors",
					pointer.FromString("mmol/L"),
					func(datum *pump.BloodGlucoseTargetStartArrayMap, units *string) {
<<<<<<< HEAD
						invalid := test.RandomBloodGlucoseTargetStartArray(units)
						(*invalid)[0].Start = nil
						datum.Set("one", nil)
						datum.Set("two", invalid)
						datum.Set("three", test.RandomBloodGlucoseTargetStartArray(units))
=======
						invalid := pumpTest.NewBloodGlucoseTargetStartArray(units)
						(*invalid)[0].Start = nil
						datum.Set("one", nil)
						datum.Set("two", invalid)
						datum.Set("three", pumpTest.NewBloodGlucoseTargetStartArray(units))
>>>>>>> 9366d105
					},
					errorsTest.WithPointerSource(structureValidator.ErrorValueNotExists(), "/one"),
					errorsTest.WithPointerSource(structureValidator.ErrorValueNotExists(), "/two/0/start"),
				),
			)
		})

		Context("Normalize", func() {
			DescribeTable("normalizes the datum",
				func(units *string, mutator func(datum *pump.BloodGlucoseTargetStartArrayMap, units *string), expectator func(datum *pump.BloodGlucoseTargetStartArrayMap, expectedDatum *pump.BloodGlucoseTargetStartArrayMap, units *string)) {
					for _, origin := range structure.Origins() {
						datum := pumpTest.NewBloodGlucoseTargetStartArrayMap(units)
						mutator(datum, units)
						expectedDatum := pumpTest.CloneBloodGlucoseTargetStartArrayMap(datum)
						normalizer := dataNormalizer.New()
						Expect(normalizer).ToNot(BeNil())
						datum.Normalize(normalizer.WithOrigin(origin), units)
						Expect(normalizer.Error()).To(BeNil())
						Expect(normalizer.Data()).To(BeEmpty())
						if expectator != nil {
							expectator(datum, expectedDatum, units)
						}
						Expect(datum).To(Equal(expectedDatum))
					}
				},
				Entry("does not modify the datum",
					pointer.FromString("mmol/L"),
					func(datum *pump.BloodGlucoseTargetStartArrayMap, units *string) {},
					nil,
				),
				Entry("does not modify the datum; units missing",
					nil,
					func(datum *pump.BloodGlucoseTargetStartArrayMap, units *string) {},
					nil,
				),
				Entry("does not modify the datum; units invalid",
					pointer.FromString("invalid"),
					func(datum *pump.BloodGlucoseTargetStartArrayMap, units *string) {},
					nil,
				),
				Entry("does not modify the datum; start missing",
					pointer.FromString("mmol/L"),
					func(datum *pump.BloodGlucoseTargetStartArrayMap, units *string) {
						for name := range *datum {
							(*(*datum)[name])[0].Start = nil
						}
					},
					nil,
				),
			)

			DescribeTable("normalizes the datum with structure external",
				func(units *string, mutator func(datum *pump.BloodGlucoseTargetStartArrayMap, units *string), expectator func(datum *pump.BloodGlucoseTargetStartArrayMap, expectedDatum *pump.BloodGlucoseTargetStartArrayMap, units *string)) {
					datum := pumpTest.NewBloodGlucoseTargetStartArrayMap(units)
					mutator(datum, units)
					expectedDatum := pumpTest.CloneBloodGlucoseTargetStartArrayMap(datum)
					normalizer := dataNormalizer.New()
					Expect(normalizer).ToNot(BeNil())
					datum.Normalize(normalizer.WithOrigin(structure.OriginExternal), units)
					Expect(normalizer.Error()).To(BeNil())
					Expect(normalizer.Data()).To(BeEmpty())
					if expectator != nil {
						expectator(datum, expectedDatum, units)
					}
					Expect(datum).To(Equal(expectedDatum))
				},
				Entry("does not modify the datum; units mmol/L",
					pointer.FromString("mmol/L"),
					func(datum *pump.BloodGlucoseTargetStartArrayMap, units *string) {},
					nil,
				),
				Entry("does not modify the datum; units mmol/l",
					pointer.FromString("mmol/l"),
					func(datum *pump.BloodGlucoseTargetStartArrayMap, units *string) {},
					nil,
				),
				Entry("modifies the datum; units mg/dL",
					pointer.FromString("mg/dL"),
					func(datum *pump.BloodGlucoseTargetStartArrayMap, units *string) {},
					func(datum *pump.BloodGlucoseTargetStartArrayMap, expectedDatum *pump.BloodGlucoseTargetStartArrayMap, units *string) {
						for name := range *datum {
							for index := range *(*datum)[name] {
								dataBloodGlucoseTest.ExpectNormalizedTarget(&(*(*datum)[name])[index].Target, &(*(*expectedDatum)[name])[index].Target, units)
							}
						}
					},
				),
				Entry("modifies the datum; units mg/dl",
					pointer.FromString("mg/dl"),
					func(datum *pump.BloodGlucoseTargetStartArrayMap, units *string) {},
					func(datum *pump.BloodGlucoseTargetStartArrayMap, expectedDatum *pump.BloodGlucoseTargetStartArrayMap, units *string) {
						for name := range *datum {
							for index := range *(*datum)[name] {
								dataBloodGlucoseTest.ExpectNormalizedTarget(&(*(*datum)[name])[index].Target, &(*(*expectedDatum)[name])[index].Target, units)
							}
						}
					},
				),
			)

			DescribeTable("normalizes the datum with origin internal/store",
				func(units *string, mutator func(datum *pump.BloodGlucoseTargetStartArrayMap, units *string), expectator func(datum *pump.BloodGlucoseTargetStartArrayMap, expectedDatum *pump.BloodGlucoseTargetStartArrayMap, units *string)) {
					for _, origin := range []structure.Origin{structure.OriginInternal, structure.OriginStore} {
						datum := pumpTest.NewBloodGlucoseTargetStartArrayMap(units)
						mutator(datum, units)
						expectedDatum := pumpTest.CloneBloodGlucoseTargetStartArrayMap(datum)
						normalizer := dataNormalizer.New()
						Expect(normalizer).ToNot(BeNil())
						datum.Normalize(normalizer.WithOrigin(origin), units)
						Expect(normalizer.Error()).To(BeNil())
						Expect(normalizer.Data()).To(BeEmpty())
						if expectator != nil {
							expectator(datum, expectedDatum, units)
						}
						Expect(datum).To(Equal(expectedDatum))
					}
				},
				Entry("does not modify the datum; units mmol/L",
					pointer.FromString("mmol/L"),
					func(datum *pump.BloodGlucoseTargetStartArrayMap, units *string) {},
					nil,
				),
				Entry("does not modify the datum; units mmol/l",
					pointer.FromString("mmol/l"),
					func(datum *pump.BloodGlucoseTargetStartArrayMap, units *string) {},
					nil,
				),
				Entry("modifies the datum; units mg/dL",
					pointer.FromString("mg/dL"),
					func(datum *pump.BloodGlucoseTargetStartArrayMap, units *string) {},
					nil,
				),
				Entry("modifies the datum; units mg/dl",
					pointer.FromString("mg/dl"),
					func(datum *pump.BloodGlucoseTargetStartArrayMap, units *string) {},
					nil,
				),
			)
		})
	})
})<|MERGE_RESOLUTION|>--- conflicted
+++ resolved
@@ -11,7 +11,6 @@
 	dataBloodGlucoseTest "github.com/tidepool-org/platform/data/blood/glucose/test"
 	dataNormalizer "github.com/tidepool-org/platform/data/normalizer"
 	"github.com/tidepool-org/platform/data/types/settings/pump"
-	pumpTest "github.com/tidepool-org/platform/data/types/settings/pump/test"
 	dataTypesTest "github.com/tidepool-org/platform/data/types/test"
 	errorsTest "github.com/tidepool-org/platform/errors/test"
 	"github.com/tidepool-org/platform/pointer"
@@ -19,69 +18,6 @@
 	structureValidator "github.com/tidepool-org/platform/structure/validator"
 )
 
-<<<<<<< HEAD
-func CloneBloodGlucoseTargetStart(datum *pump.BloodGlucoseTargetStart) *pump.BloodGlucoseTargetStart {
-	if datum == nil {
-		return nil
-	}
-	clone := pump.NewBloodGlucoseTargetStart()
-	clone.Target = *dataBloodGlucoseTest.CloneTarget(&datum.Target)
-	clone.Start = pointer.CloneInt(datum.Start)
-	return clone
-}
-
-func CloneBloodGlucoseTargetStartArray(datumArray *pump.BloodGlucoseTargetStartArray) *pump.BloodGlucoseTargetStartArray {
-	if datumArray == nil {
-		return nil
-	}
-	clone := pump.NewBloodGlucoseTargetStartArray()
-	for _, datum := range *datumArray {
-		*clone = append(*clone, CloneBloodGlucoseTargetStart(datum))
-	}
-	return clone
-}
-
-func NewBloodGlucoseTargetStartArrayMap(units *string) *pump.BloodGlucoseTargetStartArrayMap {
-	datum := pump.NewBloodGlucoseTargetStartArrayMap()
-	datum.Set(dataTypesBasalTest.NewScheduleName(), test.RandomBloodGlucoseTargetStartArray(units))
-	return datum
-}
-
-func CloneBloodGlucoseTargetStartArrayMap(datumArrayMap *pump.BloodGlucoseTargetStartArrayMap) *pump.BloodGlucoseTargetStartArrayMap {
-	if datumArrayMap == nil {
-		return nil
-	}
-	clone := pump.NewBloodGlucoseTargetStartArrayMap()
-	for datumName, datumArray := range *datumArrayMap {
-		clone.Set(datumName, CloneBloodGlucoseTargetStartArray(datumArray))
-	}
-	return clone
-}
-
-type ValidatableWithUnitsAndStartMinimum interface {
-	Validate(validator structure.Validator, units *string, startMinimum *int)
-}
-
-type ValidatableWithUnitsAndStartMinimumAdapter struct {
-	validatableWithUnitsAndStartMinimum ValidatableWithUnitsAndStartMinimum
-	units                               *string
-	startMinimum                        *int
-}
-
-func NewValidatableWithUnitsAndStartMinimumAdapter(validatableWithUnitsAndStartMinimum ValidatableWithUnitsAndStartMinimum, units *string, startMinimum *int) *ValidatableWithUnitsAndStartMinimumAdapter {
-	return &ValidatableWithUnitsAndStartMinimumAdapter{
-		validatableWithUnitsAndStartMinimum: validatableWithUnitsAndStartMinimum,
-		units:                               units,
-		startMinimum:                        startMinimum,
-	}
-}
-
-func (v *ValidatableWithUnitsAndStartMinimumAdapter) Validate(validator structure.Validator) {
-	v.validatableWithUnitsAndStartMinimum.Validate(validator, v.units, v.startMinimum)
-}
-
-=======
->>>>>>> 9366d105
 var _ = Describe("BloodGlucoseTargetStart", func() {
 	It("BloodGlucoseTargetStartStartMaximum is expected", func() {
 		Expect(pump.BloodGlucoseTargetStartStartMaximum).To(Equal(86400000))
@@ -109,13 +45,9 @@
 		Context("Validate", func() {
 			DescribeTable("validates the datum",
 				func(units *string, mutator func(datum *pump.BloodGlucoseTargetStart, units *string), expectedErrors ...error) {
-<<<<<<< HEAD
 					datum := test.RandomBloodGlucoseTargetStart(units, pump.BloodGlucoseTargetStartStartMinimum)
-=======
-					datum := pumpTest.NewBloodGlucoseTargetStart(units, pump.BloodGlucoseTargetStartStartMinimum)
->>>>>>> 9366d105
 					mutator(datum, units)
-					dataTypesTest.ValidateWithExpectedOrigins(pumpTest.NewValidatableWithUnitsAndStartMinimumAdapter(datum, units, pointer.FromInt(pump.BloodGlucoseTargetStartStartMinimum)), structure.Origins(), expectedErrors...)
+					dataTypesTest.ValidateWithExpectedOrigins(test.NewValidatableWithUnitsAndStartMinimumAdapter(datum, units, pointer.FromInt(pump.BloodGlucoseTargetStartStartMinimum)), structure.Origins(), expectedErrors...)
 				},
 				Entry("succeeds",
 					pointer.FromString("mmol/L"),
@@ -146,13 +78,9 @@
 
 			DescribeTable("validates the datum with minimum start",
 				func(units *string, mutator func(datum *pump.BloodGlucoseTargetStart, units *string), expectedErrors ...error) {
-<<<<<<< HEAD
 					datum := test.RandomBloodGlucoseTargetStart(units, pump.BloodGlucoseTargetStartStartMinimum)
-=======
-					datum := pumpTest.NewBloodGlucoseTargetStart(units, pump.BloodGlucoseTargetStartStartMinimum)
->>>>>>> 9366d105
 					mutator(datum, units)
-					dataTypesTest.ValidateWithExpectedOrigins(pumpTest.NewValidatableWithUnitsAndStartMinimumAdapter(datum, units, pointer.FromInt(pump.BloodGlucoseTargetStartStartMinimum)), structure.Origins(), expectedErrors...)
+					dataTypesTest.ValidateWithExpectedOrigins(test.NewValidatableWithUnitsAndStartMinimumAdapter(datum, units, pointer.FromInt(pump.BloodGlucoseTargetStartStartMinimum)), structure.Origins(), expectedErrors...)
 				},
 				Entry("start out of range (lower)",
 					pointer.FromString("mmol/L"),
@@ -172,13 +100,9 @@
 
 			DescribeTable("validates the datum with non-minimum start",
 				func(units *string, mutator func(datum *pump.BloodGlucoseTargetStart, units *string), expectedErrors ...error) {
-<<<<<<< HEAD
 					datum := test.RandomBloodGlucoseTargetStart(units, pump.BloodGlucoseTargetStartStartMinimum+1)
-=======
-					datum := pumpTest.NewBloodGlucoseTargetStart(units, pump.BloodGlucoseTargetStartStartMinimum+1)
->>>>>>> 9366d105
 					mutator(datum, units)
-					dataTypesTest.ValidateWithExpectedOrigins(pumpTest.NewValidatableWithUnitsAndStartMinimumAdapter(datum, units, pointer.FromInt(pump.BloodGlucoseTargetStartStartMinimum+1)), structure.Origins(), expectedErrors...)
+					dataTypesTest.ValidateWithExpectedOrigins(test.NewValidatableWithUnitsAndStartMinimumAdapter(datum, units, pointer.FromInt(pump.BloodGlucoseTargetStartStartMinimum+1)), structure.Origins(), expectedErrors...)
 				},
 				Entry("start out of range (lower)",
 					pointer.FromString("mmol/L"),
@@ -205,13 +129,9 @@
 			DescribeTable("normalizes the datum",
 				func(units *string, mutator func(datum *pump.BloodGlucoseTargetStart, units *string), expectator func(datum *pump.BloodGlucoseTargetStart, expectedDatum *pump.BloodGlucoseTargetStart, units *string)) {
 					for _, origin := range structure.Origins() {
-<<<<<<< HEAD
 						datum := test.RandomBloodGlucoseTargetStart(units, pump.BloodGlucoseTargetStartStartMinimum+1)
-=======
-						datum := pumpTest.NewBloodGlucoseTargetStart(units, pump.BloodGlucoseTargetStartStartMinimum+1)
->>>>>>> 9366d105
 						mutator(datum, units)
-						expectedDatum := pumpTest.CloneBloodGlucoseTargetStart(datum)
+						expectedDatum := test.CloneBloodGlucoseTargetStart(datum)
 						normalizer := dataNormalizer.New()
 						Expect(normalizer).ToNot(BeNil())
 						datum.Normalize(normalizer.WithOrigin(origin), units)
@@ -247,13 +167,9 @@
 
 			DescribeTable("normalizes the datum with origin external",
 				func(units *string, mutator func(datum *pump.BloodGlucoseTargetStart, units *string), expectator func(datum *pump.BloodGlucoseTargetStart, expectedDatum *pump.BloodGlucoseTargetStart, units *string)) {
-<<<<<<< HEAD
 					datum := test.RandomBloodGlucoseTargetStart(units, pump.BloodGlucoseTargetStartStartMinimum+1)
-=======
-					datum := pumpTest.NewBloodGlucoseTargetStart(units, pump.BloodGlucoseTargetStartStartMinimum+1)
->>>>>>> 9366d105
 					mutator(datum, units)
-					expectedDatum := pumpTest.CloneBloodGlucoseTargetStart(datum)
+					expectedDatum := test.CloneBloodGlucoseTargetStart(datum)
 					normalizer := dataNormalizer.New()
 					Expect(normalizer).ToNot(BeNil())
 					datum.Normalize(normalizer.WithOrigin(structure.OriginExternal), units)
@@ -293,13 +209,9 @@
 			DescribeTable("normalizes the datum with origin internal/store",
 				func(units *string, mutator func(datum *pump.BloodGlucoseTargetStart, units *string), expectator func(datum *pump.BloodGlucoseTargetStart, expectedDatum *pump.BloodGlucoseTargetStart, units *string)) {
 					for _, origin := range []structure.Origin{structure.OriginInternal, structure.OriginStore} {
-<<<<<<< HEAD
 						datum := test.RandomBloodGlucoseTargetStart(units, pump.BloodGlucoseTargetStartStartMinimum+1)
-=======
-						datum := pumpTest.NewBloodGlucoseTargetStart(units, pump.BloodGlucoseTargetStartStartMinimum+1)
->>>>>>> 9366d105
 						mutator(datum, units)
-						expectedDatum := pumpTest.CloneBloodGlucoseTargetStart(datum)
+						expectedDatum := test.CloneBloodGlucoseTargetStart(datum)
 						normalizer := dataNormalizer.New()
 						Expect(normalizer).ToNot(BeNil())
 						datum.Normalize(normalizer.WithOrigin(origin), units)
@@ -375,11 +287,7 @@
 				Entry("single invalid",
 					pointer.FromString("mmol/L"),
 					func(datum *pump.BloodGlucoseTargetStartArray, units *string) {
-<<<<<<< HEAD
 						invalid := test.RandomBloodGlucoseTargetStart(units, pump.BloodGlucoseTargetStartStartMinimum)
-=======
-						invalid := pumpTest.NewBloodGlucoseTargetStart(units, pump.BloodGlucoseTargetStartStartMinimum)
->>>>>>> 9366d105
 						invalid.Target = *dataBloodGlucose.NewTarget()
 						*datum = append(*datum, invalid)
 					},
@@ -388,60 +296,35 @@
 				Entry("single valid",
 					pointer.FromString("mmol/L"),
 					func(datum *pump.BloodGlucoseTargetStartArray, units *string) {
-<<<<<<< HEAD
 						*datum = append(*datum, test.RandomBloodGlucoseTargetStart(units, pump.BloodGlucoseTargetStartStartMinimum))
-=======
-						*datum = append(*datum, pumpTest.NewBloodGlucoseTargetStart(units, pump.BloodGlucoseTargetStartStartMinimum))
->>>>>>> 9366d105
 					},
 				),
 				Entry("multiple invalid",
 					pointer.FromString("mmol/L"),
 					func(datum *pump.BloodGlucoseTargetStartArray, units *string) {
-<<<<<<< HEAD
 						*datum = append(*datum, test.RandomBloodGlucoseTargetStart(units, pump.BloodGlucoseTargetStartStartMinimum))
 						invalid := test.RandomBloodGlucoseTargetStart(units, *datum.Last().Start+1)
 						invalid.Target = *dataBloodGlucose.NewTarget()
 						*datum = append(*datum, invalid)
 						*datum = append(*datum, test.RandomBloodGlucoseTargetStart(units, *datum.Last().Start+1))
-=======
-						*datum = append(*datum, pumpTest.NewBloodGlucoseTargetStart(units, pump.BloodGlucoseTargetStartStartMinimum))
-						invalid := pumpTest.NewBloodGlucoseTargetStart(units, *datum.Last().Start+1)
-						invalid.Target = *dataBloodGlucose.NewTarget()
-						*datum = append(*datum, invalid)
-						*datum = append(*datum, pumpTest.NewBloodGlucoseTargetStart(units, *datum.Last().Start+1))
->>>>>>> 9366d105
 					},
 					errorsTest.WithPointerSource(structureValidator.ErrorValueNotExists(), "/1/target"),
 				),
 				Entry("multiple valid",
 					pointer.FromString("mmol/L"),
 					func(datum *pump.BloodGlucoseTargetStartArray, units *string) {
-<<<<<<< HEAD
 						*datum = append(*datum, test.RandomBloodGlucoseTargetStart(units, pump.BloodGlucoseTargetStartStartMinimum))
 						*datum = append(*datum, test.RandomBloodGlucoseTargetStart(units, *datum.Last().Start+1))
 						*datum = append(*datum, test.RandomBloodGlucoseTargetStart(units, *datum.Last().Start+1))
-=======
-						*datum = append(*datum, pumpTest.NewBloodGlucoseTargetStart(units, pump.BloodGlucoseTargetStartStartMinimum))
-						*datum = append(*datum, pumpTest.NewBloodGlucoseTargetStart(units, *datum.Last().Start+1))
-						*datum = append(*datum, pumpTest.NewBloodGlucoseTargetStart(units, *datum.Last().Start+1))
->>>>>>> 9366d105
 					},
 				),
 				Entry("multiple errors",
 					pointer.FromString("mmol/L"),
 					func(datum *pump.BloodGlucoseTargetStartArray, units *string) {
-<<<<<<< HEAD
 						invalid := test.RandomBloodGlucoseTargetStart(units, pump.BloodGlucoseTargetStartStartMinimum)
 						invalid.Target = *dataBloodGlucose.NewTarget()
 						*datum = append(*datum, nil, invalid)
 						*datum = append(*datum, nil, test.RandomBloodGlucoseTargetStart(units, *datum.Last().Start+1))
-=======
-						invalid := pumpTest.NewBloodGlucoseTargetStart(units, pump.BloodGlucoseTargetStartStartMinimum)
-						invalid.Target = *dataBloodGlucose.NewTarget()
-						*datum = append(*datum, nil, invalid)
-						*datum = append(*datum, nil, pumpTest.NewBloodGlucoseTargetStart(units, *datum.Last().Start+1))
->>>>>>> 9366d105
 					},
 					errorsTest.WithPointerSource(structureValidator.ErrorValueNotExists(), "/0"),
 					errorsTest.WithPointerSource(structureValidator.ErrorValueNotExists(), "/1/target"),
@@ -454,13 +337,9 @@
 			DescribeTable("normalizes the datum",
 				func(units *string, mutator func(datum *pump.BloodGlucoseTargetStartArray, units *string), expectator func(datum *pump.BloodGlucoseTargetStartArray, expectedDatum *pump.BloodGlucoseTargetStartArray, units *string)) {
 					for _, origin := range structure.Origins() {
-<<<<<<< HEAD
 						datum := test.RandomBloodGlucoseTargetStartArray(units)
-=======
-						datum := pumpTest.NewBloodGlucoseTargetStartArray(units)
->>>>>>> 9366d105
 						mutator(datum, units)
-						expectedDatum := pumpTest.CloneBloodGlucoseTargetStartArray(datum)
+						expectedDatum := test.CloneBloodGlucoseTargetStartArray(datum)
 						normalizer := dataNormalizer.New()
 						Expect(normalizer).ToNot(BeNil())
 						datum.Normalize(normalizer.WithOrigin(origin), units)
@@ -496,13 +375,9 @@
 
 			DescribeTable("normalizes the datum with structure external",
 				func(units *string, mutator func(datum *pump.BloodGlucoseTargetStartArray, units *string), expectator func(datum *pump.BloodGlucoseTargetStartArray, expectedDatum *pump.BloodGlucoseTargetStartArray, units *string)) {
-<<<<<<< HEAD
 					datum := test.RandomBloodGlucoseTargetStartArray(units)
-=======
-					datum := pumpTest.NewBloodGlucoseTargetStartArray(units)
->>>>>>> 9366d105
 					mutator(datum, units)
-					expectedDatum := pumpTest.CloneBloodGlucoseTargetStartArray(datum)
+					expectedDatum := test.CloneBloodGlucoseTargetStartArray(datum)
 					normalizer := dataNormalizer.New()
 					Expect(normalizer).ToNot(BeNil())
 					datum.Normalize(normalizer.WithOrigin(structure.OriginExternal), units)
@@ -546,13 +421,9 @@
 			DescribeTable("normalizes the datum with origin internal/store",
 				func(units *string, mutator func(datum *pump.BloodGlucoseTargetStartArray, units *string), expectator func(datum *pump.BloodGlucoseTargetStartArray, expectedDatum *pump.BloodGlucoseTargetStartArray, units *string)) {
 					for _, origin := range []structure.Origin{structure.OriginInternal, structure.OriginStore} {
-<<<<<<< HEAD
 						datum := test.RandomBloodGlucoseTargetStartArray(units)
-=======
-						datum := pumpTest.NewBloodGlucoseTargetStartArray(units)
->>>>>>> 9366d105
 						mutator(datum, units)
-						expectedDatum := pumpTest.CloneBloodGlucoseTargetStartArray(datum)
+						expectedDatum := test.CloneBloodGlucoseTargetStartArray(datum)
 						normalizer := dataNormalizer.New()
 						Expect(normalizer).ToNot(BeNil())
 						datum.Normalize(normalizer.WithOrigin(origin), units)
@@ -599,24 +470,14 @@
 			})
 
 			It("returns the first element if the array has one element", func() {
-<<<<<<< HEAD
 				*datum = append(*datum, test.RandomBloodGlucoseTargetStart(pointer.FromString("mmol/L"), pump.BloodGlucoseTargetStartStartMinimum))
-=======
-				*datum = append(*datum, pumpTest.NewBloodGlucoseTargetStart(pointer.FromString("mmol/L"), pump.BloodGlucoseTargetStartStartMinimum))
->>>>>>> 9366d105
 				Expect(datum.First()).To(Equal((*datum)[0]))
 			})
 
 			It("returns the first element if the array has multiple elements", func() {
-<<<<<<< HEAD
 				*datum = append(*datum, test.RandomBloodGlucoseTargetStart(pointer.FromString("mmol/L"), pump.BloodGlucoseTargetStartStartMinimum))
 				*datum = append(*datum, test.RandomBloodGlucoseTargetStart(pointer.FromString("mmol/L"), *datum.Last().Start+1))
 				*datum = append(*datum, test.RandomBloodGlucoseTargetStart(pointer.FromString("mmol/L"), *datum.Last().Start+1))
-=======
-				*datum = append(*datum, pumpTest.NewBloodGlucoseTargetStart(pointer.FromString("mmol/L"), pump.BloodGlucoseTargetStartStartMinimum))
-				*datum = append(*datum, pumpTest.NewBloodGlucoseTargetStart(pointer.FromString("mmol/L"), *datum.Last().Start+1))
-				*datum = append(*datum, pumpTest.NewBloodGlucoseTargetStart(pointer.FromString("mmol/L"), *datum.Last().Start+1))
->>>>>>> 9366d105
 				Expect(datum.First()).To(Equal((*datum)[0]))
 			})
 		})
@@ -633,24 +494,14 @@
 			})
 
 			It("returns the last element if the array has one element", func() {
-<<<<<<< HEAD
 				*datum = append(*datum, test.RandomBloodGlucoseTargetStart(pointer.FromString("mmol/L"), pump.BloodGlucoseTargetStartStartMinimum))
-=======
-				*datum = append(*datum, pumpTest.NewBloodGlucoseTargetStart(pointer.FromString("mmol/L"), pump.BloodGlucoseTargetStartStartMinimum))
->>>>>>> 9366d105
 				Expect(datum.Last()).To(Equal((*datum)[0]))
 			})
 
 			It("returns the last element if the array has multiple elements", func() {
-<<<<<<< HEAD
 				*datum = append(*datum, test.RandomBloodGlucoseTargetStart(pointer.FromString("mmol/L"), pump.BloodGlucoseTargetStartStartMinimum))
 				*datum = append(*datum, test.RandomBloodGlucoseTargetStart(pointer.FromString("mmol/L"), *datum.Last().Start+1))
 				*datum = append(*datum, test.RandomBloodGlucoseTargetStart(pointer.FromString("mmol/L"), *datum.Last().Start+1))
-=======
-				*datum = append(*datum, pumpTest.NewBloodGlucoseTargetStart(pointer.FromString("mmol/L"), pump.BloodGlucoseTargetStartStartMinimum))
-				*datum = append(*datum, pumpTest.NewBloodGlucoseTargetStart(pointer.FromString("mmol/L"), *datum.Last().Start+1))
-				*datum = append(*datum, pumpTest.NewBloodGlucoseTargetStart(pointer.FromString("mmol/L"), *datum.Last().Start+1))
->>>>>>> 9366d105
 				Expect(datum.Last()).To(Equal((*datum)[2]))
 			})
 		})
@@ -691,11 +542,7 @@
 				Entry("empty name",
 					pointer.FromString("mmol/L"),
 					func(datum *pump.BloodGlucoseTargetStartArrayMap, units *string) {
-<<<<<<< HEAD
 						datum.Set("", test.RandomBloodGlucoseTargetStartArray(units))
-=======
-						datum.Set("", pumpTest.NewBloodGlucoseTargetStartArray(units))
->>>>>>> 9366d105
 					},
 				),
 				Entry("nil value",
@@ -706,11 +553,7 @@
 				Entry("single invalid",
 					pointer.FromString("mmol/L"),
 					func(datum *pump.BloodGlucoseTargetStartArrayMap, units *string) {
-<<<<<<< HEAD
 						invalid := test.RandomBloodGlucoseTargetStartArray(units)
-=======
-						invalid := pumpTest.NewBloodGlucoseTargetStartArray(units)
->>>>>>> 9366d105
 						(*invalid)[0].Start = nil
 						datum.Set("one", invalid)
 					},
@@ -719,62 +562,36 @@
 				Entry("single valid",
 					pointer.FromString("mmol/L"),
 					func(datum *pump.BloodGlucoseTargetStartArrayMap, units *string) {
-<<<<<<< HEAD
 						datum.Set("one", test.RandomBloodGlucoseTargetStartArray(units))
-=======
-						datum.Set("one", pumpTest.NewBloodGlucoseTargetStartArray(units))
->>>>>>> 9366d105
 					},
 				),
 				Entry("multiple invalid",
 					pointer.FromString("mmol/L"),
 					func(datum *pump.BloodGlucoseTargetStartArrayMap, units *string) {
-<<<<<<< HEAD
 						invalid := test.RandomBloodGlucoseTargetStartArray(units)
 						(*invalid)[0].Start = nil
 						datum.Set("one", test.RandomBloodGlucoseTargetStartArray(units))
 						datum.Set("two", invalid)
 						datum.Set("three", test.RandomBloodGlucoseTargetStartArray(units))
-=======
-						invalid := pumpTest.NewBloodGlucoseTargetStartArray(units)
-						(*invalid)[0].Start = nil
-						datum.Set("one", pumpTest.NewBloodGlucoseTargetStartArray(units))
-						datum.Set("two", invalid)
-						datum.Set("three", pumpTest.NewBloodGlucoseTargetStartArray(units))
->>>>>>> 9366d105
 					},
 					errorsTest.WithPointerSource(structureValidator.ErrorValueNotExists(), "/two/0/start"),
 				),
 				Entry("multiple valid",
 					pointer.FromString("mmol/L"),
 					func(datum *pump.BloodGlucoseTargetStartArrayMap, units *string) {
-<<<<<<< HEAD
 						datum.Set("one", test.RandomBloodGlucoseTargetStartArray(units))
 						datum.Set("two", test.RandomBloodGlucoseTargetStartArray(units))
 						datum.Set("three", test.RandomBloodGlucoseTargetStartArray(units))
-=======
-						datum.Set("one", pumpTest.NewBloodGlucoseTargetStartArray(units))
-						datum.Set("two", pumpTest.NewBloodGlucoseTargetStartArray(units))
-						datum.Set("three", pumpTest.NewBloodGlucoseTargetStartArray(units))
->>>>>>> 9366d105
 					},
 				),
 				Entry("multiple errors",
 					pointer.FromString("mmol/L"),
 					func(datum *pump.BloodGlucoseTargetStartArrayMap, units *string) {
-<<<<<<< HEAD
 						invalid := test.RandomBloodGlucoseTargetStartArray(units)
 						(*invalid)[0].Start = nil
 						datum.Set("one", nil)
 						datum.Set("two", invalid)
 						datum.Set("three", test.RandomBloodGlucoseTargetStartArray(units))
-=======
-						invalid := pumpTest.NewBloodGlucoseTargetStartArray(units)
-						(*invalid)[0].Start = nil
-						datum.Set("one", nil)
-						datum.Set("two", invalid)
-						datum.Set("three", pumpTest.NewBloodGlucoseTargetStartArray(units))
->>>>>>> 9366d105
 					},
 					errorsTest.WithPointerSource(structureValidator.ErrorValueNotExists(), "/one"),
 					errorsTest.WithPointerSource(structureValidator.ErrorValueNotExists(), "/two/0/start"),
@@ -786,9 +603,9 @@
 			DescribeTable("normalizes the datum",
 				func(units *string, mutator func(datum *pump.BloodGlucoseTargetStartArrayMap, units *string), expectator func(datum *pump.BloodGlucoseTargetStartArrayMap, expectedDatum *pump.BloodGlucoseTargetStartArrayMap, units *string)) {
 					for _, origin := range structure.Origins() {
-						datum := pumpTest.NewBloodGlucoseTargetStartArrayMap(units)
+						datum := test.NewBloodGlucoseTargetStartArrayMap(units)
 						mutator(datum, units)
-						expectedDatum := pumpTest.CloneBloodGlucoseTargetStartArrayMap(datum)
+						expectedDatum := test.CloneBloodGlucoseTargetStartArrayMap(datum)
 						normalizer := dataNormalizer.New()
 						Expect(normalizer).ToNot(BeNil())
 						datum.Normalize(normalizer.WithOrigin(origin), units)
@@ -828,9 +645,9 @@
 
 			DescribeTable("normalizes the datum with structure external",
 				func(units *string, mutator func(datum *pump.BloodGlucoseTargetStartArrayMap, units *string), expectator func(datum *pump.BloodGlucoseTargetStartArrayMap, expectedDatum *pump.BloodGlucoseTargetStartArrayMap, units *string)) {
-					datum := pumpTest.NewBloodGlucoseTargetStartArrayMap(units)
+					datum := test.NewBloodGlucoseTargetStartArrayMap(units)
 					mutator(datum, units)
-					expectedDatum := pumpTest.CloneBloodGlucoseTargetStartArrayMap(datum)
+					expectedDatum := test.CloneBloodGlucoseTargetStartArrayMap(datum)
 					normalizer := dataNormalizer.New()
 					Expect(normalizer).ToNot(BeNil())
 					datum.Normalize(normalizer.WithOrigin(structure.OriginExternal), units)
@@ -878,9 +695,9 @@
 			DescribeTable("normalizes the datum with origin internal/store",
 				func(units *string, mutator func(datum *pump.BloodGlucoseTargetStartArrayMap, units *string), expectator func(datum *pump.BloodGlucoseTargetStartArrayMap, expectedDatum *pump.BloodGlucoseTargetStartArrayMap, units *string)) {
 					for _, origin := range []structure.Origin{structure.OriginInternal, structure.OriginStore} {
-						datum := pumpTest.NewBloodGlucoseTargetStartArrayMap(units)
+						datum := test.NewBloodGlucoseTargetStartArrayMap(units)
 						mutator(datum, units)
-						expectedDatum := pumpTest.CloneBloodGlucoseTargetStartArrayMap(datum)
+						expectedDatum := test.CloneBloodGlucoseTargetStartArrayMap(datum)
 						normalizer := dataNormalizer.New()
 						Expect(normalizer).ToNot(BeNil())
 						datum.Normalize(normalizer.WithOrigin(origin), units)
