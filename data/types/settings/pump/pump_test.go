package pump_test

import (
<<<<<<< HEAD
=======
	"sort"

	pumpTest "github.com/tidepool-org/platform/data/types/settings/pump/test"

>>>>>>> 9366d105
	. "github.com/onsi/ginkgo"
	. "github.com/onsi/ginkgo/extensions/table"
	. "github.com/onsi/gomega"

	"math/rand"
	"sort"

	dataBloodGlucose "github.com/tidepool-org/platform/data/blood/glucose"
	dataBloodGlucoseTest "github.com/tidepool-org/platform/data/blood/glucose/test"
	dataNormalizer "github.com/tidepool-org/platform/data/normalizer"
	"github.com/tidepool-org/platform/data/types"
	dataTypesBasalTest "github.com/tidepool-org/platform/data/types/basal/test"
	"github.com/tidepool-org/platform/data/types/settings/pump"
	dataTypesSettingsPumpTest "github.com/tidepool-org/platform/data/types/settings/pump/test"
	dataTypesTest "github.com/tidepool-org/platform/data/types/test"
	errorsTest "github.com/tidepool-org/platform/errors/test"
	"github.com/tidepool-org/platform/pointer"
	"github.com/tidepool-org/platform/structure"
	structureValidator "github.com/tidepool-org/platform/structure/validator"
	"github.com/tidepool-org/platform/test"
)

<<<<<<< HEAD
func NewMeta() interface{} {
	return &types.Meta{
		Type: "pumpSettings",
	}
}

func NewManufacturer(minimumLength int, maximumLength int) string {
	return test.RandomStringFromRange(minimumLength, maximumLength)
}

func NewManufacturers(minimumLength int, maximumLength int) []string {
	result := make([]string, minimumLength+rand.Intn(maximumLength-minimumLength+1))
	for index := range result {
		result[index] = NewManufacturer(1, 100)
	}
	return result
}

func NewPump(unitsBloodGlucose *string) *pump.Pump {
	scheduleName := dataTypesBasalTest.NewScheduleName()
	datum := pump.New()
	datum.Base = *dataTypesTest.NewBase()
	datum.Type = "pumpSettings"
	datum.ActiveScheduleName = pointer.FromString(scheduleName)
	datum.AutomatedDelivery = pointer.FromBool(test.RandomBool())
	datum.Basal = NewBasal()
	datum.BasalRateSchedules = pump.NewBasalRateStartArrayMap()
	datum.BasalRateSchedules.Set(scheduleName, NewBasalRateStartArray())
	datum.BloodGlucoseSuspendThreshold = pointer.FromFloat64(test.RandomFloat64FromRange(dataBloodGlucose.ValueRangeForUnits(unitsBloodGlucose)))
	datum.BloodGlucoseTargetPhysicalActivity = dataBloodGlucoseTest.NewTarget(unitsBloodGlucose)
	datum.BloodGlucoseTargetPreprandial = dataBloodGlucoseTest.NewTarget(unitsBloodGlucose)
	datum.BloodGlucoseTargetSchedules = pump.NewBloodGlucoseTargetStartArrayMap()
	datum.BloodGlucoseTargetSchedules.Set(scheduleName, dataTypesSettingsPumpTest.RandomBloodGlucoseTargetStartArray(unitsBloodGlucose))
	datum.Bolus = NewBolus()
	datum.CarbohydrateRatioSchedules = pump.NewCarbohydrateRatioStartArrayMap()
	datum.CarbohydrateRatioSchedules.Set(scheduleName, NewCarbohydrateRatioStartArray())
	datum.Display = NewDisplay()
	datum.InsulinModel = dataTypesSettingsPumpTest.RandomInsulinModel()
	datum.InsulinSensitivitySchedules = pump.NewInsulinSensitivityStartArrayMap()
	datum.InsulinSensitivitySchedules.Set(scheduleName, NewInsulinSensitivityStartArray(unitsBloodGlucose))
	datum.Manufacturers = pointer.FromStringArray(NewManufacturers(1, 10))
	datum.Model = pointer.FromString(test.RandomStringFromRange(1, 100))
	datum.ScheduleTimeZoneOffset = pointer.FromInt(test.RandomIntFromRange(pump.ScheduleTimeZoneOffsetMinimum, pump.ScheduleTimeZoneOffsetMaximum))
	datum.SerialNumber = pointer.FromString(test.RandomStringFromRange(1, 100))
	datum.Units = dataTypesSettingsPumpTest.RandomUnits(unitsBloodGlucose)
	return datum
}

func ClonePump(datum *pump.Pump) *pump.Pump {
	if datum == nil {
		return nil
	}
	clone := pump.New()
	clone.Base = *dataTypesTest.CloneBase(&datum.Base)
	clone.ActiveScheduleName = pointer.CloneString(datum.ActiveScheduleName)
	clone.AutomatedDelivery = pointer.CloneBool(datum.AutomatedDelivery)
	clone.Basal = CloneBasal(datum.Basal)
	clone.BasalRateSchedule = CloneBasalRateStartArray(datum.BasalRateSchedule)
	clone.BasalRateSchedules = CloneBasalRateStartArrayMap(datum.BasalRateSchedules)
	clone.BloodGlucoseSuspendThreshold = pointer.CloneFloat64(datum.BloodGlucoseSuspendThreshold)
	clone.BloodGlucoseTargetPhysicalActivity = dataBloodGlucoseTest.CloneTarget(datum.BloodGlucoseTargetPhysicalActivity)
	clone.BloodGlucoseTargetPreprandial = dataBloodGlucoseTest.CloneTarget(datum.BloodGlucoseTargetPreprandial)
	clone.BloodGlucoseTargetSchedule = CloneBloodGlucoseTargetStartArray(datum.BloodGlucoseTargetSchedule)
	clone.BloodGlucoseTargetSchedules = CloneBloodGlucoseTargetStartArrayMap(datum.BloodGlucoseTargetSchedules)
	clone.Bolus = CloneBolus(datum.Bolus)
	clone.CarbohydrateRatioSchedule = CloneCarbohydrateRatioStartArray(datum.CarbohydrateRatioSchedule)
	clone.CarbohydrateRatioSchedules = CloneCarbohydrateRatioStartArrayMap(datum.CarbohydrateRatioSchedules)
	clone.Display = CloneDisplay(datum.Display)
	clone.InsulinModel = dataTypesSettingsPumpTest.CloneInsulinModel(datum.InsulinModel)
	clone.InsulinSensitivitySchedule = CloneInsulinSensitivityStartArray(datum.InsulinSensitivitySchedule)
	clone.InsulinSensitivitySchedules = CloneInsulinSensitivityStartArrayMap(datum.InsulinSensitivitySchedules)
	clone.Manufacturers = pointer.CloneStringArray(datum.Manufacturers)
	clone.Model = pointer.CloneString(datum.Model)
	clone.ScheduleTimeZoneOffset = pointer.CloneInt(datum.ScheduleTimeZoneOffset)
	clone.SerialNumber = pointer.CloneString(datum.SerialNumber)
	clone.Units = dataTypesSettingsPumpTest.CloneUnits(datum.Units)
	return clone
}

=======
>>>>>>> 9366d105
var _ = Describe("Pump", func() {
	It("Type is expected", func() {
		Expect(pump.Type).To(Equal("pumpSettings"))
	})

	Context("New", func() {
		It("returns the expected datum with all values initialized", func() {
			datum := pump.New()
			Expect(datum).ToNot(BeNil())
			Expect(datum.Type).To(Equal("pumpSettings"))
			Expect(datum.ActiveScheduleName).To(BeNil())
			Expect(datum.AutomatedDelivery).To(BeNil())
			Expect(datum.Basal).To(BeNil())
			Expect(datum.BasalRateSchedule).To(BeNil())
			Expect(datum.BasalRateSchedules).To(BeNil())
			Expect(datum.BloodGlucoseSuspendThreshold).To(BeNil())
			Expect(datum.BloodGlucoseTargetPhysicalActivity).To(BeNil())
			Expect(datum.BloodGlucoseTargetPreprandial).To(BeNil())
			Expect(datum.BloodGlucoseTargetSchedule).To(BeNil())
			Expect(datum.BloodGlucoseTargetSchedules).To(BeNil())
			Expect(datum.Bolus).To(BeNil())
			Expect(datum.CarbohydrateRatioSchedule).To(BeNil())
			Expect(datum.CarbohydrateRatioSchedules).To(BeNil())
			Expect(datum.Display).To(BeNil())
			Expect(datum.InsulinModel).To(BeNil())
			Expect(datum.InsulinSensitivitySchedule).To(BeNil())
			Expect(datum.InsulinSensitivitySchedules).To(BeNil())
			Expect(datum.Manufacturers).To(BeNil())
			Expect(datum.Model).To(BeNil())
			Expect(datum.ScheduleTimeZoneOffset).To(BeNil())
			Expect(datum.SerialNumber).To(BeNil())
			Expect(datum.Units).To(BeNil())
		})
	})

	Context("Pump", func() {
		Context("Parse", func() {
			// TODO
		})

		Context("Validate", func() {
			DescribeTable("validates the datum",
				func(unitsBloodGlucose *string, mutator func(datum *pump.Pump, unitsBloodGlucose *string), expectedErrors ...error) {
					datum := pumpTest.NewPump(unitsBloodGlucose)
					mutator(datum, unitsBloodGlucose)
					dataTypesTest.ValidateWithExpectedOrigins(datum, structure.Origins(), expectedErrors...)
				},
				Entry("succeeds",
					pointer.FromString("mmol/L"),
					func(datum *pump.Pump, unitsBloodGlucose *string) {},
				),
				Entry("type missing",
					pointer.FromString("mmol/L"),
					func(datum *pump.Pump, unitsBloodGlucose *string) { datum.Type = "" },
					errorsTest.WithPointerSourceAndMeta(structureValidator.ErrorValueEmpty(), "/type", &types.Meta{}),
				),
				Entry("type invalid",
					pointer.FromString("mmol/L"),
					func(datum *pump.Pump, unitsBloodGlucose *string) { datum.Type = "invalidType" },
					errorsTest.WithPointerSourceAndMeta(structureValidator.ErrorValueNotEqualTo("invalidType", "pumpSettings"), "/type", &types.Meta{Type: "invalidType"}),
				),
				Entry("type pumpSettings",
					pointer.FromString("mmol/L"),
					func(datum *pump.Pump, unitsBloodGlucose *string) { datum.Type = "pumpSettings" },
				),
				Entry("active schedule name missing",
					pointer.FromString("mmol/L"),
					func(datum *pump.Pump, unitsBloodGlucose *string) { datum.ActiveScheduleName = nil },
					errorsTest.WithPointerSourceAndMeta(structureValidator.ErrorValueNotExists(), "/activeSchedule", pumpTest.NewMeta()),
				),
				Entry("active schedule name empty",
					pointer.FromString("mmol/L"),
					func(datum *pump.Pump, unitsBloodGlucose *string) { datum.ActiveScheduleName = pointer.FromString("") },
					errorsTest.WithPointerSourceAndMeta(structureValidator.ErrorValueEmpty(), "/activeSchedule", pumpTest.NewMeta()),
				),
				Entry("active schedule name valid",
					pointer.FromString("mmol/L"),
					func(datum *pump.Pump, unitsBloodGlucose *string) {
						datum.ActiveScheduleName = pointer.FromString(dataTypesBasalTest.NewScheduleName())
					},
				),
				Entry("automated delivery missing",
					pointer.FromString("mmol/L"),
					func(datum *pump.Pump, unitsBloodGlucose *string) { datum.AutomatedDelivery = nil },
				),
				Entry("automated delivery false",
					pointer.FromString("mmol/L"),
					func(datum *pump.Pump, unitsBloodGlucose *string) { datum.AutomatedDelivery = pointer.FromBool(false) },
				),
				Entry("automated delivery true",
					pointer.FromString("mmol/L"),
					func(datum *pump.Pump, unitsBloodGlucose *string) { datum.AutomatedDelivery = pointer.FromBool(true) },
				),
				Entry("basal missing",
					pointer.FromString("mmol/L"),
					func(datum *pump.Pump, unitsBloodGlucose *string) { datum.Basal = nil },
				),
				Entry("basal invalid",
					pointer.FromString("mmol/L"),
					func(datum *pump.Pump, unitsBloodGlucose *string) { datum.Basal.Temporary.Type = nil },
					errorsTest.WithPointerSourceAndMeta(structureValidator.ErrorValueNotExists(), "/basal/temporary/type", pumpTest.NewMeta()),
				),
				Entry("basal valid",
					pointer.FromString("mmol/L"),
					func(datum *pump.Pump, unitsBloodGlucose *string) { datum.Basal = pumpTest.NewBasal() },
				),
				Entry("basal rate schedule and basal rate schedules missing",
					pointer.FromString("mmol/L"),
					func(datum *pump.Pump, unitsBloodGlucose *string) {
						datum.BasalRateSchedule = nil
						datum.BasalRateSchedules = nil
					},
					errorsTest.WithPointerSourceAndMeta(structureValidator.ErrorValueNotExists(), "/basalSchedule", pumpTest.NewMeta()),
				),
				Entry("basal rate schedule invalid",
					pointer.FromString("mmol/L"),
					func(datum *pump.Pump, unitsBloodGlucose *string) {
						invalidBasalRateSchedule := pumpTest.NewBasalRateStartArray()
						(*invalidBasalRateSchedule)[0].Start = nil
						datum.BasalRateSchedule = invalidBasalRateSchedule
						datum.BasalRateSchedules = nil
					},
					errorsTest.WithPointerSourceAndMeta(structureValidator.ErrorValueNotExists(), "/basalSchedule/0/start", pumpTest.NewMeta()),
				),
				Entry("basal rate schedule valid",
					pointer.FromString("mmol/L"),
					func(datum *pump.Pump, unitsBloodGlucose *string) {
						datum.BasalRateSchedule = pumpTest.NewBasalRateStartArray()
						datum.BasalRateSchedules = nil
					},
				),
				Entry("basal rate schedules invalid",
					pointer.FromString("mmol/L"),
					func(datum *pump.Pump, unitsBloodGlucose *string) {
						invalidBasalRateSchedule := pumpTest.NewBasalRateStartArray()
						(*invalidBasalRateSchedule)[0].Start = nil
						datum.BasalRateSchedules.Set("one", invalidBasalRateSchedule)
					},
					errorsTest.WithPointerSourceAndMeta(structureValidator.ErrorValueNotExists(), "/basalSchedules/one/0/start", pumpTest.NewMeta()),
				),
				Entry("basal rate schedules valid",
					pointer.FromString("mmol/L"),
					func(datum *pump.Pump, unitsBloodGlucose *string) {
						datum.BasalRateSchedules.Set("one", pumpTest.NewBasalRateStartArray())
					},
				),
				Entry("blood glucose suspend threshold missing",
					pointer.FromString("mmol/L"),
					func(datum *pump.Pump, unitsBloodGlucose *string) { datum.BloodGlucoseSuspendThreshold = nil },
				),
				Entry("blood glucose suspend threshold out of range (lower)",
					pointer.FromString("mmol/L"),
					func(datum *pump.Pump, unitsBloodGlucose *string) {
						datum.BloodGlucoseSuspendThreshold = pointer.FromFloat64(-0.1)
					},
					errorsTest.WithPointerSourceAndMeta(structureValidator.ErrorValueNotInRange(-0.1, 0.0, 55.0), "/bgSuspendThreshold", NewMeta()),
				),
				Entry("blood glucose suspend threshold in range (lower)",
					pointer.FromString("mmol/L"),
					func(datum *pump.Pump, unitsBloodGlucose *string) {
						datum.BloodGlucoseSuspendThreshold = pointer.FromFloat64(0.0)
					},
				),
				Entry("blood glucose suspend threshold in range (upper)",
					pointer.FromString("mmol/L"),
					func(datum *pump.Pump, unitsBloodGlucose *string) {
						datum.BloodGlucoseSuspendThreshold = pointer.FromFloat64(55.0)
					},
				),
				Entry("blood glucose suspend threshold out of range (upper)",
					pointer.FromString("mmol/L"),
					func(datum *pump.Pump, unitsBloodGlucose *string) {
						datum.BloodGlucoseSuspendThreshold = pointer.FromFloat64(55.1)
					},
					errorsTest.WithPointerSourceAndMeta(structureValidator.ErrorValueNotInRange(55.1, 0.0, 55.0), "/bgSuspendThreshold", NewMeta()),
				),
				Entry("blood glucose target physical activity missing",
					pointer.FromString("mmol/L"),
					func(datum *pump.Pump, unitsBloodGlucose *string) { datum.BloodGlucoseTargetPhysicalActivity = nil },
				),
				Entry("blood glucose target physical activity invalid",
					pointer.FromString("mmol/L"),
					func(datum *pump.Pump, unitsBloodGlucose *string) {
						datum.BloodGlucoseTargetPhysicalActivity = dataBloodGlucose.NewTarget()
					},
					errorsTest.WithPointerSourceAndMeta(structureValidator.ErrorValueNotExists(), "/bgTargetPhysicalActivity/target", NewMeta()),
				),
				Entry("blood glucose target physical activity valid",
					pointer.FromString("mmol/L"),
					func(datum *pump.Pump, unitsBloodGlucose *string) {
						datum.BloodGlucoseTargetPhysicalActivity = dataBloodGlucoseTest.NewTarget(unitsBloodGlucose)
					},
				),
				Entry("blood glucose target preprandial missing",
					pointer.FromString("mmol/L"),
					func(datum *pump.Pump, unitsBloodGlucose *string) { datum.BloodGlucoseTargetPreprandial = nil },
				),
				Entry("blood glucose target preprandial invalid",
					pointer.FromString("mmol/L"),
					func(datum *pump.Pump, unitsBloodGlucose *string) {
						datum.BloodGlucoseTargetPreprandial = dataBloodGlucose.NewTarget()
					},
					errorsTest.WithPointerSourceAndMeta(structureValidator.ErrorValueNotExists(), "/bgTargetPreprandial/target", NewMeta()),
				),
				Entry("blood glucose target preprandial valid",
					pointer.FromString("mmol/L"),
					func(datum *pump.Pump, unitsBloodGlucose *string) {
						datum.BloodGlucoseTargetPreprandial = dataBloodGlucoseTest.NewTarget(unitsBloodGlucose)
					},
				),
				Entry("blood glucose target schedule and blood glucose target schedules missing",
					pointer.FromString("mmol/L"),
					func(datum *pump.Pump, unitsBloodGlucose *string) {
						datum.BloodGlucoseTargetSchedule = nil
						datum.BloodGlucoseTargetSchedules = nil
					},
					errorsTest.WithPointerSourceAndMeta(structureValidator.ErrorValueNotExists(), "/bgTarget", pumpTest.NewMeta()),
				),
				Entry("blood glucose target schedule invalid",
					pointer.FromString("mmol/L"),
					func(datum *pump.Pump, unitsBloodGlucose *string) {
<<<<<<< HEAD
						invalidBloodGlucoseTargetSchedule := dataTypesSettingsPumpTest.RandomBloodGlucoseTargetStartArray(unitsBloodGlucose)
=======
						invalidBloodGlucoseTargetSchedule := pumpTest.NewBloodGlucoseTargetStartArray(unitsBloodGlucose)
>>>>>>> 9366d105
						(*invalidBloodGlucoseTargetSchedule)[0].Start = nil
						datum.BloodGlucoseTargetSchedule = invalidBloodGlucoseTargetSchedule
						datum.BloodGlucoseTargetSchedules = nil
					},
					errorsTest.WithPointerSourceAndMeta(structureValidator.ErrorValueNotExists(), "/bgTarget/0/start", pumpTest.NewMeta()),
				),
				Entry("blood glucose target schedule valid",
					pointer.FromString("mmol/L"),
					func(datum *pump.Pump, unitsBloodGlucose *string) {
<<<<<<< HEAD
						datum.BloodGlucoseTargetSchedule = dataTypesSettingsPumpTest.RandomBloodGlucoseTargetStartArray(unitsBloodGlucose)
=======
						datum.BloodGlucoseTargetSchedule = pumpTest.NewBloodGlucoseTargetStartArray(unitsBloodGlucose)
>>>>>>> 9366d105
						datum.BloodGlucoseTargetSchedules = nil
					},
				),
				Entry("blood glucose target schedules invalid",
					pointer.FromString("mmol/L"),
					func(datum *pump.Pump, unitsBloodGlucose *string) {
<<<<<<< HEAD
						invalidBloodGlucoseTargetSchedule := dataTypesSettingsPumpTest.RandomBloodGlucoseTargetStartArray(unitsBloodGlucose)
=======
						invalidBloodGlucoseTargetSchedule := pumpTest.NewBloodGlucoseTargetStartArray(unitsBloodGlucose)
>>>>>>> 9366d105
						(*invalidBloodGlucoseTargetSchedule)[0].Start = nil
						datum.BloodGlucoseTargetSchedules.Set("one", invalidBloodGlucoseTargetSchedule)
					},
					errorsTest.WithPointerSourceAndMeta(structureValidator.ErrorValueNotExists(), "/bgTargets/one/0/start", pumpTest.NewMeta()),
				),
				Entry("blood glucose target schedules valid",
					pointer.FromString("mmol/L"),
					func(datum *pump.Pump, unitsBloodGlucose *string) {
<<<<<<< HEAD
						datum.BloodGlucoseTargetSchedules.Set("one", dataTypesSettingsPumpTest.RandomBloodGlucoseTargetStartArray(unitsBloodGlucose))
=======
						datum.BloodGlucoseTargetSchedules.Set("one", pumpTest.NewBloodGlucoseTargetStartArray(unitsBloodGlucose))
>>>>>>> 9366d105
					},
				),
				Entry("bolus missing",
					pointer.FromString("mmol/L"),
					func(datum *pump.Pump, unitsBloodGlucose *string) { datum.Bolus = nil },
				),
				Entry("bolus invalid",
					pointer.FromString("mmol/L"),
					func(datum *pump.Pump, unitsBloodGlucose *string) { datum.Bolus.Extended.Enabled = nil },
					errorsTest.WithPointerSourceAndMeta(structureValidator.ErrorValueNotExists(), "/bolus/extended/enabled", pumpTest.NewMeta()),
				),
				Entry("bolus valid",
					pointer.FromString("mmol/L"),
					func(datum *pump.Pump, unitsBloodGlucose *string) { datum.Bolus = pumpTest.NewBolus() },
				),
				Entry("carbohydrate ratio schedule and carbohydrate ratio schedules missing",
					pointer.FromString("mmol/L"),
					func(datum *pump.Pump, unitsBloodGlucose *string) {
						datum.CarbohydrateRatioSchedule = nil
						datum.CarbohydrateRatioSchedules = nil
					},
					errorsTest.WithPointerSourceAndMeta(structureValidator.ErrorValueNotExists(), "/carbRatio", pumpTest.NewMeta()),
				),
				Entry("carbohydrate ratio schedule invalid",
					pointer.FromString("mmol/L"),
					func(datum *pump.Pump, unitsBloodGlucose *string) {
						invalidCarbohydrateRatioSchedule := pumpTest.NewCarbohydrateRatioStartArray()
						(*invalidCarbohydrateRatioSchedule)[0].Start = nil
						datum.CarbohydrateRatioSchedule = invalidCarbohydrateRatioSchedule
						datum.CarbohydrateRatioSchedules = nil
					},
					errorsTest.WithPointerSourceAndMeta(structureValidator.ErrorValueNotExists(), "/carbRatio/0/start", pumpTest.NewMeta()),
				),
				Entry("carbohydrate ratio schedule valid",
					pointer.FromString("mmol/L"),
					func(datum *pump.Pump, unitsBloodGlucose *string) {
						datum.CarbohydrateRatioSchedule = pumpTest.NewCarbohydrateRatioStartArray()
						datum.CarbohydrateRatioSchedules = nil
					},
				),
				Entry("carbohydrate ratio schedules invalid",
					pointer.FromString("mmol/L"),
					func(datum *pump.Pump, unitsBloodGlucose *string) {
						invalidCarbohydrateRatioSchedule := pumpTest.NewCarbohydrateRatioStartArray()
						(*invalidCarbohydrateRatioSchedule)[0].Start = nil
						datum.CarbohydrateRatioSchedules.Set("one", invalidCarbohydrateRatioSchedule)
					},
					errorsTest.WithPointerSourceAndMeta(structureValidator.ErrorValueNotExists(), "/carbRatios/one/0/start", pumpTest.NewMeta()),
				),
				Entry("carbohydrate ratio schedules valid",
					pointer.FromString("mmol/L"),
					func(datum *pump.Pump, unitsBloodGlucose *string) {
						datum.CarbohydrateRatioSchedules.Set("one", pumpTest.NewCarbohydrateRatioStartArray())
					},
				),
				Entry("display missing",
					pointer.FromString("mmol/L"),
					func(datum *pump.Pump, unitsBloodGlucose *string) { datum.Display = nil },
				),
				Entry("display invalid",
					pointer.FromString("mmol/L"),
					func(datum *pump.Pump, unitsBloodGlucose *string) { datum.Display.BloodGlucose.Units = nil },
					errorsTest.WithPointerSourceAndMeta(structureValidator.ErrorValueNotExists(), "/display/bloodGlucose/units", pumpTest.NewMeta()),
				),
				Entry("display valid",
					pointer.FromString("mmol/L"),
					func(datum *pump.Pump, unitsBloodGlucose *string) { datum.Display = pumpTest.NewDisplay() },
				),
				Entry("insulin model missing",
					pointer.FromString("mmol/L"),
					func(datum *pump.Pump, unitsBloodGlucose *string) { datum.InsulinModel = nil },
				),
				Entry("insulin model invalid",
					pointer.FromString("mmol/L"),
					func(datum *pump.Pump, unitsBloodGlucose *string) {
						datum.InsulinModel.ModelType = pointer.FromString("invalid")
						datum.InsulinModel.ModelTypeOther = nil
					},
					errorsTest.WithPointerSourceAndMeta(structureValidator.ErrorValueStringNotOneOf("invalid", []string{"fiasp", "other", "rapidAdult", "rapidChild", "walsh"}), "/insulinModel/modelType", NewMeta()),
				),
				Entry("insulin model valid",
					pointer.FromString("mmol/L"),
					func(datum *pump.Pump, unitsBloodGlucose *string) {
						datum.InsulinModel = dataTypesSettingsPumpTest.RandomInsulinModel()
					},
				),
				Entry("insulin sensitivity schedule and insulin sensitivity schedules missing",
					pointer.FromString("mmol/L"),
					func(datum *pump.Pump, unitsBloodGlucose *string) {
						datum.InsulinSensitivitySchedule = nil
						datum.InsulinSensitivitySchedules = nil
					},
					errorsTest.WithPointerSourceAndMeta(structureValidator.ErrorValueNotExists(), "/insulinSensitivity", pumpTest.NewMeta()),
				),
				Entry("insulin sensitivity schedule invalid",
					pointer.FromString("mmol/L"),
					func(datum *pump.Pump, unitsBloodGlucose *string) {
						invalidInsulinSensitivitySchedule := pumpTest.NewInsulinSensitivityStartArray(unitsBloodGlucose)
						(*invalidInsulinSensitivitySchedule)[0].Start = nil
						datum.InsulinSensitivitySchedule = invalidInsulinSensitivitySchedule
						datum.InsulinSensitivitySchedules = nil
					},
					errorsTest.WithPointerSourceAndMeta(structureValidator.ErrorValueNotExists(), "/insulinSensitivity/0/start", pumpTest.NewMeta()),
				),
				Entry("insulin sensitivity schedule valid",
					pointer.FromString("mmol/L"),
					func(datum *pump.Pump, unitsBloodGlucose *string) {
						datum.InsulinSensitivitySchedule = pumpTest.NewInsulinSensitivityStartArray(unitsBloodGlucose)
						datum.InsulinSensitivitySchedules = nil
					},
				),
				Entry("insulin sensitivity schedules invalid",
					pointer.FromString("mmol/L"),
					func(datum *pump.Pump, unitsBloodGlucose *string) {
						invalidInsulinSensitivitySchedule := pumpTest.NewInsulinSensitivityStartArray(unitsBloodGlucose)
						(*invalidInsulinSensitivitySchedule)[0].Start = nil
						datum.InsulinSensitivitySchedules.Set("one", invalidInsulinSensitivitySchedule)
					},
					errorsTest.WithPointerSourceAndMeta(structureValidator.ErrorValueNotExists(), "/insulinSensitivities/one/0/start", pumpTest.NewMeta()),
				),
				Entry("insulin sensitivity schedules valid",
					pointer.FromString("mmol/L"),
					func(datum *pump.Pump, unitsBloodGlucose *string) {
						datum.InsulinSensitivitySchedules.Set("one", pumpTest.NewInsulinSensitivityStartArray(unitsBloodGlucose))
					},
				),
				Entry("manufacturers missing",
					pointer.FromString("mmol/L"),
					func(datum *pump.Pump, unitsBloodGlucose *string) { datum.Manufacturers = nil },
				),
				Entry("manufacturers empty",
					pointer.FromString("mmol/L"),
					func(datum *pump.Pump, unitsBloodGlucose *string) {
						datum.Manufacturers = pointer.FromStringArray([]string{})
					},
					errorsTest.WithPointerSourceAndMeta(structureValidator.ErrorValueEmpty(), "/manufacturers", pumpTest.NewMeta()),
				),
				Entry("manufacturers length; in range (upper)",
					pointer.FromString("mmol/L"),
					func(datum *pump.Pump, unitsBloodGlucose *string) {
						datum.Manufacturers = pointer.FromStringArray(pumpTest.NewManufacturers(10, 10))
					},
				),
				Entry("manufacturers length; out of range (upper)",
					pointer.FromString("mmol/L"),
					func(datum *pump.Pump, unitsBloodGlucose *string) {
						datum.Manufacturers = pointer.FromStringArray(pumpTest.NewManufacturers(11, 11))
					},
					errorsTest.WithPointerSourceAndMeta(structureValidator.ErrorLengthNotLessThanOrEqualTo(11, 10), "/manufacturers", pumpTest.NewMeta()),
				),
				Entry("manufacturers manufacturer empty",
					pointer.FromString("mmol/L"),
					func(datum *pump.Pump, unitsBloodGlucose *string) {
						datum.Manufacturers = pointer.FromStringArray(append([]string{pumpTest.NewManufacturer(1, 100), "", pumpTest.NewManufacturer(1, 100), ""}, pumpTest.NewManufacturers(0, 6)...))
					},
					errorsTest.WithPointerSourceAndMeta(structureValidator.ErrorValueEmpty(), "/manufacturers/1", pumpTest.NewMeta()),
					errorsTest.WithPointerSourceAndMeta(structureValidator.ErrorValueEmpty(), "/manufacturers/3", pumpTest.NewMeta()),
					errorsTest.WithPointerSourceAndMeta(structureValidator.ErrorValueDuplicate(), "/manufacturers/3", pumpTest.NewMeta()),
				),
				Entry("manufacturers manufacturer length; in range (upper)",
					pointer.FromString("mmol/L"),
					func(datum *pump.Pump, unitsBloodGlucose *string) {
						datum.Manufacturers = pointer.FromStringArray(append([]string{pumpTest.NewManufacturer(100, 100), pumpTest.NewManufacturer(1, 100), pumpTest.NewManufacturer(100, 100)}, pumpTest.NewManufacturers(0, 7)...))
					},
				),
				Entry("manufacturers manufacturer length; out of range (upper)",
					pointer.FromString("mmol/L"),
					func(datum *pump.Pump, unitsBloodGlucose *string) {
						datum.Manufacturers = pointer.FromStringArray(append([]string{pumpTest.NewManufacturer(101, 101), pumpTest.NewManufacturer(1, 100), pumpTest.NewManufacturer(101, 101)}, pumpTest.NewManufacturers(0, 7)...))
					},
					errorsTest.WithPointerSourceAndMeta(structureValidator.ErrorLengthNotLessThanOrEqualTo(101, 100), "/manufacturers/0", pumpTest.NewMeta()),
					errorsTest.WithPointerSourceAndMeta(structureValidator.ErrorLengthNotLessThanOrEqualTo(101, 100), "/manufacturers/2", pumpTest.NewMeta()),
				),
				Entry("model missing",
					pointer.FromString("mmol/L"),
					func(datum *pump.Pump, unitsBloodGlucose *string) { datum.Model = nil },
				),
				Entry("model empty",
					pointer.FromString("mmol/L"),
					func(datum *pump.Pump, unitsBloodGlucose *string) { datum.Model = pointer.FromString("") },
					errorsTest.WithPointerSourceAndMeta(structureValidator.ErrorValueEmpty(), "/model", pumpTest.NewMeta()),
				),
				Entry("model length in range (upper)",
					pointer.FromString("mmol/L"),
					func(datum *pump.Pump, unitsBloodGlucose *string) {
						datum.Model = pointer.FromString(test.RandomStringFromRange(1, 100))
					},
				),
				Entry("model length out of range (upper)",
					pointer.FromString("mmol/L"),
					func(datum *pump.Pump, unitsBloodGlucose *string) {
						datum.Model = pointer.FromString(test.RandomStringFromRange(101, 101))
					},
					errorsTest.WithPointerSourceAndMeta(structureValidator.ErrorLengthNotLessThanOrEqualTo(101, 100), "/model", pumpTest.NewMeta()),
				),
				Entry("schedules time zone offset missing",
					pointer.FromString("mmol/L"),
					func(datum *pump.Pump, unitsBloodGlucose *string) { datum.ScheduleTimeZoneOffset = nil },
				),
				Entry("schedules time zone offset out of range (lower)",
					pointer.FromString("mmol/L"),
					func(datum *pump.Pump, unitsBloodGlucose *string) {
						datum.ScheduleTimeZoneOffset = pointer.FromInt(pump.ScheduleTimeZoneOffsetMinimum - 1)
					},
					errorsTest.WithPointerSourceAndMeta(structureValidator.ErrorValueNotInRange(pump.ScheduleTimeZoneOffsetMinimum-1, pump.ScheduleTimeZoneOffsetMinimum, pump.ScheduleTimeZoneOffsetMaximum), "/scheduleTimeZoneOffset", NewMeta()),
				),
				Entry("schedules time zone offset in range (lower)",
					pointer.FromString("mmol/L"),
					func(datum *pump.Pump, unitsBloodGlucose *string) {
						datum.ScheduleTimeZoneOffset = pointer.FromInt(pump.ScheduleTimeZoneOffsetMinimum)
					},
				),
				Entry("schedules time zone offset in range (upper)",
					pointer.FromString("mmol/L"),
					func(datum *pump.Pump, unitsBloodGlucose *string) {
						datum.ScheduleTimeZoneOffset = pointer.FromInt(pump.ScheduleTimeZoneOffsetMaximum)
					},
				),
				Entry("schedules time zone offset out of range (upper)",
					pointer.FromString("mmol/L"),
					func(datum *pump.Pump, unitsBloodGlucose *string) {
						datum.ScheduleTimeZoneOffset = pointer.FromInt(pump.ScheduleTimeZoneOffsetMaximum + 1)
					},
					errorsTest.WithPointerSourceAndMeta(structureValidator.ErrorValueNotInRange(pump.ScheduleTimeZoneOffsetMaximum+1, pump.ScheduleTimeZoneOffsetMinimum, pump.ScheduleTimeZoneOffsetMaximum), "/scheduleTimeZoneOffset", NewMeta()),
				),
				Entry("serial number missing",
					pointer.FromString("mmol/L"),
					func(datum *pump.Pump, unitsBloodGlucose *string) { datum.SerialNumber = nil },
				),
				Entry("serial number empty",
					pointer.FromString("mmol/L"),
					func(datum *pump.Pump, unitsBloodGlucose *string) { datum.SerialNumber = pointer.FromString("") },
					errorsTest.WithPointerSourceAndMeta(structureValidator.ErrorValueEmpty(), "/serialNumber", pumpTest.NewMeta()),
				),
				Entry("serial number length in range (upper)",
					pointer.FromString("mmol/L"),
					func(datum *pump.Pump, unitsBloodGlucose *string) {
						datum.SerialNumber = pointer.FromString(test.RandomStringFromRange(1, 100))
					},
				),
				Entry("serial number length out of range (upper)",
					pointer.FromString("mmol/L"),
					func(datum *pump.Pump, unitsBloodGlucose *string) {
						datum.SerialNumber = pointer.FromString(test.RandomStringFromRange(101, 101))
					},
					errorsTest.WithPointerSourceAndMeta(structureValidator.ErrorLengthNotLessThanOrEqualTo(101, 100), "/serialNumber", pumpTest.NewMeta()),
				),
				Entry("units missing",
					pointer.FromString("mmol/L"),
					func(datum *pump.Pump, unitsBloodGlucose *string) { datum.Units = nil },
				),
				Entry("units invalid",
					pointer.FromString("mmol/L"),
					func(datum *pump.Pump, unitsBloodGlucose *string) {
						datum.Units.BloodGlucose = pointer.FromString("invalid")
					},
					errorsTest.WithPointerSourceAndMeta(structureValidator.ErrorValueStringNotOneOf("invalid", []string{"mmol/L", "mmol/l", "mg/dL", "mg/dl"}), "/units/bg", pumpTest.NewMeta()),
				),
				Entry("units valid",
					pointer.FromString("mmol/L"),
<<<<<<< HEAD
					func(datum *pump.Pump, unitsBloodGlucose *string) {
						datum.Units = dataTypesSettingsPumpTest.RandomUnits(unitsBloodGlucose)
					},
=======
					func(datum *pump.Pump, unitsBloodGlucose *string) { datum.Units = pumpTest.NewUnits(unitsBloodGlucose) },
>>>>>>> 9366d105
				),
				Entry("multiple errors",
					pointer.FromString("mmol/L"),
					func(datum *pump.Pump, unitsBloodGlucose *string) {
						datum.Type = "invalidType"
						datum.ActiveScheduleName = pointer.FromString("")
						datum.Basal.Temporary.Type = nil
						datum.BasalRateSchedules = nil
						datum.BloodGlucoseTargetPhysicalActivity = dataBloodGlucose.NewTarget()
						datum.BloodGlucoseTargetPreprandial = dataBloodGlucose.NewTarget()
						datum.BloodGlucoseTargetSchedules = nil
						datum.Bolus.Extended.Enabled = nil
						datum.CarbohydrateRatioSchedules = nil
						datum.Display.BloodGlucose.Units = nil
						datum.InsulinModel.ModelType = pointer.FromString("invalid")
						datum.InsulinModel.ModelTypeOther = nil
						datum.InsulinSensitivitySchedules = nil
						datum.Manufacturers = pointer.FromStringArray([]string{})
						datum.Model = pointer.FromString("")
						datum.ScheduleTimeZoneOffset = pointer.FromInt(pump.ScheduleTimeZoneOffsetMinimum - 1)
						datum.SerialNumber = pointer.FromString("")
<<<<<<< HEAD
						datum.Units = dataTypesSettingsPumpTest.RandomUnits(pointer.FromString("invalid"))
=======
						datum.Units = pumpTest.NewUnits(pointer.FromString("invalid"))
>>>>>>> 9366d105
					},
					errorsTest.WithPointerSourceAndMeta(structureValidator.ErrorValueNotEqualTo("invalidType", "pumpSettings"), "/type", &types.Meta{Type: "invalidType"}),
					errorsTest.WithPointerSourceAndMeta(structureValidator.ErrorValueEmpty(), "/activeSchedule", &types.Meta{Type: "invalidType"}),
					errorsTest.WithPointerSourceAndMeta(structureValidator.ErrorValueNotExists(), "/basal/temporary/type", &types.Meta{Type: "invalidType"}),
					errorsTest.WithPointerSourceAndMeta(structureValidator.ErrorValueNotExists(), "/basalSchedule", &types.Meta{Type: "invalidType"}),
					errorsTest.WithPointerSourceAndMeta(structureValidator.ErrorValueNotExists(), "/bgTargetPhysicalActivity/target", &types.Meta{Type: "invalidType"}),
					errorsTest.WithPointerSourceAndMeta(structureValidator.ErrorValueNotExists(), "/bgTargetPreprandial/target", &types.Meta{Type: "invalidType"}),
					errorsTest.WithPointerSourceAndMeta(structureValidator.ErrorValueNotExists(), "/bgTarget", &types.Meta{Type: "invalidType"}),
					errorsTest.WithPointerSourceAndMeta(structureValidator.ErrorValueNotExists(), "/bolus/extended/enabled", &types.Meta{Type: "invalidType"}),
					errorsTest.WithPointerSourceAndMeta(structureValidator.ErrorValueNotExists(), "/carbRatio", &types.Meta{Type: "invalidType"}),
					errorsTest.WithPointerSourceAndMeta(structureValidator.ErrorValueNotExists(), "/display/bloodGlucose/units", &types.Meta{Type: "invalidType"}),
					errorsTest.WithPointerSourceAndMeta(structureValidator.ErrorValueStringNotOneOf("invalid", []string{"fiasp", "other", "rapidAdult", "rapidChild", "walsh"}), "/insulinModel/modelType", &types.Meta{Type: "invalidType"}),
					errorsTest.WithPointerSourceAndMeta(structureValidator.ErrorValueNotExists(), "/insulinSensitivity", &types.Meta{Type: "invalidType"}),
					errorsTest.WithPointerSourceAndMeta(structureValidator.ErrorValueEmpty(), "/manufacturers", &types.Meta{Type: "invalidType"}),
					errorsTest.WithPointerSourceAndMeta(structureValidator.ErrorValueEmpty(), "/model", &types.Meta{Type: "invalidType"}),
					errorsTest.WithPointerSourceAndMeta(structureValidator.ErrorValueNotInRange(pump.ScheduleTimeZoneOffsetMinimum-1, pump.ScheduleTimeZoneOffsetMinimum, pump.ScheduleTimeZoneOffsetMaximum), "/scheduleTimeZoneOffset", &types.Meta{Type: "invalidType"}),
					errorsTest.WithPointerSourceAndMeta(structureValidator.ErrorValueEmpty(), "/serialNumber", &types.Meta{Type: "invalidType"}),
					errorsTest.WithPointerSourceAndMeta(structureValidator.ErrorValueStringNotOneOf("invalid", []string{"mmol/L", "mmol/l", "mg/dL", "mg/dl"}), "/units/bg", &types.Meta{Type: "invalidType"}),
				),
			)
		})

		Context("Normalize", func() {
			DescribeTable("normalizes the datum with origin external",
				func(unitsBloodGlucose *string, mutator func(datum *pump.Pump, unitsBloodGlucose *string), expectator func(datum *pump.Pump, expectedDatum *pump.Pump, unitsBloodGlucose *string)) {
					datum := pumpTest.NewPump(unitsBloodGlucose)
					mutator(datum, unitsBloodGlucose)
					expectedDatum := pumpTest.ClonePump(datum)
					normalizer := dataNormalizer.New()
					Expect(normalizer).ToNot(BeNil())
					datum.Normalize(normalizer.WithOrigin(structure.OriginExternal))
					Expect(normalizer.Error()).To(BeNil())
					Expect(normalizer.Data()).To(BeEmpty())
					if expectator != nil {
						expectator(datum, expectedDatum, unitsBloodGlucose)
					}
					Expect(datum).To(Equal(expectedDatum))
				},
				Entry("modifies the datum",
					pointer.FromString("mmol/L"),
					func(datum *pump.Pump, unitsBloodGlucose *string) {},
					func(datum *pump.Pump, expectedDatum *pump.Pump, unitsBloodGlucose *string) {
						sort.Strings(*expectedDatum.Manufacturers)
					},
				),
				Entry("modifies the datum; units missing",
					nil,
					func(datum *pump.Pump, unitsBloodGlucose *string) {},
					func(datum *pump.Pump, expectedDatum *pump.Pump, unitsBloodGlucose *string) {
						sort.Strings(*expectedDatum.Manufacturers)
					},
				),
				Entry("modifies the datum; units invalid",
					pointer.FromString("invalid"),
					func(datum *pump.Pump, unitsBloodGlucose *string) {},
					func(datum *pump.Pump, expectedDatum *pump.Pump, unitsBloodGlucose *string) {
						sort.Strings(*expectedDatum.Manufacturers)
					},
				),
				Entry("modifies the datum; units mmol/L",
					pointer.FromString("mmol/L"),
					func(datum *pump.Pump, unitsBloodGlucose *string) {},
					func(datum *pump.Pump, expectedDatum *pump.Pump, unitsBloodGlucose *string) {
						sort.Strings(*expectedDatum.Manufacturers)
					},
				),
				Entry("modifies the datum; units mmol/l",
					pointer.FromString("mmol/l"),
					func(datum *pump.Pump, unitsBloodGlucose *string) {},
					func(datum *pump.Pump, expectedDatum *pump.Pump, unitsBloodGlucose *string) {
						sort.Strings(*expectedDatum.Manufacturers)
						dataBloodGlucoseTest.ExpectNormalizedUnits(datum.Units.BloodGlucose, expectedDatum.Units.BloodGlucose)
					},
				),
				Entry("modifies the datum; units mg/dL",
					pointer.FromString("mg/dL"),
					func(datum *pump.Pump, unitsBloodGlucose *string) {
<<<<<<< HEAD
						datum.BasalRateSchedule = NewBasalRateStartArray()
						datum.BloodGlucoseSuspendThreshold = pointer.FromFloat64(test.RandomFloat64FromRange(dataBloodGlucose.ValueRangeForUnits(unitsBloodGlucose)))
						datum.BloodGlucoseTargetPhysicalActivity = dataBloodGlucoseTest.NewTarget(unitsBloodGlucose)
						datum.BloodGlucoseTargetPreprandial = dataBloodGlucoseTest.NewTarget(unitsBloodGlucose)
						datum.BloodGlucoseTargetSchedule = dataTypesSettingsPumpTest.RandomBloodGlucoseTargetStartArray(unitsBloodGlucose)
						datum.CarbohydrateRatioSchedule = NewCarbohydrateRatioStartArray()
						datum.InsulinSensitivitySchedule = NewInsulinSensitivityStartArray(unitsBloodGlucose)
=======
						datum.BasalRateSchedule = pumpTest.NewBasalRateStartArray()
						datum.BloodGlucoseTargetSchedule = pumpTest.NewBloodGlucoseTargetStartArray(unitsBloodGlucose)
						datum.CarbohydrateRatioSchedule = pumpTest.NewCarbohydrateRatioStartArray()
						datum.InsulinSensitivitySchedule = pumpTest.NewInsulinSensitivityStartArray(unitsBloodGlucose)
>>>>>>> 9366d105
					},
					func(datum *pump.Pump, expectedDatum *pump.Pump, unitsBloodGlucose *string) {
						for index := range *datum.BloodGlucoseTargetSchedule {
							dataBloodGlucoseTest.ExpectNormalizedTarget(&(*datum.BloodGlucoseTargetSchedule)[index].Target, &(*expectedDatum.BloodGlucoseTargetSchedule)[index].Target, unitsBloodGlucose)
						}
						dataBloodGlucoseTest.ExpectNormalizedValue(datum.BloodGlucoseSuspendThreshold, expectedDatum.BloodGlucoseSuspendThreshold, unitsBloodGlucose)
						dataBloodGlucoseTest.ExpectNormalizedTarget(datum.BloodGlucoseTargetPhysicalActivity, expectedDatum.BloodGlucoseTargetPhysicalActivity, unitsBloodGlucose)
						dataBloodGlucoseTest.ExpectNormalizedTarget(datum.BloodGlucoseTargetPreprandial, expectedDatum.BloodGlucoseTargetPreprandial, unitsBloodGlucose)
						for name := range *datum.BloodGlucoseTargetSchedules {
							for index := range *(*datum.BloodGlucoseTargetSchedules)[name] {
								dataBloodGlucoseTest.ExpectNormalizedTarget(&(*(*datum.BloodGlucoseTargetSchedules)[name])[index].Target, &(*(*expectedDatum.BloodGlucoseTargetSchedules)[name])[index].Target, unitsBloodGlucose)
							}
						}
						for index := range *datum.InsulinSensitivitySchedule {
							dataBloodGlucoseTest.ExpectNormalizedValue((*datum.InsulinSensitivitySchedule)[index].Amount, (*expectedDatum.InsulinSensitivitySchedule)[index].Amount, unitsBloodGlucose)
						}
						for name := range *datum.InsulinSensitivitySchedules {
							for index := range *(*datum.InsulinSensitivitySchedules)[name] {
								dataBloodGlucoseTest.ExpectNormalizedValue((*(*datum.InsulinSensitivitySchedules)[name])[index].Amount, (*(*expectedDatum.InsulinSensitivitySchedules)[name])[index].Amount, unitsBloodGlucose)
							}
						}
						sort.Strings(*expectedDatum.Manufacturers)
						dataBloodGlucoseTest.ExpectNormalizedUnits(datum.Units.BloodGlucose, expectedDatum.Units.BloodGlucose)
					},
				),
				Entry("modifies the datum; units mg/dl",
					pointer.FromString("mg/dl"),
					func(datum *pump.Pump, unitsBloodGlucose *string) {
<<<<<<< HEAD
						datum.BasalRateSchedule = NewBasalRateStartArray()
						datum.BloodGlucoseSuspendThreshold = pointer.FromFloat64(test.RandomFloat64FromRange(dataBloodGlucose.ValueRangeForUnits(unitsBloodGlucose)))
						datum.BloodGlucoseTargetPhysicalActivity = dataBloodGlucoseTest.NewTarget(unitsBloodGlucose)
						datum.BloodGlucoseTargetPreprandial = dataBloodGlucoseTest.NewTarget(unitsBloodGlucose)
						datum.BloodGlucoseTargetSchedule = dataTypesSettingsPumpTest.RandomBloodGlucoseTargetStartArray(unitsBloodGlucose)
						datum.CarbohydrateRatioSchedule = NewCarbohydrateRatioStartArray()
						datum.InsulinSensitivitySchedule = NewInsulinSensitivityStartArray(unitsBloodGlucose)
=======
						datum.BasalRateSchedule = pumpTest.NewBasalRateStartArray()
						datum.BloodGlucoseTargetSchedule = pumpTest.NewBloodGlucoseTargetStartArray(unitsBloodGlucose)
						datum.CarbohydrateRatioSchedule = pumpTest.NewCarbohydrateRatioStartArray()
						datum.InsulinSensitivitySchedule = pumpTest.NewInsulinSensitivityStartArray(unitsBloodGlucose)
>>>>>>> 9366d105
					},
					func(datum *pump.Pump, expectedDatum *pump.Pump, unitsBloodGlucose *string) {
						for index := range *datum.BloodGlucoseTargetSchedule {
							dataBloodGlucoseTest.ExpectNormalizedTarget(&(*datum.BloodGlucoseTargetSchedule)[index].Target, &(*expectedDatum.BloodGlucoseTargetSchedule)[index].Target, unitsBloodGlucose)
						}
						dataBloodGlucoseTest.ExpectNormalizedValue(datum.BloodGlucoseSuspendThreshold, expectedDatum.BloodGlucoseSuspendThreshold, unitsBloodGlucose)
						dataBloodGlucoseTest.ExpectNormalizedTarget(datum.BloodGlucoseTargetPhysicalActivity, expectedDatum.BloodGlucoseTargetPhysicalActivity, unitsBloodGlucose)
						dataBloodGlucoseTest.ExpectNormalizedTarget(datum.BloodGlucoseTargetPreprandial, expectedDatum.BloodGlucoseTargetPreprandial, unitsBloodGlucose)
						for name := range *datum.BloodGlucoseTargetSchedules {
							for index := range *(*datum.BloodGlucoseTargetSchedules)[name] {
								dataBloodGlucoseTest.ExpectNormalizedTarget(&(*(*datum.BloodGlucoseTargetSchedules)[name])[index].Target, &(*(*expectedDatum.BloodGlucoseTargetSchedules)[name])[index].Target, unitsBloodGlucose)
							}
						}
						for index := range *datum.InsulinSensitivitySchedule {
							dataBloodGlucoseTest.ExpectNormalizedValue((*datum.InsulinSensitivitySchedule)[index].Amount, (*expectedDatum.InsulinSensitivitySchedule)[index].Amount, unitsBloodGlucose)
						}
						for name := range *datum.InsulinSensitivitySchedules {
							for index := range *(*datum.InsulinSensitivitySchedules)[name] {
								dataBloodGlucoseTest.ExpectNormalizedValue((*(*datum.InsulinSensitivitySchedules)[name])[index].Amount, (*(*expectedDatum.InsulinSensitivitySchedules)[name])[index].Amount, unitsBloodGlucose)
							}
						}
						sort.Strings(*expectedDatum.Manufacturers)
						dataBloodGlucoseTest.ExpectNormalizedUnits(datum.Units.BloodGlucose, expectedDatum.Units.BloodGlucose)
					},
				),
			)

			DescribeTable("normalizes the datum with origin internal/store",
				func(unitsBloodGlucose *string, mutator func(datum *pump.Pump, unitsBloodGlucose *string), expectator func(datum *pump.Pump, expectedDatum *pump.Pump, unitsBloodGlucose *string)) {
					for _, origin := range []structure.Origin{structure.OriginInternal, structure.OriginStore} {
						datum := pumpTest.NewPump(unitsBloodGlucose)
						mutator(datum, unitsBloodGlucose)
						expectedDatum := pumpTest.ClonePump(datum)
						normalizer := dataNormalizer.New()
						Expect(normalizer).ToNot(BeNil())
						datum.Normalize(normalizer.WithOrigin(origin))
						Expect(normalizer.Error()).To(BeNil())
						Expect(normalizer.Data()).To(BeEmpty())
						if expectator != nil {
							expectator(datum, expectedDatum, unitsBloodGlucose)
						}
						Expect(datum).To(Equal(expectedDatum))
					}
				},
				Entry("does not modify the datum; units mmol/L",
					pointer.FromString("mmol/L"),
					func(datum *pump.Pump, unitsBloodGlucose *string) {},
					nil,
				),
				Entry("does not modify the datum; units mmol/l",
					pointer.FromString("mmol/l"),
					func(datum *pump.Pump, unitsBloodGlucose *string) {},
					nil,
				),
				Entry("does not modify the datum; units mg/dL",
					pointer.FromString("mg/dL"),
					func(datum *pump.Pump, unitsBloodGlucose *string) {},
					nil,
				),
				Entry("does not modify the datum; units mg/dl",
					pointer.FromString("mg/dl"),
					func(datum *pump.Pump, unitsBloodGlucose *string) {},
					nil,
				),
			)
		})
	})
})<|MERGE_RESOLUTION|>--- conflicted
+++ resolved
@@ -1,19 +1,13 @@
 package pump_test
 
 import (
-<<<<<<< HEAD
-=======
 	"sort"
 
 	pumpTest "github.com/tidepool-org/platform/data/types/settings/pump/test"
 
->>>>>>> 9366d105
 	. "github.com/onsi/ginkgo"
 	. "github.com/onsi/ginkgo/extensions/table"
 	. "github.com/onsi/gomega"
-
-	"math/rand"
-	"sort"
 
 	dataBloodGlucose "github.com/tidepool-org/platform/data/blood/glucose"
 	dataBloodGlucoseTest "github.com/tidepool-org/platform/data/blood/glucose/test"
@@ -21,7 +15,6 @@
 	"github.com/tidepool-org/platform/data/types"
 	dataTypesBasalTest "github.com/tidepool-org/platform/data/types/basal/test"
 	"github.com/tidepool-org/platform/data/types/settings/pump"
-	dataTypesSettingsPumpTest "github.com/tidepool-org/platform/data/types/settings/pump/test"
 	dataTypesTest "github.com/tidepool-org/platform/data/types/test"
 	errorsTest "github.com/tidepool-org/platform/errors/test"
 	"github.com/tidepool-org/platform/pointer"
@@ -30,88 +23,6 @@
 	"github.com/tidepool-org/platform/test"
 )
 
-<<<<<<< HEAD
-func NewMeta() interface{} {
-	return &types.Meta{
-		Type: "pumpSettings",
-	}
-}
-
-func NewManufacturer(minimumLength int, maximumLength int) string {
-	return test.RandomStringFromRange(minimumLength, maximumLength)
-}
-
-func NewManufacturers(minimumLength int, maximumLength int) []string {
-	result := make([]string, minimumLength+rand.Intn(maximumLength-minimumLength+1))
-	for index := range result {
-		result[index] = NewManufacturer(1, 100)
-	}
-	return result
-}
-
-func NewPump(unitsBloodGlucose *string) *pump.Pump {
-	scheduleName := dataTypesBasalTest.NewScheduleName()
-	datum := pump.New()
-	datum.Base = *dataTypesTest.NewBase()
-	datum.Type = "pumpSettings"
-	datum.ActiveScheduleName = pointer.FromString(scheduleName)
-	datum.AutomatedDelivery = pointer.FromBool(test.RandomBool())
-	datum.Basal = NewBasal()
-	datum.BasalRateSchedules = pump.NewBasalRateStartArrayMap()
-	datum.BasalRateSchedules.Set(scheduleName, NewBasalRateStartArray())
-	datum.BloodGlucoseSuspendThreshold = pointer.FromFloat64(test.RandomFloat64FromRange(dataBloodGlucose.ValueRangeForUnits(unitsBloodGlucose)))
-	datum.BloodGlucoseTargetPhysicalActivity = dataBloodGlucoseTest.NewTarget(unitsBloodGlucose)
-	datum.BloodGlucoseTargetPreprandial = dataBloodGlucoseTest.NewTarget(unitsBloodGlucose)
-	datum.BloodGlucoseTargetSchedules = pump.NewBloodGlucoseTargetStartArrayMap()
-	datum.BloodGlucoseTargetSchedules.Set(scheduleName, dataTypesSettingsPumpTest.RandomBloodGlucoseTargetStartArray(unitsBloodGlucose))
-	datum.Bolus = NewBolus()
-	datum.CarbohydrateRatioSchedules = pump.NewCarbohydrateRatioStartArrayMap()
-	datum.CarbohydrateRatioSchedules.Set(scheduleName, NewCarbohydrateRatioStartArray())
-	datum.Display = NewDisplay()
-	datum.InsulinModel = dataTypesSettingsPumpTest.RandomInsulinModel()
-	datum.InsulinSensitivitySchedules = pump.NewInsulinSensitivityStartArrayMap()
-	datum.InsulinSensitivitySchedules.Set(scheduleName, NewInsulinSensitivityStartArray(unitsBloodGlucose))
-	datum.Manufacturers = pointer.FromStringArray(NewManufacturers(1, 10))
-	datum.Model = pointer.FromString(test.RandomStringFromRange(1, 100))
-	datum.ScheduleTimeZoneOffset = pointer.FromInt(test.RandomIntFromRange(pump.ScheduleTimeZoneOffsetMinimum, pump.ScheduleTimeZoneOffsetMaximum))
-	datum.SerialNumber = pointer.FromString(test.RandomStringFromRange(1, 100))
-	datum.Units = dataTypesSettingsPumpTest.RandomUnits(unitsBloodGlucose)
-	return datum
-}
-
-func ClonePump(datum *pump.Pump) *pump.Pump {
-	if datum == nil {
-		return nil
-	}
-	clone := pump.New()
-	clone.Base = *dataTypesTest.CloneBase(&datum.Base)
-	clone.ActiveScheduleName = pointer.CloneString(datum.ActiveScheduleName)
-	clone.AutomatedDelivery = pointer.CloneBool(datum.AutomatedDelivery)
-	clone.Basal = CloneBasal(datum.Basal)
-	clone.BasalRateSchedule = CloneBasalRateStartArray(datum.BasalRateSchedule)
-	clone.BasalRateSchedules = CloneBasalRateStartArrayMap(datum.BasalRateSchedules)
-	clone.BloodGlucoseSuspendThreshold = pointer.CloneFloat64(datum.BloodGlucoseSuspendThreshold)
-	clone.BloodGlucoseTargetPhysicalActivity = dataBloodGlucoseTest.CloneTarget(datum.BloodGlucoseTargetPhysicalActivity)
-	clone.BloodGlucoseTargetPreprandial = dataBloodGlucoseTest.CloneTarget(datum.BloodGlucoseTargetPreprandial)
-	clone.BloodGlucoseTargetSchedule = CloneBloodGlucoseTargetStartArray(datum.BloodGlucoseTargetSchedule)
-	clone.BloodGlucoseTargetSchedules = CloneBloodGlucoseTargetStartArrayMap(datum.BloodGlucoseTargetSchedules)
-	clone.Bolus = CloneBolus(datum.Bolus)
-	clone.CarbohydrateRatioSchedule = CloneCarbohydrateRatioStartArray(datum.CarbohydrateRatioSchedule)
-	clone.CarbohydrateRatioSchedules = CloneCarbohydrateRatioStartArrayMap(datum.CarbohydrateRatioSchedules)
-	clone.Display = CloneDisplay(datum.Display)
-	clone.InsulinModel = dataTypesSettingsPumpTest.CloneInsulinModel(datum.InsulinModel)
-	clone.InsulinSensitivitySchedule = CloneInsulinSensitivityStartArray(datum.InsulinSensitivitySchedule)
-	clone.InsulinSensitivitySchedules = CloneInsulinSensitivityStartArrayMap(datum.InsulinSensitivitySchedules)
-	clone.Manufacturers = pointer.CloneStringArray(datum.Manufacturers)
-	clone.Model = pointer.CloneString(datum.Model)
-	clone.ScheduleTimeZoneOffset = pointer.CloneInt(datum.ScheduleTimeZoneOffset)
-	clone.SerialNumber = pointer.CloneString(datum.SerialNumber)
-	clone.Units = dataTypesSettingsPumpTest.CloneUnits(datum.Units)
-	return clone
-}
-
-=======
->>>>>>> 9366d105
 var _ = Describe("Pump", func() {
 	It("Type is expected", func() {
 		Expect(pump.Type).To(Equal("pumpSettings"))
@@ -267,7 +178,7 @@
 					func(datum *pump.Pump, unitsBloodGlucose *string) {
 						datum.BloodGlucoseSuspendThreshold = pointer.FromFloat64(-0.1)
 					},
-					errorsTest.WithPointerSourceAndMeta(structureValidator.ErrorValueNotInRange(-0.1, 0.0, 55.0), "/bgSuspendThreshold", NewMeta()),
+					errorsTest.WithPointerSourceAndMeta(structureValidator.ErrorValueNotInRange(-0.1, 0.0, 55.0), "/bgSuspendThreshold", pumpTest.NewMeta()),
 				),
 				Entry("blood glucose suspend threshold in range (lower)",
 					pointer.FromString("mmol/L"),
@@ -286,7 +197,7 @@
 					func(datum *pump.Pump, unitsBloodGlucose *string) {
 						datum.BloodGlucoseSuspendThreshold = pointer.FromFloat64(55.1)
 					},
-					errorsTest.WithPointerSourceAndMeta(structureValidator.ErrorValueNotInRange(55.1, 0.0, 55.0), "/bgSuspendThreshold", NewMeta()),
+					errorsTest.WithPointerSourceAndMeta(structureValidator.ErrorValueNotInRange(55.1, 0.0, 55.0), "/bgSuspendThreshold", pumpTest.NewMeta()),
 				),
 				Entry("blood glucose target physical activity missing",
 					pointer.FromString("mmol/L"),
@@ -297,7 +208,7 @@
 					func(datum *pump.Pump, unitsBloodGlucose *string) {
 						datum.BloodGlucoseTargetPhysicalActivity = dataBloodGlucose.NewTarget()
 					},
-					errorsTest.WithPointerSourceAndMeta(structureValidator.ErrorValueNotExists(), "/bgTargetPhysicalActivity/target", NewMeta()),
+					errorsTest.WithPointerSourceAndMeta(structureValidator.ErrorValueNotExists(), "/bgTargetPhysicalActivity/target", pumpTest.NewMeta()),
 				),
 				Entry("blood glucose target physical activity valid",
 					pointer.FromString("mmol/L"),
@@ -314,7 +225,7 @@
 					func(datum *pump.Pump, unitsBloodGlucose *string) {
 						datum.BloodGlucoseTargetPreprandial = dataBloodGlucose.NewTarget()
 					},
-					errorsTest.WithPointerSourceAndMeta(structureValidator.ErrorValueNotExists(), "/bgTargetPreprandial/target", NewMeta()),
+					errorsTest.WithPointerSourceAndMeta(structureValidator.ErrorValueNotExists(), "/bgTargetPreprandial/target", pumpTest.NewMeta()),
 				),
 				Entry("blood glucose target preprandial valid",
 					pointer.FromString("mmol/L"),
@@ -333,11 +244,7 @@
 				Entry("blood glucose target schedule invalid",
 					pointer.FromString("mmol/L"),
 					func(datum *pump.Pump, unitsBloodGlucose *string) {
-<<<<<<< HEAD
-						invalidBloodGlucoseTargetSchedule := dataTypesSettingsPumpTest.RandomBloodGlucoseTargetStartArray(unitsBloodGlucose)
-=======
-						invalidBloodGlucoseTargetSchedule := pumpTest.NewBloodGlucoseTargetStartArray(unitsBloodGlucose)
->>>>>>> 9366d105
+						invalidBloodGlucoseTargetSchedule := pumpTest.RandomBloodGlucoseTargetStartArray(unitsBloodGlucose)
 						(*invalidBloodGlucoseTargetSchedule)[0].Start = nil
 						datum.BloodGlucoseTargetSchedule = invalidBloodGlucoseTargetSchedule
 						datum.BloodGlucoseTargetSchedules = nil
@@ -347,22 +254,14 @@
 				Entry("blood glucose target schedule valid",
 					pointer.FromString("mmol/L"),
 					func(datum *pump.Pump, unitsBloodGlucose *string) {
-<<<<<<< HEAD
-						datum.BloodGlucoseTargetSchedule = dataTypesSettingsPumpTest.RandomBloodGlucoseTargetStartArray(unitsBloodGlucose)
-=======
-						datum.BloodGlucoseTargetSchedule = pumpTest.NewBloodGlucoseTargetStartArray(unitsBloodGlucose)
->>>>>>> 9366d105
+						datum.BloodGlucoseTargetSchedule = pumpTest.RandomBloodGlucoseTargetStartArray(unitsBloodGlucose)
 						datum.BloodGlucoseTargetSchedules = nil
 					},
 				),
 				Entry("blood glucose target schedules invalid",
 					pointer.FromString("mmol/L"),
 					func(datum *pump.Pump, unitsBloodGlucose *string) {
-<<<<<<< HEAD
-						invalidBloodGlucoseTargetSchedule := dataTypesSettingsPumpTest.RandomBloodGlucoseTargetStartArray(unitsBloodGlucose)
-=======
-						invalidBloodGlucoseTargetSchedule := pumpTest.NewBloodGlucoseTargetStartArray(unitsBloodGlucose)
->>>>>>> 9366d105
+						invalidBloodGlucoseTargetSchedule := pumpTest.RandomBloodGlucoseTargetStartArray(unitsBloodGlucose)
 						(*invalidBloodGlucoseTargetSchedule)[0].Start = nil
 						datum.BloodGlucoseTargetSchedules.Set("one", invalidBloodGlucoseTargetSchedule)
 					},
@@ -371,11 +270,7 @@
 				Entry("blood glucose target schedules valid",
 					pointer.FromString("mmol/L"),
 					func(datum *pump.Pump, unitsBloodGlucose *string) {
-<<<<<<< HEAD
-						datum.BloodGlucoseTargetSchedules.Set("one", dataTypesSettingsPumpTest.RandomBloodGlucoseTargetStartArray(unitsBloodGlucose))
-=======
-						datum.BloodGlucoseTargetSchedules.Set("one", pumpTest.NewBloodGlucoseTargetStartArray(unitsBloodGlucose))
->>>>>>> 9366d105
+						datum.BloodGlucoseTargetSchedules.Set("one", pumpTest.RandomBloodGlucoseTargetStartArray(unitsBloodGlucose))
 					},
 				),
 				Entry("bolus missing",
@@ -454,12 +349,12 @@
 						datum.InsulinModel.ModelType = pointer.FromString("invalid")
 						datum.InsulinModel.ModelTypeOther = nil
 					},
-					errorsTest.WithPointerSourceAndMeta(structureValidator.ErrorValueStringNotOneOf("invalid", []string{"fiasp", "other", "rapidAdult", "rapidChild", "walsh"}), "/insulinModel/modelType", NewMeta()),
+					errorsTest.WithPointerSourceAndMeta(structureValidator.ErrorValueStringNotOneOf("invalid", []string{"fiasp", "other", "rapidAdult", "rapidChild", "walsh"}), "/insulinModel/modelType", pumpTest.NewMeta()),
 				),
 				Entry("insulin model valid",
 					pointer.FromString("mmol/L"),
 					func(datum *pump.Pump, unitsBloodGlucose *string) {
-						datum.InsulinModel = dataTypesSettingsPumpTest.RandomInsulinModel()
+						datum.InsulinModel = pumpTest.RandomInsulinModel()
 					},
 				),
 				Entry("insulin sensitivity schedule and insulin sensitivity schedules missing",
@@ -580,7 +475,7 @@
 					func(datum *pump.Pump, unitsBloodGlucose *string) {
 						datum.ScheduleTimeZoneOffset = pointer.FromInt(pump.ScheduleTimeZoneOffsetMinimum - 1)
 					},
-					errorsTest.WithPointerSourceAndMeta(structureValidator.ErrorValueNotInRange(pump.ScheduleTimeZoneOffsetMinimum-1, pump.ScheduleTimeZoneOffsetMinimum, pump.ScheduleTimeZoneOffsetMaximum), "/scheduleTimeZoneOffset", NewMeta()),
+					errorsTest.WithPointerSourceAndMeta(structureValidator.ErrorValueNotInRange(pump.ScheduleTimeZoneOffsetMinimum-1, pump.ScheduleTimeZoneOffsetMinimum, pump.ScheduleTimeZoneOffsetMaximum), "/scheduleTimeZoneOffset", pumpTest.NewMeta()),
 				),
 				Entry("schedules time zone offset in range (lower)",
 					pointer.FromString("mmol/L"),
@@ -599,7 +494,7 @@
 					func(datum *pump.Pump, unitsBloodGlucose *string) {
 						datum.ScheduleTimeZoneOffset = pointer.FromInt(pump.ScheduleTimeZoneOffsetMaximum + 1)
 					},
-					errorsTest.WithPointerSourceAndMeta(structureValidator.ErrorValueNotInRange(pump.ScheduleTimeZoneOffsetMaximum+1, pump.ScheduleTimeZoneOffsetMinimum, pump.ScheduleTimeZoneOffsetMaximum), "/scheduleTimeZoneOffset", NewMeta()),
+					errorsTest.WithPointerSourceAndMeta(structureValidator.ErrorValueNotInRange(pump.ScheduleTimeZoneOffsetMaximum+1, pump.ScheduleTimeZoneOffsetMinimum, pump.ScheduleTimeZoneOffsetMaximum), "/scheduleTimeZoneOffset", pumpTest.NewMeta()),
 				),
 				Entry("serial number missing",
 					pointer.FromString("mmol/L"),
@@ -636,13 +531,9 @@
 				),
 				Entry("units valid",
 					pointer.FromString("mmol/L"),
-<<<<<<< HEAD
-					func(datum *pump.Pump, unitsBloodGlucose *string) {
-						datum.Units = dataTypesSettingsPumpTest.RandomUnits(unitsBloodGlucose)
-					},
-=======
-					func(datum *pump.Pump, unitsBloodGlucose *string) { datum.Units = pumpTest.NewUnits(unitsBloodGlucose) },
->>>>>>> 9366d105
+					func(datum *pump.Pump, unitsBloodGlucose *string) {
+						datum.Units = pumpTest.RandomUnits(unitsBloodGlucose)
+					},
 				),
 				Entry("multiple errors",
 					pointer.FromString("mmol/L"),
@@ -664,11 +555,7 @@
 						datum.Model = pointer.FromString("")
 						datum.ScheduleTimeZoneOffset = pointer.FromInt(pump.ScheduleTimeZoneOffsetMinimum - 1)
 						datum.SerialNumber = pointer.FromString("")
-<<<<<<< HEAD
-						datum.Units = dataTypesSettingsPumpTest.RandomUnits(pointer.FromString("invalid"))
-=======
-						datum.Units = pumpTest.NewUnits(pointer.FromString("invalid"))
->>>>>>> 9366d105
+						datum.Units = pumpTest.RandomUnits(pointer.FromString("invalid"))
 					},
 					errorsTest.WithPointerSourceAndMeta(structureValidator.ErrorValueNotEqualTo("invalidType", "pumpSettings"), "/type", &types.Meta{Type: "invalidType"}),
 					errorsTest.WithPointerSourceAndMeta(structureValidator.ErrorValueEmpty(), "/activeSchedule", &types.Meta{Type: "invalidType"}),
@@ -746,20 +633,13 @@
 				Entry("modifies the datum; units mg/dL",
 					pointer.FromString("mg/dL"),
 					func(datum *pump.Pump, unitsBloodGlucose *string) {
-<<<<<<< HEAD
-						datum.BasalRateSchedule = NewBasalRateStartArray()
+						datum.BasalRateSchedule = pumpTest.NewBasalRateStartArray()
 						datum.BloodGlucoseSuspendThreshold = pointer.FromFloat64(test.RandomFloat64FromRange(dataBloodGlucose.ValueRangeForUnits(unitsBloodGlucose)))
 						datum.BloodGlucoseTargetPhysicalActivity = dataBloodGlucoseTest.NewTarget(unitsBloodGlucose)
 						datum.BloodGlucoseTargetPreprandial = dataBloodGlucoseTest.NewTarget(unitsBloodGlucose)
-						datum.BloodGlucoseTargetSchedule = dataTypesSettingsPumpTest.RandomBloodGlucoseTargetStartArray(unitsBloodGlucose)
-						datum.CarbohydrateRatioSchedule = NewCarbohydrateRatioStartArray()
-						datum.InsulinSensitivitySchedule = NewInsulinSensitivityStartArray(unitsBloodGlucose)
-=======
-						datum.BasalRateSchedule = pumpTest.NewBasalRateStartArray()
-						datum.BloodGlucoseTargetSchedule = pumpTest.NewBloodGlucoseTargetStartArray(unitsBloodGlucose)
+						datum.BloodGlucoseTargetSchedule = pumpTest.RandomBloodGlucoseTargetStartArray(unitsBloodGlucose)
 						datum.CarbohydrateRatioSchedule = pumpTest.NewCarbohydrateRatioStartArray()
 						datum.InsulinSensitivitySchedule = pumpTest.NewInsulinSensitivityStartArray(unitsBloodGlucose)
->>>>>>> 9366d105
 					},
 					func(datum *pump.Pump, expectedDatum *pump.Pump, unitsBloodGlucose *string) {
 						for index := range *datum.BloodGlucoseTargetSchedule {
@@ -788,20 +668,13 @@
 				Entry("modifies the datum; units mg/dl",
 					pointer.FromString("mg/dl"),
 					func(datum *pump.Pump, unitsBloodGlucose *string) {
-<<<<<<< HEAD
-						datum.BasalRateSchedule = NewBasalRateStartArray()
+						datum.BasalRateSchedule = pumpTest.NewBasalRateStartArray()
 						datum.BloodGlucoseSuspendThreshold = pointer.FromFloat64(test.RandomFloat64FromRange(dataBloodGlucose.ValueRangeForUnits(unitsBloodGlucose)))
 						datum.BloodGlucoseTargetPhysicalActivity = dataBloodGlucoseTest.NewTarget(unitsBloodGlucose)
 						datum.BloodGlucoseTargetPreprandial = dataBloodGlucoseTest.NewTarget(unitsBloodGlucose)
-						datum.BloodGlucoseTargetSchedule = dataTypesSettingsPumpTest.RandomBloodGlucoseTargetStartArray(unitsBloodGlucose)
-						datum.CarbohydrateRatioSchedule = NewCarbohydrateRatioStartArray()
-						datum.InsulinSensitivitySchedule = NewInsulinSensitivityStartArray(unitsBloodGlucose)
-=======
-						datum.BasalRateSchedule = pumpTest.NewBasalRateStartArray()
-						datum.BloodGlucoseTargetSchedule = pumpTest.NewBloodGlucoseTargetStartArray(unitsBloodGlucose)
+						datum.BloodGlucoseTargetSchedule = pumpTest.RandomBloodGlucoseTargetStartArray(unitsBloodGlucose)
 						datum.CarbohydrateRatioSchedule = pumpTest.NewCarbohydrateRatioStartArray()
 						datum.InsulinSensitivitySchedule = pumpTest.NewInsulinSensitivityStartArray(unitsBloodGlucose)
->>>>>>> 9366d105
 					},
 					func(datum *pump.Pump, expectedDatum *pump.Pump, unitsBloodGlucose *string) {
 						for index := range *datum.BloodGlucoseTargetSchedule {
