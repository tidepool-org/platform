package types

import (
	"sort"
	"time"

	"github.com/tidepool-org/platform/association"
	"github.com/tidepool-org/platform/data"
	"github.com/tidepool-org/platform/errors"
	"github.com/tidepool-org/platform/location"
	"github.com/tidepool-org/platform/metadata"
	"github.com/tidepool-org/platform/origin"
	"github.com/tidepool-org/platform/pointer"
	"github.com/tidepool-org/platform/structure"
	timeZone "github.com/tidepool-org/platform/time/zone"
	"github.com/tidepool-org/platform/user"
)

const (
	ClockDriftOffsetMaximum = 24 * 60 * 60 * 1000  // TODO: Fix! Limit to reasonable values
	ClockDriftOffsetMinimum = -24 * 60 * 60 * 1000 // TODO: Fix! Limit to reasonable values
	DeviceTimeFormat        = "2006-01-02T15:04:05"
	NoteLengthMaximum       = 1000
	NotesLengthMaximum      = 100
	TagLengthMaximum        = 100
	TagsLengthMaximum       = 100
	TimeFormat              = time.RFC3339Nano
	TimeZoneOffsetMaximum   = 7 * 24 * 60  // TODO: Fix! Limit to reasonable values
	TimeZoneOffsetMinimum   = -7 * 24 * 60 // TODO: Fix! Limit to reasonable values
	VersionInternalMinimum  = 0
)

type Base struct {
	Active            bool                          `json:"-" bson:"_active"`
	Annotations       *metadata.MetadataArray       `json:"annotations,omitempty" bson:"annotations,omitempty"`
	ArchivedDataSetID *string                       `json:"archivedDatasetId,omitempty" bson:"archivedDatasetId,omitempty"`
	ArchivedTime      *time.Time                    `json:"archivedTime,omitempty" bson:"archivedTime,omitempty"`
	Associations      *association.AssociationArray `json:"associations,omitempty" bson:"associations,omitempty"`
	ClockDriftOffset  *int                          `json:"clockDriftOffset,omitempty" bson:"clockDriftOffset,omitempty"`
	ConversionOffset  *int                          `json:"conversionOffset,omitempty" bson:"conversionOffset,omitempty"`
	CreatedTime       *time.Time                    `json:"createdTime,omitempty" bson:"createdTime,omitempty"`
	CreatedUserID     *string                       `json:"createdUserId,omitempty" bson:"createdUserId,omitempty"`
	Deduplicator      *data.DeduplicatorDescriptor  `json:"deduplicator,omitempty" bson:"_deduplicator,omitempty"`
	DeletedTime       *time.Time                    `json:"deletedTime,omitempty" bson:"deletedTime,omitempty"`
	DeletedUserID     *string                       `json:"deletedUserId,omitempty" bson:"deletedUserId,omitempty"`
	DeviceID          *string                       `json:"deviceId,omitempty" bson:"deviceId,omitempty"`
	DeviceTime        *string                       `json:"deviceTime,omitempty" bson:"deviceTime,omitempty"`
	GUID              *string                       `json:"guid,omitempty" bson:"guid,omitempty"`
	ID                *string                       `json:"id,omitempty" bson:"id,omitempty"`
	Location          *location.Location            `json:"location,omitempty" bson:"location,omitempty"`
	ModifiedTime      *time.Time                    `json:"modifiedTime,omitempty" bson:"modifiedTime,omitempty"`
	ModifiedUserID    *string                       `json:"modifiedUserId,omitempty" bson:"modifiedUserId,omitempty"`
	Notes             *[]string                     `json:"notes,omitempty" bson:"notes,omitempty"`
	Origin            *origin.Origin                `json:"origin,omitempty" bson:"origin,omitempty"`
	Payload           *metadata.Metadata            `json:"payload,omitempty" bson:"payload,omitempty"`
	Provenance        *data.Provenance              `json:"-" bson:"provenance,omitempty"`
	Source            *string                       `json:"source,omitempty" bson:"source,omitempty"`
	Tags              *[]string                     `json:"tags,omitempty" bson:"tags,omitempty"`
	Time              *time.Time                    `json:"time,omitempty" bson:"time,omitempty"`
	TimeZoneName      *string                       `json:"timezone,omitempty" bson:"timezone,omitempty"`             // TODO: Rename to timeZoneName
	TimeZoneOffset    *int                          `json:"timezoneOffset,omitempty" bson:"timezoneOffset,omitempty"` // TODO: Rename to timeZoneOffset
	Type              string                        `json:"type,omitempty" bson:"type,omitempty"`
	UploadID          *string                       `json:"uploadId,omitempty" bson:"uploadId,omitempty"`
	UserID            *string                       `json:"-" bson:"_userId,omitempty"`
	VersionInternal   int                           `json:"-" bson:"_version,omitempty"`
}

type Meta struct {
	Type string `json:"type,omitempty"`
}

func New(typ string) Base {
	return Base{
		Type: typ,
	}
}

func (b *Base) Meta() interface{} {
	return &Meta{
		Type: b.Type,
	}
}

func (b *Base) Parse(parser structure.ObjectParser) {
	b.Annotations = metadata.ParseMetadataArray(parser.WithReferenceArrayParser("annotations"))
	b.Associations = association.ParseAssociationArray(parser.WithReferenceArrayParser("associations"))
	b.ClockDriftOffset = parser.Int("clockDriftOffset")
	b.ConversionOffset = parser.Int("conversionOffset")
	b.DeviceID = parser.String("deviceId")
	b.DeviceTime = parser.String("deviceTime")
	b.ID = parser.String("id")
	b.Location = location.ParseLocation(parser.WithReferenceObjectParser("location"))
	b.Notes = parser.StringArray("notes")
	b.Origin = origin.ParseOrigin(parser.WithReferenceObjectParser("origin"))
	b.Payload = metadata.ParseMetadata(parser.WithReferenceObjectParser("payload"))
	b.Source = parser.String("source")
	b.Tags = parser.StringArray("tags")
	b.Time = parser.Time("time", TimeFormat)
	b.TimeZoneName = parser.String("timezone")
	b.TimeZoneOffset = parser.Int("timezoneOffset")
}

func (b *Base) Validate(validator structure.Validator) {
	// NOTE we copy these to default them if nil without writing to the originals
	// the logic below does not like null pointers
	var archivedTime time.Time
	var createdTime time.Time
	var modifiedTime time.Time

	if b.ArchivedTime != nil {
		archivedTime = *b.ArchivedTime
	}
	if b.CreatedTime != nil {
		createdTime = *b.CreatedTime
	}
	if b.ModifiedTime != nil {
		modifiedTime = *b.ModifiedTime
	}

	if b.Annotations != nil {
		b.Annotations.Validate(validator.WithReference("annotations"))
	}
	if b.Associations != nil {
		b.Associations.Validate(validator.WithReference("associations"))
	}

	if validator.Origin() <= structure.OriginInternal {
		if b.ArchivedTime != nil {
			validator.String("archivedDatasetId", b.ArchivedDataSetID).Exists().Using(data.SetIDValidator)
			validator.Time("archivedTime", b.ArchivedTime).After(createdTime).BeforeNow(time.Second)
		} else {
			validator.String("archivedDatasetId", b.ArchivedDataSetID).NotExists()
		}
	}

	validator.Int("clockDriftOffset", b.ClockDriftOffset).InRange(ClockDriftOffsetMinimum, ClockDriftOffsetMaximum)

	if validator.Origin() <= structure.OriginInternal {
		if b.CreatedTime != nil {
			validator.Time("createdTime", b.CreatedTime).BeforeNow(time.Second)
			validator.String("createdUserId", b.CreatedUserID).Using(user.IDValidator)
		} else {
			validator.Time("createdTime", b.CreatedTime).Exists()
			validator.String("createdUserId", b.CreatedUserID).NotExists()
		}

		if b.DeletedTime != nil {
			validator.Time("deletedTime", b.DeletedTime).After(latestTime(archivedTime, createdTime, modifiedTime)).BeforeNow(time.Second)
			validator.String("deletedUserId", b.DeletedUserID).Using(user.IDValidator)
		} else {
			validator.String("deletedUserId", b.DeletedUserID).NotExists()
		}
	}

	if b.Deduplicator != nil {
		b.Deduplicator.Validate(validator.WithReference("deduplicator"))
	}

	validator.String("deviceId", b.DeviceID).NotEmpty()
	validator.String("deviceTime", b.DeviceTime).AsTime(DeviceTimeFormat)

	validator.String("id", b.ID).Using(data.IDValidator)
	if validator.Origin() <= structure.OriginInternal {
		validator.String("id", b.ID).Exists()
	}

	if b.Location != nil {
		b.Location.Validate(validator.WithReference("location"))
	}

	if validator.Origin() <= structure.OriginInternal {
		if b.ModifiedTime != nil {
			validator.Time("modifiedTime", b.ModifiedTime).After(latestTime(archivedTime, createdTime)).BeforeNow(time.Second)
			validator.String("modifiedUserId", b.ModifiedUserID).Using(user.IDValidator)
		} else {
			if b.ArchivedTime != nil {
				validator.Time("modifiedTime", b.ModifiedTime).Exists()
			}
			validator.String("modifiedUserId", b.ModifiedUserID).NotExists()
		}
	}

	if b.Notes != nil {
		// notes from dexcom API fetch were set to be empty and would silently fail
		if len(*b.Notes) == 0 {
			b.Notes = nil
		}
	}

	validator.StringArray("notes", b.Notes).NotEmpty().LengthLessThanOrEqualTo(NotesLengthMaximum).Each(func(stringValidator structure.String) {
		stringValidator.Exists().NotEmpty().LengthLessThanOrEqualTo(NoteLengthMaximum)
	})

	if b.Origin != nil {
		b.Origin.Validate(validator.WithReference("origin"))
	}
	if b.Payload != nil {
		b.Payload.Validate(validator.WithReference("payload"))
	}

	validator.String("source", b.Source).EqualTo("carelink")
	validator.StringArray("tags", b.Tags).NotEmpty().LengthLessThanOrEqualTo(TagsLengthMaximum).Each(func(stringValidator structure.String) {
		stringValidator.Exists().NotEmpty().LengthLessThanOrEqualTo(TagLengthMaximum)
	}).EachUnique()

	timeValidator := validator.Time("time", b.Time)
	if b.Type != "upload" { // HACK: Need to replace upload.Upload with data.DataSet
		timeValidator.Exists().NotZero()
	}

	validator.String("timezone", b.TimeZoneName).Using(timeZone.NameValidator)
	validator.Int("timezoneOffset", b.TimeZoneOffset).InRange(TimeZoneOffsetMinimum, TimeZoneOffsetMaximum)
	validator.String("type", &b.Type).Exists().NotEmpty()

	if validator.Origin() <= structure.OriginInternal {
		validator.String("uploadId", b.UploadID).Exists().Using(data.SetIDValidator)
	}
	if validator.Origin() <= structure.OriginStore {
		validator.String("_userId", b.UserID).Exists().Using(user.IDValidator)
		validator.Int("_version", &b.VersionInternal).Exists().GreaterThanOrEqualTo(VersionInternalMinimum)
	}
}

func (b *Base) Normalize(normalizer data.Normalizer) {
	if b.Deduplicator != nil {
		b.Deduplicator.NormalizeDEPRECATED(normalizer.WithReference("deduplicator"))
	}

	if normalizer.Origin() == structure.OriginExternal {
		if b.ID == nil {
			b.ID = pointer.FromString(data.NewID())
		}
	}

	if b.Tags != nil {
		sort.Strings(*b.Tags)
	}
}

func (b *Base) IdentityFields() ([]string, error) {
	if b.UserID == nil {
		return nil, errors.New("user id is missing")
	}
	if *b.UserID == "" {
		return nil, errors.New("user id is empty")
	}
	if b.DeviceID == nil {
		return nil, errors.New("device id is missing")
	}
	if *b.DeviceID == "" {
		return nil, errors.New("device id is empty")
	}
	if b.Time == nil {
		return nil, errors.New("time is missing")
	}
	if (*b.Time).IsZero() {
		return nil, errors.New("time is empty")
	}
	if b.Type == "" {
		return nil, errors.New("type is empty")
	}

	return []string{*b.UserID, *b.DeviceID, (*b.Time).Format(TimeFormat), b.Type}, nil
}

func (b *Base) GetOrigin() *origin.Origin {
	return b.Origin
}

func (b *Base) GetPayload() *metadata.Metadata {
	return b.Payload
}

func (b *Base) GetTime() *time.Time {
	return b.Time
}

<<<<<<< HEAD
func (b *Base) GetTimeZoneOffset() *int {
	return b.TimeZoneOffset
=======
func (b *Base) GetUploadID() *string {
	return b.UploadID
>>>>>>> a47a8b0d
}

func (b *Base) GetType() string {
	return b.Type
}

func (b *Base) IsActive() bool {
	return b.Active
}

func (b *Base) SetType(typ string) {
	b.Type = typ
}

func (b *Base) SetUserID(userID *string) {
	b.UserID = userID
}

func (b *Base) SetDataSetID(dataSetID *string) {
	b.UploadID = dataSetID
}

func (b *Base) SetActive(active bool) {
	b.Active = active
}

func (b *Base) SetDeviceID(deviceID *string) {
	b.DeviceID = deviceID
}

func (b *Base) GetCreatedTime() *time.Time {
	return b.CreatedTime
}

func (b *Base) SetCreatedTime(createdTime *time.Time) {
	b.CreatedTime = createdTime
}

func (b *Base) SetCreatedUserID(createdUserID *string) {
	b.CreatedUserID = createdUserID
}

func (b *Base) SetModifiedTime(modifiedTime *time.Time) {
	b.ModifiedTime = modifiedTime
}

func (b *Base) SetModifiedUserID(modifiedUserID *string) {
	b.ModifiedUserID = modifiedUserID
}

func (b *Base) SetDeletedTime(deletedTime *time.Time) {
	b.DeletedTime = deletedTime
}

func (b *Base) SetDeletedUserID(deletedUserID *string) {
	b.DeletedUserID = deletedUserID
}

func (b *Base) DeduplicatorDescriptor() *data.DeduplicatorDescriptor {
	return b.Deduplicator
}

func (b *Base) SetDeduplicatorDescriptor(deduplicatorDescriptor *data.DeduplicatorDescriptor) {
	b.Deduplicator = deduplicatorDescriptor
}

func (b *Base) SetProvenance(provenance *data.Provenance) {
	b.Provenance = provenance
}

func latestTime(tms ...time.Time) time.Time {
	var latestTime time.Time
	for _, tm := range tms {
		if tm.After(latestTime) {
			latestTime = tm
		}
	}
	return latestTime
}<|MERGE_RESOLUTION|>--- conflicted
+++ resolved
@@ -275,13 +275,12 @@
 	return b.Time
 }
 
-<<<<<<< HEAD
 func (b *Base) GetTimeZoneOffset() *int {
 	return b.TimeZoneOffset
-=======
+}
+
 func (b *Base) GetUploadID() *string {
 	return b.UploadID
->>>>>>> a47a8b0d
 }
 
 func (b *Base) GetType() string {
