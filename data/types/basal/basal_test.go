--- conflicted
+++ resolved
@@ -6,11 +6,8 @@
 	. "github.com/onsi/ginkgo/v2"
 	. "github.com/onsi/gomega"
 
-<<<<<<< HEAD
+	"github.com/tidepool-org/platform/data"
 	"github.com/tidepool-org/platform/data/types"
-=======
-	"github.com/tidepool-org/platform/data"
->>>>>>> a2563eb1
 	"github.com/tidepool-org/platform/data/types/basal"
 	dataTypesBasalTest "github.com/tidepool-org/platform/data/types/basal/test"
 	dataTypesTest "github.com/tidepool-org/platform/data/types/test"
@@ -106,37 +103,22 @@
 			})
 
 			It("returns error if user id is missing", func() {
-<<<<<<< HEAD
-				datum.UserID = nil
+				datumBasal.UserID = nil
 				identityFields, err := datum.IdentityFields(types.IdentityFieldsVersion)
-=======
-				datumBasal.UserID = nil
-				identityFields, err := datum.IdentityFields()
->>>>>>> a2563eb1
 				Expect(err).To(MatchError("user id is missing"))
 				Expect(identityFields).To(BeEmpty())
 			})
 
 			It("returns error if user id is empty", func() {
-<<<<<<< HEAD
-				datum.UserID = pointer.FromString("")
+				datumBasal.UserID = pointer.FromString("")
 				identityFields, err := datum.IdentityFields(types.IdentityFieldsVersion)
-=======
-				datumBasal.UserID = pointer.FromString("")
-				identityFields, err := datum.IdentityFields()
->>>>>>> a2563eb1
 				Expect(err).To(MatchError("user id is empty"))
 				Expect(identityFields).To(BeEmpty())
 			})
 
 			It("returns error if delivery type is empty", func() {
-<<<<<<< HEAD
-				datum.DeliveryType = ""
+				datumBasal.DeliveryType = ""
 				identityFields, err := datum.IdentityFields(types.IdentityFieldsVersion)
-=======
-				datumBasal.DeliveryType = ""
-				identityFields, err := datum.IdentityFields()
->>>>>>> a2563eb1
 				Expect(err).To(MatchError("delivery type is empty"))
 				Expect(identityFields).To(BeEmpty())
 			})
