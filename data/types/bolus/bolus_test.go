--- conflicted
+++ resolved
@@ -166,37 +166,22 @@
 			})
 
 			It("returns error if user id is missing", func() {
-<<<<<<< HEAD
-				datum.UserID = nil
-				identityFields, err := datum.IdentityFields(types.IdentityFieldsVersion)
-=======
 				datumBolus.UserID = nil
-				identityFields, err := datum.IdentityFields()
->>>>>>> a2563eb1
+				identityFields, err := datum.IdentityFields(types.IdentityFieldsVersion)
 				Expect(err).To(MatchError("user id is missing"))
 				Expect(identityFields).To(BeEmpty())
 			})
 
 			It("returns error if user id is empty", func() {
-<<<<<<< HEAD
-				datum.UserID = pointer.FromString("")
-				identityFields, err := datum.IdentityFields(types.IdentityFieldsVersion)
-=======
 				datumBolus.UserID = pointer.FromString("")
-				identityFields, err := datum.IdentityFields()
->>>>>>> a2563eb1
+				identityFields, err := datum.IdentityFields(types.IdentityFieldsVersion)
 				Expect(err).To(MatchError("user id is empty"))
 				Expect(identityFields).To(BeEmpty())
 			})
 
 			It("returns error if sub type is empty", func() {
-<<<<<<< HEAD
-				datum.SubType = ""
-				identityFields, err := datum.IdentityFields(types.IdentityFieldsVersion)
-=======
 				datumBolus.SubType = ""
-				identityFields, err := datum.IdentityFields()
->>>>>>> a2563eb1
+				identityFields, err := datum.IdentityFields(types.IdentityFieldsVersion)
 				Expect(err).To(MatchError("sub type is empty"))
 				Expect(identityFields).To(BeEmpty())
 			})
