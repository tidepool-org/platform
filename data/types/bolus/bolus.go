--- conflicted
+++ resolved
@@ -10,19 +10,12 @@
 const (
 	Type = "bolus"
 
-<<<<<<< HEAD
-	DeliveryContextDevice       = "device"
-	DeliveryContextAlgorithm    = "algorithm"
-	DeliveryContextRemote       = "remote"
-	DeliveryContextUndetermined = "undetermined"
-=======
 	DeliveryContextAlgorithm    = "algorithm"
 	DeliveryContextDevice       = "device"
 	DeliveryContextOneButton    = "oneButton"
 	DeliveryContextRemote       = "remote"
 	DeliveryContextUndetermined = "undetermined"
 	DeliveryContextWatch        = "watch"
->>>>>>> 2b1f38fd
 )
 
 func DeliveryContexts() []string {
@@ -50,10 +43,6 @@
 	SubType string `json:"subType,omitempty"`
 }
 
-func DeliveryContexts() []string {
-	return []string{DeliveryContextDevice, DeliveryContextAlgorithm, DeliveryContextRemote, DeliveryContextUndetermined}
-}
-
 func New(subType string) Bolus {
 	return Bolus{
 		Base:    types.New(Type),
@@ -70,10 +59,6 @@
 
 func (b *Bolus) Parse(parser structure.ObjectParser) {
 	b.Base.Parse(parser)
-<<<<<<< HEAD
-=======
-
->>>>>>> 2b1f38fd
 	b.DeliveryContext = parser.String("deliveryContext")
 	b.InsulinFormulation = insulin.ParseFormulation(parser.WithReferenceObjectParser("insulinFormulation"))
 }
