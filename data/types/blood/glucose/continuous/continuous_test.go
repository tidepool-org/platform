--- conflicted
+++ resolved
@@ -580,12 +580,7 @@
 
 	Context("Normalize", func() {
 		DescribeTable("normalizes the datum",
-<<<<<<< HEAD
-			func(units *string, mutator func(datum *continuous.Continuous, units *string), expectator func(datum *continuous.Continuous, expectedDatum *continuous.Continuous, units *string)) {
-
-=======
 			func(units *string, rateUnits *string, mutator func(datum *continuous.Continuous, units *string, rateUnits *string), expectator func(datum *continuous.Continuous, expectedDatum *continuous.Continuous, units *string, rateUnits *string)) {
->>>>>>> 2b1f38fd
 				for _, origin := range structure.Origins() {
 					datum := RandomContinuous(units, rateUnits)
 					mutator(datum, units, rateUnits)
@@ -658,16 +653,10 @@
 		)
 
 		DescribeTable("normalizes the datum with origin external",
-<<<<<<< HEAD
-			func(units *string, mutator func(datum *continuous.Continuous, units *string), expectator func(datum *continuous.Continuous, expectedDatum *continuous.Continuous, units *string, value *float64)) {
-				datum := NewContinuous(units)
-				mutator(datum, units)
-				originalValue := pointer.CloneFloat64(datum.Value)
-=======
-			func(units *string, rateUnits *string, mutator func(datum *continuous.Continuous, units *string, rateUnits *string), expectator func(datum *continuous.Continuous, expectedDatum *continuous.Continuous, units *string, rateUnits *string)) {
+			func(units *string, rateUnits *string, mutator func(datum *continuous.Continuous, units *string, rateUnits *string), expectator func(datum *continuous.Continuous, expectedDatum *continuous.Continuous, units *string, value *float64, rateUnits *string)) {
 				datum := RandomContinuous(units, rateUnits)
 				mutator(datum, units, rateUnits)
->>>>>>> 2b1f38fd
+				originalValue := pointer.CloneFloat64(datum.Value)
 				expectedDatum := CloneContinuous(datum)
 				normalizer := dataNormalizer.New(logTest.NewLogger())
 				Expect(normalizer).ToNot(BeNil())
@@ -676,11 +665,7 @@
 				Expect(normalizer.Data()).To(BeEmpty())
 				expectedDatum.Raw = metadataTest.CloneMetadata(datum.Raw)
 				if expectator != nil {
-<<<<<<< HEAD
-					expectator(datum, expectedDatum, units, originalValue)
-=======
-					expectator(datum, expectedDatum, units, rateUnits)
->>>>>>> 2b1f38fd
+					expectator(datum, expectedDatum, units, originalValue, rateUnits)
 				}
 				Expect(datum).To(Equal(expectedDatum))
 			},
@@ -710,109 +695,73 @@
 			),
 			Entry("modifies the datum; units mmol/l",
 				pointer.FromString("mmol/l"),
-<<<<<<< HEAD
-				func(datum *continuous.Continuous, units *string) {},
-				func(datum *continuous.Continuous, expectedDatum *continuous.Continuous, units *string, value *float64) {
-=======
-				pointer.FromString("mmol/L/minute"),
-				func(datum *continuous.Continuous, units *string, rateUnits *string) {},
-				func(datum *continuous.Continuous, expectedDatum *continuous.Continuous, units *string, rateUnits *string) {
->>>>>>> 2b1f38fd
+				pointer.FromString("mmol/L/minute"),
+				func(datum *continuous.Continuous, units *string, rateUnits *string) {},
+				func(datum *continuous.Continuous, expectedDatum *continuous.Continuous, units *string, value *float64, rateUnits *string) {
 					dataBloodGlucoseTest.ExpectNormalizedUnits(datum.Units, expectedDatum.Units)
 					dataBloodGlucoseTest.ExpectRaw(datum.Raw, &metadata.Metadata{"units": *units, "value": *value})
 				},
 			),
 			Entry("modifies the datum; units mmol/l; value missing",
 				pointer.FromString("mmol/l"),
-<<<<<<< HEAD
-				func(datum *continuous.Continuous, units *string) { datum.Value = nil },
-				func(datum *continuous.Continuous, expectedDatum *continuous.Continuous, units *string, value *float64) {
-=======
-				pointer.FromString("mmol/L/minute"),
-				func(datum *continuous.Continuous, units *string, rateUnits *string) {
-					datum.Value = nil
-					datum.TrendRate = nil
-				},
-				func(datum *continuous.Continuous, expectedDatum *continuous.Continuous, units *string, rateUnits *string) {
->>>>>>> 2b1f38fd
+				pointer.FromString("mmol/L/minute"),
+				func(datum *continuous.Continuous, units *string, rateUnits *string) {
+					datum.Value = nil
+					datum.TrendRate = nil
+				},
+				func(datum *continuous.Continuous, expectedDatum *continuous.Continuous, units *string, value *float64, rateUnits *string) {
 					dataBloodGlucoseTest.ExpectNormalizedUnits(datum.Units, expectedDatum.Units)
 					dataBloodGlucoseTest.ExpectRaw(datum.Raw, &metadata.Metadata{"units": *units, "value": nil})
 				},
 			),
 			Entry("modifies the datum; units mg/dL",
 				pointer.FromString("mg/dL"),
-<<<<<<< HEAD
-				func(datum *continuous.Continuous, units *string) {},
-				func(datum *continuous.Continuous, expectedDatum *continuous.Continuous, units *string, value *float64) {
-					dataBloodGlucoseTest.ExpectNormalizedUnits(datum.Units, expectedDatum.Units)
-					dataBloodGlucoseTest.ExpectNormalizedValue(datum.Value, expectedDatum.Value, units)
-					dataBloodGlucoseTest.ExpectRaw(datum.Raw, &metadata.Metadata{"units": *units, "value": *value})
-=======
-				pointer.FromString("mg/dL/minute"),
-				func(datum *continuous.Continuous, units *string, rateUnits *string) {},
-				func(datum *continuous.Continuous, expectedDatum *continuous.Continuous, units *string, rateUnits *string) {
+				pointer.FromString("mg/dL/minute"),
+				func(datum *continuous.Continuous, units *string, rateUnits *string) {},
+				func(datum *continuous.Continuous, expectedDatum *continuous.Continuous, units *string, value *float64, rateUnits *string) {
 					dataBloodGlucoseTest.ExpectNormalizedUnits(datum.Units, expectedDatum.Units)
 					dataBloodGlucoseTest.ExpectNormalizedValue(datum.Value, expectedDatum.Value, units)
 					dataBloodGlucoseTest.ExpectNormalizedRateUnits(datum.TrendRateUnits, expectedDatum.TrendRateUnits)
 					dataBloodGlucoseTest.ExpectNormalizedRateValue(datum.TrendRate, expectedDatum.TrendRate, rateUnits)
->>>>>>> 2b1f38fd
+					dataBloodGlucoseTest.ExpectRaw(datum.Raw, &metadata.Metadata{"units": *units, "value": *value})
 				},
 			),
 			Entry("modifies the datum; units mg/dL; value missing",
 				pointer.FromString("mg/dL"),
-<<<<<<< HEAD
-				func(datum *continuous.Continuous, units *string) { datum.Value = nil },
-				func(datum *continuous.Continuous, expectedDatum *continuous.Continuous, units *string, value *float64) {
-					dataBloodGlucoseTest.ExpectNormalizedUnits(datum.Units, expectedDatum.Units)
-					dataBloodGlucoseTest.ExpectRaw(datum.Raw, &metadata.Metadata{"units": *units, "value": nil})
-=======
-				pointer.FromString("mg/dL/minute"),
-				func(datum *continuous.Continuous, units *string, rateUnits *string) {
-					datum.Value = nil
-					datum.TrendRate = nil
-				},
-				func(datum *continuous.Continuous, expectedDatum *continuous.Continuous, units *string, rateUnits *string) {
+				pointer.FromString("mg/dL/minute"),
+				func(datum *continuous.Continuous, units *string, rateUnits *string) {
+					datum.Value = nil
+					datum.TrendRate = nil
+				},
+				func(datum *continuous.Continuous, expectedDatum *continuous.Continuous, units *string, value *float64, rateUnits *string) {
 					dataBloodGlucoseTest.ExpectNormalizedUnits(datum.Units, expectedDatum.Units)
 					dataBloodGlucoseTest.ExpectNormalizedRateUnits(datum.TrendRateUnits, expectedDatum.TrendRateUnits)
->>>>>>> 2b1f38fd
+					dataBloodGlucoseTest.ExpectRaw(datum.Raw, &metadata.Metadata{"units": *units, "value": nil})
 				},
 			),
 			Entry("modifies the datum; units mg/dl",
 				pointer.FromString("mg/dl"),
-<<<<<<< HEAD
-				func(datum *continuous.Continuous, units *string) {},
-				func(datum *continuous.Continuous, expectedDatum *continuous.Continuous, units *string, value *float64) {
-					dataBloodGlucoseTest.ExpectNormalizedUnits(datum.Units, expectedDatum.Units)
-					dataBloodGlucoseTest.ExpectNormalizedValue(datum.Value, expectedDatum.Value, units)
-					dataBloodGlucoseTest.ExpectRaw(datum.Raw, &metadata.Metadata{"units": *units, "value": *value})
-=======
-				pointer.FromString("mg/dL/minute"),
-				func(datum *continuous.Continuous, units *string, rateUnits *string) {},
-				func(datum *continuous.Continuous, expectedDatum *continuous.Continuous, units *string, rateUnits *string) {
+				pointer.FromString("mg/dL/minute"),
+				func(datum *continuous.Continuous, units *string, rateUnits *string) {},
+				func(datum *continuous.Continuous, expectedDatum *continuous.Continuous, units *string, value *float64, rateUnits *string) {
 					dataBloodGlucoseTest.ExpectNormalizedUnits(datum.Units, expectedDatum.Units)
 					dataBloodGlucoseTest.ExpectNormalizedValue(datum.Value, expectedDatum.Value, units)
 					dataBloodGlucoseTest.ExpectNormalizedRateUnits(datum.TrendRateUnits, expectedDatum.TrendRateUnits)
 					dataBloodGlucoseTest.ExpectNormalizedRateValue(datum.TrendRate, expectedDatum.TrendRate, rateUnits)
->>>>>>> 2b1f38fd
+					dataBloodGlucoseTest.ExpectRaw(datum.Raw, &metadata.Metadata{"units": *units, "value": *value})
 				},
 			),
 			Entry("modifies the datum; units mg/dl; value missing",
 				pointer.FromString("mg/dl"),
-<<<<<<< HEAD
-				func(datum *continuous.Continuous, units *string) { datum.Value = nil },
-				func(datum *continuous.Continuous, expectedDatum *continuous.Continuous, units *string, value *float64) {
-					dataBloodGlucoseTest.ExpectNormalizedUnits(datum.Units, expectedDatum.Units)
-					dataBloodGlucoseTest.ExpectRaw(datum.Raw, &metadata.Metadata{"units": *units, "value": nil})
-=======
-				pointer.FromString("mg/dL/minute"),
-				func(datum *continuous.Continuous, units *string, rateUnits *string) {
-					datum.Value = nil
-					datum.TrendRate = nil
-				},
-				func(datum *continuous.Continuous, expectedDatum *continuous.Continuous, units *string, rateUnits *string) {
+				pointer.FromString("mg/dL/minute"),
+				func(datum *continuous.Continuous, units *string, rateUnits *string) {
+					datum.Value = nil
+					datum.TrendRate = nil
+				},
+				func(datum *continuous.Continuous, expectedDatum *continuous.Continuous, units *string, value *float64, rateUnits *string) {
 					dataBloodGlucoseTest.ExpectNormalizedUnits(datum.Units, expectedDatum.Units)
 					dataBloodGlucoseTest.ExpectNormalizedRateUnits(datum.TrendRateUnits, expectedDatum.TrendRateUnits)
->>>>>>> 2b1f38fd
+					dataBloodGlucoseTest.ExpectRaw(datum.Raw, &metadata.Metadata{"units": *units, "value": nil})
 				},
 			),
 		)
