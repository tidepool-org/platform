package deduplicator

import (
	"context"

	"github.com/tidepool-org/platform/data"
	dataStore "github.com/tidepool-org/platform/data/store"
	"github.com/tidepool-org/platform/data/types"
	dataTypesUpload "github.com/tidepool-org/platform/data/types/upload"
	"github.com/tidepool-org/platform/errors"
	"github.com/tidepool-org/platform/page"
	"github.com/tidepool-org/platform/pointer"
)

const (
	DeviceDeactivateHashVersionUnknown string = ""
	DeviceDeactivateHashVersionCurrent string = types.IdentityFieldsVersion
	DeviceDeactivateHashVersionLegacy  string = types.LegacyIdentityFieldsVersion
)

const DeviceDeactivateHashName = "org.tidepool.deduplicator.device.deactivate.hash"

var DeviceDeactivateHashDeviceManufacturerDeviceModels = map[string][]string{
	"Abbott":          {"FreeStyle Libre"},
	"LifeScan":        {"OneTouch Ultra 2", "OneTouch UltraMini", "Verio", "Verio Flex"},
	"Medtronic":       {"523", "523K", "551", "554", "723", "723K", "751", "754", "1510", "1510K", "1511", "1512", "1580", "1581", "1582", "1710", "1710K", "1711", "1712", "1714", "1714K", "1715", "1780", "1781", "1782"},
	"Trividia Health": {"TRUE METRIX", "TRUE METRIX AIR", "TRUE METRIX GO"},
}

var DeviceDeactivateLegacyHashManufacturerDeviceModels = map[string][]string{
	"Arkray":    {"GlucocardExpression"},
	"Bayer":     {"Contour Next Link", "Contour Next Link 2.4", "Contour Next", "Contour USB", "Contour Next USB", "Contour Next One", "Contour", "Contour Next EZ", "Contour Plus", "Contour Plus Blue"},
	"Dexcom":    {"G5 touchscreen receiver", "G6 touchscreen receiver"},
	"GlucoRx":   {"Nexus", "HCT", "Nexus Mini Ultra", "Go"},
	"i-SENS":    {"CareSens"},
	"MicroTech": {"Equil"},
	"Roche":     {"Aviva Connect", "Performa Connect", "Guide", "Instant (single-button)", "Guide Me", "Instant (two-button)", "Instant S (single-button)", "ReliOn Platinum"},

	"Insulet": {"Dash", "Eros", "OmniPod"},
	"Tandem":  {"1002717", "5602", "5448004", "5448003", "5448001", "5448", "4628003", "4628", "10037177", "1001357", "1000354", "1000096"},
}

type DeviceDeactivateHash struct {
	*Base
}

func NewDeviceDeactivateLegacyHash() (*DeviceDeactivateHash, error) {
	base, err := NewBase(DeviceDeactivateHashName, DeviceDeactivateHashVersionLegacy)
	if err != nil {
		return nil, err
	}

	return &DeviceDeactivateHash{
		Base: base,
	}, nil
}

func NewDeviceDeactivateHash() (*DeviceDeactivateHash, error) {
	base, err := NewBase(DeviceDeactivateHashName, DeviceDeactivateHashVersionCurrent)
	if err != nil {
		return nil, err
	}

	return &DeviceDeactivateHash{
		Base: base,
	}, nil
}

<<<<<<< HEAD
func getDeduplicatorVersion(dataSet *dataTypesUpload.Upload) string {
	if dataSet.Deduplicator != nil {
		if dataSet.Deduplicator.Name != nil && dataSet.Deduplicator.Version != nil {
			if *dataSet.Deduplicator.Name == DeviceDeactivateHashName {
				if *dataSet.Deduplicator.Version != "" {
					return *dataSet.Deduplicator.Version
				}
			}
		}
	}
	if dataSet.DeviceManufacturers != nil && dataSet.DeviceModel != nil {
		for _, deviceManufacturer := range *dataSet.DeviceManufacturers {
			if allowedDeviceModels, found := DeviceDeactivateLegacyHashManufacturerDeviceModels[deviceManufacturer]; found {
				for _, allowedDeviceModel := range allowedDeviceModels {
					if allowedDeviceModel == *dataSet.DeviceModel {
						return DeviceDeactivateHashVersionLegacy
					}
				}
			}
		}
		for _, deviceManufacturer := range *dataSet.DeviceManufacturers {
			if allowedDeviceModels, found := DeviceDeactivateHashDeviceManufacturerDeviceModels[deviceManufacturer]; found {
				for _, allowedDeviceModel := range allowedDeviceModels {
					if allowedDeviceModel == *dataSet.DeviceModel {
						return DeviceDeactivateHashVersionCurrent
					}
				}
			}
		}
	}
	return DeviceDeactivateHashVersionUnknown
}

func (d *DeviceDeactivateHash) New(dataSet *dataTypesUpload.Upload) (bool, error) {
=======
func (d *DeviceDeactivateHash) New(ctx context.Context, dataSet *dataTypesUpload.Upload) (bool, error) {
>>>>>>> a2563eb1
	if dataSet == nil {
		return false, errors.New("data set is missing")
	}
	if !dataSet.HasDataSetTypeNormal() {
		return false, nil
	}
	if dataSet.DeviceID == nil {
		return false, nil
	}
	if dataSet.HasDeduplicatorName() {
		return d.Get(ctx, dataSet)
	}
	return getDeduplicatorVersion(dataSet) != DeviceDeactivateHashVersionUnknown, nil
}

func (d *DeviceDeactivateHash) Get(dataSet *dataTypesUpload.Upload) (bool, error) {
	// NOTE: check legacy first then fallback to other matches
	if dataSet == nil {
		return false, errors.New("data set is missing")
	}

	if getDeduplicatorVersion(dataSet) == DeviceDeactivateHashVersionLegacy {
		return true, nil
	}

<<<<<<< HEAD
	if found, err := d.Base.Get(dataSet); err != nil || found {
=======
	return false, nil
}

func (d *DeviceDeactivateHash) Get(ctx context.Context, dataSet *dataTypesUpload.Upload) (bool, error) {
	if found, err := d.Base.Get(ctx, dataSet); err != nil || found {
>>>>>>> a2563eb1
		return found, err
	}
	return dataSet.HasDeduplicatorNameMatch("org.tidepool.hash-deactivate-old"), nil // TODO: DEPRECATED
}

func (d *DeviceDeactivateHash) AddData(ctx context.Context, repository dataStore.DataRepository, dataSet *dataTypesUpload.Upload, dataSetData data.Data) error {
	if ctx == nil {
		return errors.New("context is missing")
	}
	if repository == nil {
		return errors.New("repository is missing")
	}
	if dataSet == nil {
		return errors.New("data set is missing")
	}
	if dataSetData == nil {
		return errors.New("data set data is missing")
	}

	options := NewDefaultDeviceDeactivateHashOptions()

	if getDeduplicatorVersion(dataSet) == DeviceDeactivateHashVersionLegacy {
		filter := &data.DataSetFilter{LegacyOnly: pointer.FromBool(true), DeviceID: dataSet.DeviceID}
		pagination := &page.Pagination{Page: 1, Size: 1}

		uploads, err := repository.ListUserDataSets(ctx, *dataSet.UserID, filter, pagination)
		if err != nil {
			return errors.Wrap(err, "error getting datasets for user")
		}
		if len(uploads) != 0 {
			if uploads[0].LegacyGroupID == nil {
				return missingLegacyGroupIdErr
			}
			options = NewLegacyHashOptions(*uploads[0].LegacyGroupID)
		}
	}

	if err := AssignDataSetDataIdentityHashes(dataSetData, options); err != nil {
		return err
	}
	return d.Base.AddData(ctx, repository, dataSet, dataSetData)
}

func (d *DeviceDeactivateHash) Close(ctx context.Context, repository dataStore.DataRepository, dataSet *dataTypesUpload.Upload) error {
	if ctx == nil {
		return errors.New("context is missing")
	}
	if repository == nil {
		return errors.New("repository is missing")
	}
	if dataSet == nil {
		return errors.New("data set is missing")
	}

	if err := repository.ArchiveDeviceDataUsingHashesFromDataSet(ctx, dataSet); err != nil {
		return err
	}

	return d.Base.Close(ctx, repository, dataSet)
}

func (d *DeviceDeactivateHash) Delete(ctx context.Context, repository dataStore.DataRepository, dataSet *dataTypesUpload.Upload) error {
	if ctx == nil {
		return errors.New("context is missing")
	}
	if repository == nil {
		return errors.New("repository is missing")
	}
	if dataSet == nil {
		return errors.New("data set is missing")
	}

	if err := repository.UnarchiveDeviceDataUsingHashesFromDataSet(ctx, dataSet); err != nil {
		return err
	}

	return d.Base.Delete(ctx, repository, dataSet)
}<|MERGE_RESOLUTION|>--- conflicted
+++ resolved
@@ -66,7 +66,6 @@
 	}, nil
 }
 
-<<<<<<< HEAD
 func getDeduplicatorVersion(dataSet *dataTypesUpload.Upload) string {
 	if dataSet.Deduplicator != nil {
 		if dataSet.Deduplicator.Name != nil && dataSet.Deduplicator.Version != nil {
@@ -100,10 +99,7 @@
 	return DeviceDeactivateHashVersionUnknown
 }
 
-func (d *DeviceDeactivateHash) New(dataSet *dataTypesUpload.Upload) (bool, error) {
-=======
 func (d *DeviceDeactivateHash) New(ctx context.Context, dataSet *dataTypesUpload.Upload) (bool, error) {
->>>>>>> a2563eb1
 	if dataSet == nil {
 		return false, errors.New("data set is missing")
 	}
@@ -119,7 +115,7 @@
 	return getDeduplicatorVersion(dataSet) != DeviceDeactivateHashVersionUnknown, nil
 }
 
-func (d *DeviceDeactivateHash) Get(dataSet *dataTypesUpload.Upload) (bool, error) {
+func (d *DeviceDeactivateHash) Get(ctx context.Context, dataSet *dataTypesUpload.Upload) (bool, error) {
 	// NOTE: check legacy first then fallback to other matches
 	if dataSet == nil {
 		return false, errors.New("data set is missing")
@@ -129,15 +125,7 @@
 		return true, nil
 	}
 
-<<<<<<< HEAD
-	if found, err := d.Base.Get(dataSet); err != nil || found {
-=======
-	return false, nil
-}
-
-func (d *DeviceDeactivateHash) Get(ctx context.Context, dataSet *dataTypesUpload.Upload) (bool, error) {
 	if found, err := d.Base.Get(ctx, dataSet); err != nil || found {
->>>>>>> a2563eb1
 		return found, err
 	}
 	return dataSet.HasDeduplicatorNameMatch("org.tidepool.hash-deactivate-old"), nil // TODO: DEPRECATED
