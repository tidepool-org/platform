--- conflicted
+++ resolved
@@ -153,18 +153,4 @@
 		}
 	}
 	return false
-<<<<<<< HEAD
-}
-
-//Selector will return the `unique` fields used in upserts
-func (b *Basal) Selector() interface{} {
-
-	unique := map[string]interface{}{}
-	unique[deliveryTypeField] = b.DeliveryType
-	unique[scheduleNameField] = b.ScheduleName
-	unique[deviceTimeField] = b.Time
-	unique[TypeField] = b.Type
-	return unique
-=======
->>>>>>> bec7dade
 }