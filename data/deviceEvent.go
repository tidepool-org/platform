package data

import (
	"github.com/tidepool-org/platform/validate"
)

type DeviceEvent struct {
	SubType *string      `json:"subType" bson:"subType" valid:"required"`
	Status  *string      `json:"status,omitempty" bson:"status,omitempty" valid:"omitempty,required"`
	Reason  *interface{} `json:"reason,omitempty" bson:"reason,omitempty" valid:"-"`
	Base    `bson:",inline"`
}

const (
	DeviceEventName = "deviceEvent"

	statusField = "status"
	reasonField = "reason"
)

func BuildDeviceEvent(datum Datum, errs validate.ErrorProcessing) *DeviceEvent {

	deviceEvent := &DeviceEvent{
<<<<<<< HEAD
		SubType: cast.ToString(SubTypeField, datum[SubTypeField]),
		Status:  cast.ToString(statusField, datum[statusField]),
		Reason:  datum[reasonField],
		Base:    base,
=======
		Reason:  ToObject(reasonField, datum[reasonField], errs),
		SubType: ToString(subTypeField, datum[subTypeField], errs),
		Status:  ToString(statusField, datum[statusField], errs),
		Base:    BuildBase(datum, errs),
>>>>>>> f6330c3d
	}

	getPlatformValidator().Struct(deviceEvent, errs)

	return deviceEvent
}<|MERGE_RESOLUTION|>--- conflicted
+++ resolved
@@ -21,17 +21,10 @@
 func BuildDeviceEvent(datum Datum, errs validate.ErrorProcessing) *DeviceEvent {
 
 	deviceEvent := &DeviceEvent{
-<<<<<<< HEAD
-		SubType: cast.ToString(SubTypeField, datum[SubTypeField]),
-		Status:  cast.ToString(statusField, datum[statusField]),
-		Reason:  datum[reasonField],
-		Base:    base,
-=======
 		Reason:  ToObject(reasonField, datum[reasonField], errs),
-		SubType: ToString(subTypeField, datum[subTypeField], errs),
+		SubType: ToString(SubTypeField, datum[SubTypeField], errs),
 		Status:  ToString(statusField, datum[statusField], errs),
 		Base:    BuildBase(datum, errs),
->>>>>>> f6330c3d
 	}
 
 	getPlatformValidator().Struct(deviceEvent, errs)
