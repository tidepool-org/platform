package mongo

import (
	"context"
	"strings"
	"time"

	"go.mongodb.org/mongo-driver/bson"
	"go.mongodb.org/mongo-driver/mongo"

	"github.com/tidepool-org/platform/data"
	"github.com/tidepool-org/platform/data/store"
	"github.com/tidepool-org/platform/data/types/upload"
	"github.com/tidepool-org/platform/errors"
	"github.com/tidepool-org/platform/log"
	"github.com/tidepool-org/platform/page"
)

// DataRepository implements the platform/data/store.DataRepository inteface.
// It mostly just uses embedding to forward the method calls, but implements
// a few methods that makes use of both repositories.
type DataRepository struct {
	*DatumRepository
	*DataSetRepository
}

func (d *DataRepository) EnsureIndexes() error {
<<<<<<< HEAD
	return d.CreateAllIndexes(context.Background(), []mongo.IndexModel{
		// Additional indexes are also created in `tide-whisperer` and `jellyfish`
		{
			Keys: bson.D{
				{Key: "_userId", Value: 1},
				{Key: "_active", Value: 1},
				{Key: "type", Value: 1},
				{Key: "time", Value: -1},
			},
			Options: options.Index().
				SetBackground(true).
				SetName("UserIdTypeWeighted_v2"),
		},
		{
			Keys: bson.D{
				{Key: "origin.id", Value: 1},
				{Key: "type", Value: 1},
				{Key: "deletedTime", Value: -1},
				{Key: "_active", Value: 1},
			},
			Options: options.Index().
				SetBackground(true).
				SetName("OriginId"),
		},
		{
			Keys: bson.D{
				{Key: "uploadId", Value: 1},
			},
			Options: options.Index().
				SetUnique(true).
				SetPartialFilterExpression(bson.D{{Key: "type", Value: "upload"}}).
				SetName("UniqueUploadId"),
		},
		{
			Keys: bson.D{
				{Key: "uploadId", Value: 1},
				{Key: "type", Value: 1},
				{Key: "deletedTime", Value: -1},
				{Key: "_active", Value: 1},
			},
			Options: options.Index().
				SetBackground(true).
				SetName("UploadId"),
		},
		{
			Keys: bson.D{
				{Key: "_userId", Value: 1},
				{Key: "deviceId", Value: 1},
				{Key: "type", Value: 1},
				{Key: "_active", Value: 1},
				{Key: "_deduplicator.hash", Value: 1},
			},
			Options: options.Index().
				SetBackground(true).
				SetPartialFilterExpression(bson.D{
					{Key: "_active", Value: true},
					{Key: "_deduplicator.hash", Value: bson.D{{Key: "$exists", Value: true}}},
					{Key: "deviceId", Value: bson.D{{Key: "$exists", Value: true}}},
				}).
				SetName("DeduplicatorHash"),
		},
	})
=======
	if err := d.DatumRepository.EnsureIndexes(); err != nil {
		return err
	}
	return d.DataSetRepository.EnsureIndexes()
>>>>>>> bdd98e0d
}

func (d *DataRepository) GetDataSetsForUserByID(ctx context.Context, userID string, filter *store.Filter, pagination *page.Pagination) ([]*upload.Upload, error) {
	return d.DataSetRepository.GetDataSetsForUserByID(ctx, userID, filter, pagination)
}

func (d *DataRepository) ListUserDataSets(ctx context.Context, userID string, filter *data.DataSetFilter, pagination *page.Pagination) (data.DataSets, error) {
	return d.DataSetRepository.ListUserDataSets(ctx, userID, filter, pagination)
}

func (d *DataRepository) GetDataSet(ctx context.Context, id string) (*data.DataSet, error) {
	// Try reading from both new and old collections that hold dataSets, starting with the new one.
	// Can read only from the new deviceDataSets collection via DataSetRepository when migration completed.
	dataSet, err := d.DataSetRepository.GetDataSet(ctx, id)
	if err != nil {
		return nil, err
	}
	if dataSet != nil {
		return dataSet, nil
	}
	return d.DatumRepository.GetDataSet(ctx, id)
}

func (d *DataRepository) GetDataSetByID(ctx context.Context, dataSetID string) (*upload.Upload, error) {
	return d.DataSetRepository.GetDataSetByID(ctx, dataSetID)
}

func (d *DataRepository) CreateDataSet(ctx context.Context, dataSet *upload.Upload) error {
<<<<<<< HEAD
	if ctx == nil {
		return errors.New("context is missing")
	}
	if err := validateDataSet(dataSet); err != nil {
		return err
	}

	now := time.Now().UTC()
	timestamp := now.Truncate(time.Millisecond)

	dataSet.CreatedTime = pointer.FromTime(timestamp)

	dataSet.ByUser = dataSet.CreatedUserID

	var err error
	if _, err = d.InsertOne(ctx, dataSet); storeStructuredMongo.IsDup(err) {
		err = errors.New("data set already exists")
	}

	loggerFields := log.Fields{"userId": dataSet.UserID, "dataSetId": dataSet.UploadID, "duration": time.Since(now) / time.Microsecond}
	log.LoggerFromContext(ctx).WithFields(loggerFields).WithError(err).Debug("CreateDataSet")

	if err != nil {
		return errors.Wrap(err, "unable to create data set")
	}
	return nil
=======
	return d.DataSetRepository.createDataSet(ctx, dataSet, time.Now().UTC())
>>>>>>> bdd98e0d
}

func (d *DataRepository) UpdateDataSet(ctx context.Context, id string, update *data.DataSetUpdate) (*upload.Upload, error) {
	if ctx == nil {
		return nil, errors.New("context is missing")
	}

	return d.DataSetRepository.updateDataSet(ctx, id, update, time.Now().UTC())
}

// DeleteDataSet will actually delete all non upload data and not actually
// delete the dataSet/upload but rather mark it as deleted by setting the
// deletedTime field.
func (d *DataRepository) DeleteDataSet(ctx context.Context, dataSet *upload.Upload) error {
	if ctx == nil {
		return errors.New("context is missing")
	}
	if err := validateDataSet(dataSet); err != nil {
		return err
	}

	now := time.Now().UTC()
	timestamp := now.Truncate(time.Millisecond)

	var err error
	var removeInfo *mongo.DeleteResult
	var updateInfo *mongo.UpdateResult // updating of DataSets in the new deviceDataSets collection

	selector := bson.M{
		"_userId":  dataSet.UserID,
		"uploadId": dataSet.UploadID,
		"type":     bson.M{"$ne": "upload"},
	}
	removeInfo, err = d.DatumRepository.DeleteMany(ctx, selector)
	if err == nil {
		selector = bson.M{
			"_userId":       dataSet.UserID,
			"uploadId":      dataSet.UploadID,
			"type":          "upload",
			"deletedTime":   bson.M{"$exists": false},
			"deletedUserId": bson.M{"$exists": false},
		}
		set := bson.M{
			"deletedTime": timestamp,
		}
		unset := bson.M{}
		// Note setting updateInfo and err as defined above
		updateInfo, err = d.DataSetRepository.UpdateMany(ctx, selector, d.DataSetRepository.ConstructUpdate(set, unset))
	}

	loggerFields := log.Fields{"dataSetId": dataSet.UploadID, "removeInfo": removeInfo, "updateInfo": updateInfo, "duration": time.Since(now) / time.Microsecond}
	log.LoggerFromContext(ctx).WithFields(loggerFields).WithError(err).Debug("DeleteDataSet")

	if err != nil {
		return errors.Wrap(err, "unable to delete data set")
	}

	dataSet.SetDeletedTime(&timestamp)
	return nil
}

<<<<<<< HEAD
func (d *DataRepository) CreateDataSetData(ctx context.Context, dataSet *upload.Upload, dataSetData []data.Datum) error {
	if ctx == nil {
		return errors.New("context is missing")
	}
	if err := validateDataSet(dataSet); err != nil {
		return err
	}
	if dataSetData == nil {
		return errors.New("data set data is missing")
	}

	if len(dataSetData) == 0 {
		return nil
	}

	now := time.Now().UTC()
	timestamp := now.Truncate(time.Millisecond)

	var insertData []mongo.WriteModel

	for _, datum := range dataSetData {
		datum.SetUserID(dataSet.UserID)
		datum.SetDataSetID(dataSet.UploadID)
		datum.SetCreatedTime(&timestamp)
		insertData = append(insertData, mongo.NewInsertOneModel().SetDocument(datum))
	}

	opts := options.BulkWrite().SetOrdered(false)

	_, err := d.BulkWrite(ctx, insertData, opts)

	loggerFields := log.Fields{"dataSetId": dataSet.UploadID, "dataCount": len(dataSetData), "duration": time.Since(now) / time.Microsecond}
	log.LoggerFromContext(ctx).WithFields(loggerFields).WithError(err).Debug("CreateDataSetData")

	if err != nil {
		return errors.Wrap(err, "unable to create data set data")
	}
	return nil
}

func (d *DataRepository) ActivateDataSetData(ctx context.Context, dataSet *upload.Upload, selectors *data.Selectors) error {
	if ctx == nil {
		return errors.New("context is missing")
	}
	if err := validateDataSet(dataSet); err != nil {
		return err
	}
	selector, err := validateAndTranslateSelectors(selectors)
	if err != nil {
		return err
	}

	now := time.Now().UTC()
	timestamp := now.Truncate(time.Millisecond)
	logger := log.LoggerFromContext(ctx).WithField("dataSetId", *dataSet.UploadID)

	selector["_userId"] = dataSet.UserID
	selector["uploadId"] = dataSet.UploadID
	selector["type"] = bson.M{"$ne": "upload"}
	selector["_active"] = false
	selector["deletedTime"] = bson.M{"$exists": false}
	set := bson.M{
		"_active":      true,
		"modifiedTime": timestamp,
	}
	unset := bson.M{
		"archivedDatasetId": 1,
		"archivedTime":      1,
		"modifiedUserId":    1,
	}
	changeInfo, err := d.UpdateMany(ctx, selector, d.ConstructUpdate(set, unset))
	if err != nil {
		logger.WithError(err).Error("Unable to activate data set data")
		return errors.Wrap(err, "unable to activate data set data")
	}

	logger.WithFields(log.Fields{"changeInfo": changeInfo, "duration": time.Since(now) / time.Microsecond}).Debug("ActivateDataSetData")
	return nil
}

func (d *DataRepository) ArchiveDataSetData(ctx context.Context, dataSet *upload.Upload, selectors *data.Selectors) error {
	if ctx == nil {
		return errors.New("context is missing")
	}
	if err := validateDataSet(dataSet); err != nil {
		return err
	}
	selector, err := validateAndTranslateSelectors(selectors)
	if err != nil {
		return err
	}

	now := time.Now().UTC()
	timestamp := now.Truncate(time.Millisecond)
	logger := log.LoggerFromContext(ctx).WithField("dataSetId", *dataSet.UploadID)

	selector["_userId"] = dataSet.UserID
	selector["uploadId"] = dataSet.UploadID
	selector["type"] = bson.M{"$ne": "upload"}
	selector["_active"] = true
	selector["deletedTime"] = bson.M{"$exists": false}
	set := bson.M{
		"_active":      false,
		"archivedTime": timestamp,
		"modifiedTime": timestamp,
	}
	unset := bson.M{
		"archivedDatasetId": 1,
		"modifiedUserId":    1,
	}
	changeInfo, err := d.UpdateMany(ctx, selector, d.ConstructUpdate(set, unset))
	if err != nil {
		logger.WithError(err).Error("Unable to archive data set data")
		return errors.Wrap(err, "unable to archive data set data")
	}

	logger.WithFields(log.Fields{"changeInfo": changeInfo, "duration": time.Since(now) / time.Microsecond}).Debug("ArchiveDataSetData")
	return nil
}

func (d *DataRepository) DeleteDataSetData(ctx context.Context, dataSet *upload.Upload, selectors *data.Selectors) error {
	if ctx == nil {
		return errors.New("context is missing")
	}
	if err := validateDataSet(dataSet); err != nil {
		return err
	}
	selector, err := validateAndTranslateSelectors(selectors)
	if err != nil {
		return err
	}

	now := time.Now().UTC()
	timestamp := now.Truncate(time.Millisecond)
	logger := log.LoggerFromContext(ctx).WithField("dataSetId", *dataSet.UploadID)

	selector["_userId"] = dataSet.UserID
	selector["uploadId"] = dataSet.UploadID
	selector["type"] = bson.M{"$ne": "upload"}
	selector["deletedTime"] = bson.M{"$exists": false}
	set := bson.M{
		"_active":      false,
		"archivedTime": timestamp,
		"deletedTime":  timestamp,
		"modifiedTime": timestamp,
	}
	unset := bson.M{
		"archivedDatasetId": 1,
		"deletedUserId":     1,
		"modifiedUserId":    1,
	}
	changeInfo, err := d.UpdateMany(ctx, selector, d.ConstructUpdate(set, unset))
	if err != nil {
		logger.WithError(err).Error("Unable to delete data set data")
		return errors.Wrap(err, "unable to delete data set data")
	}

	logger.WithFields(log.Fields{"changeInfo": changeInfo, "duration": time.Since(now) / time.Microsecond}).Debug("DeleteDataSetData")
	return nil
}

func (d *DataRepository) DestroyDeletedDataSetData(ctx context.Context, dataSet *upload.Upload, selectors *data.Selectors) error {
	if ctx == nil {
		return errors.New("context is missing")
	}
	if err := validateDataSet(dataSet); err != nil {
		return err
	}
	selector, err := validateAndTranslateSelectors(selectors)
	if err != nil {
		return err
	}

	now := time.Now().UTC()
	logger := log.LoggerFromContext(ctx).WithField("dataSetId", *dataSet.UploadID)

	selector["_userId"] = dataSet.UserID
	selector["uploadId"] = dataSet.UploadID
	selector["type"] = bson.M{"$ne": "upload"}
	selector["deletedTime"] = bson.M{"$exists": true}
	changeInfo, err := d.DeleteMany(ctx, selector)
	if err != nil {
		logger.WithError(err).Error("Unable to destroy deleted data set data")
		return errors.Wrap(err, "unable to destroy deleted data set data")
	}

	logger.WithFields(log.Fields{"changeInfo": changeInfo, "duration": time.Since(now) / time.Microsecond}).Debug("DestroyDeletedDataSetData")
	return nil
}

func (d *DataRepository) DestroyDataSetData(ctx context.Context, dataSet *upload.Upload, selectors *data.Selectors) error {
	if ctx == nil {
		return errors.New("context is missing")
	}
	if err := validateDataSet(dataSet); err != nil {
		return err
	}
	selector, err := validateAndTranslateSelectors(selectors)
	if err != nil {
		return err
	}

	now := time.Now()
	logger := log.LoggerFromContext(ctx).WithField("dataSetId", *dataSet.UploadID)

	selector["_userId"] = dataSet.UserID
	selector["uploadId"] = dataSet.UploadID
	selector["type"] = bson.M{"$ne": "upload"}
	changeInfo, err := d.DeleteMany(ctx, selector)
	if err != nil {
		logger.WithError(err).Error("Unable to destroy data set data")
		return errors.Wrap(err, "unable to destroy data set data")
	}

	logger.WithFields(log.Fields{"changeInfo": changeInfo, "duration": time.Since(now) / time.Microsecond}).Debug("DestroyDataSetData")
	return nil
}

func (d *DataRepository) ArchiveDeviceDataUsingHashesFromDataSet(ctx context.Context, dataSet *upload.Upload) error {
	if ctx == nil {
		return errors.New("context is missing")
	}
	if err := validateDataSet(dataSet); err != nil {
		return err
	}
	if dataSet.DeviceID == nil || *dataSet.DeviceID == "" {
		return errors.New("data set device id is missing")
	}

	now := time.Now().UTC()
	timestamp := now.Truncate(time.Millisecond)

	var updateInfo *mongo.UpdateResult

	selector := bson.M{
		"_userId":  dataSet.UserID,
		"uploadId": dataSet.UploadID,
		"type":     bson.M{"$ne": "upload"},
	}

	hashes, err := d.Distinct(ctx, "_deduplicator.hash", selector)
	if err == nil && len(hashes) > 0 {
		selector = bson.M{
			"_userId":            dataSet.UserID,
			"deviceId":           *dataSet.DeviceID,
			"type":               bson.M{"$ne": "upload"},
			"_active":            true,
			"_deduplicator.hash": bson.M{"$in": hashes},
		}
		set := bson.M{
			"_active":           false,
			"archivedDatasetId": dataSet.UploadID,
			"archivedTime":      timestamp,
			"modifiedTime":      timestamp,
		}
		unset := bson.M{}
		updateInfo, err = d.UpdateMany(ctx, selector, d.ConstructUpdate(set, unset))
	}

	loggerFields := log.Fields{"userId": dataSet.UserID, "deviceId": *dataSet.DeviceID, "updateInfo": updateInfo, "duration": time.Since(now) / time.Microsecond}
	log.LoggerFromContext(ctx).WithFields(loggerFields).WithError(err).Debug("ArchiveDeviceDataUsingHashesFromDataSet")

	if err != nil {
		return errors.Wrap(err, "unable to archive device data using hashes from data set")
	}
	return nil
}

func (d *DataRepository) UnarchiveDeviceDataUsingHashesFromDataSet(ctx context.Context, dataSet *upload.Upload) error {
	if ctx == nil {
		return errors.New("context is missing")
	}
	if err := validateDataSet(dataSet); err != nil {
		return err
	}
	if dataSet.DeviceID == nil || *dataSet.DeviceID == "" {
		return errors.New("data set device id is missing")
	}

	now := time.Now().UTC()
	timestamp := now.Truncate(time.Millisecond)

	pipeline := []bson.M{
		{
			"$match": bson.M{
				"uploadId": dataSet.UploadID,
				"type":     bson.M{"$ne": "upload"},
			},
		},
		{
			"$group": bson.M{
				"_id": bson.M{
					"_active":           "$_active",
					"archivedDatasetId": "$archivedDatasetId",
					"archivedTime":      "$archivedTime",
				},
				"archivedHashes": bson.M{"$push": "$_deduplicator.hash"},
			},
		},
	}
	cursor, _ := d.Aggregate(ctx, pipeline)

	var overallUpdateInfo mongo.UpdateResult
	var overallErr error

	result := struct {
		ID struct {
			Active            bool      `bson:"_active"`
			ArchivedDataSetID string    `bson:"archivedDatasetId"`
			ArchivedTime      time.Time `bson:"archivedTime"`
		} `bson:"_id"`
		ArchivedHashes []string `bson:"archivedHashes"`
	}{}
	for cursor.Next(ctx) {
		err := cursor.Decode(&result)
		if err != nil {
			loggerFields := log.Fields{"dataSetId": dataSet.UploadID, "result": result}
			log.LoggerFromContext(ctx).WithFields(loggerFields).WithError(err).Error("Unable to decode result for UnarchiveDeviceDataUsingHashesFromDataSet")
			if overallErr == nil {
				overallErr = errors.Wrap(err, "unable to decode device data results")
			}
		}
		if result.ID.Active != (result.ID.ArchivedDataSetID == "") || result.ID.Active != (result.ID.ArchivedTime.IsZero()) {
			loggerFields := log.Fields{"dataSetId": dataSet.UploadID, "result": result}
			log.LoggerFromContext(ctx).WithFields(loggerFields).Error("Unexpected pipe result for UnarchiveDeviceDataUsingHashesFromDataSet")
			continue
		}

		selector := bson.M{
			"_userId":            dataSet.UserID,
			"deviceId":           dataSet.DeviceID,
			"archivedDatasetId":  dataSet.UploadID,
			"_deduplicator.hash": bson.M{"$in": result.ArchivedHashes},
		}
		set := bson.M{
			"_active":      result.ID.Active,
			"modifiedTime": timestamp,
		}
		unset := bson.M{}
		if result.ID.Active {
			unset["archivedDatasetId"] = true
			unset["archivedTime"] = true
		} else {
			set["archivedDatasetId"] = result.ID.ArchivedDataSetID
			set["archivedTime"] = result.ID.ArchivedTime
		}
		updateInfo, err := d.UpdateMany(ctx, selector, d.ConstructUpdate(set, unset))
		if err != nil {
			loggerFields := log.Fields{"dataSetId": dataSet.UploadID, "result": result}
			log.LoggerFromContext(ctx).WithFields(loggerFields).WithError(err).Error("Unable to update result for UnarchiveDeviceDataUsingHashesFromDataSet")
			if overallErr == nil {
				overallErr = errors.Wrap(err, "unable to transfer device data active")
			}
		} else {
			overallUpdateInfo.ModifiedCount += updateInfo.ModifiedCount
		}
	}

	if err := cursor.Err(); err != nil {
		if overallErr == nil {
			overallErr = errors.Wrap(err, "unable to iterate to transfer device data active")
		}
	}

	loggerFields := log.Fields{"dataSetId": dataSet.UploadID, "updateInfo": overallUpdateInfo, "duration": time.Since(now) / time.Microsecond}
	log.LoggerFromContext(ctx).WithFields(loggerFields).WithError(overallErr).Debug("UnarchiveDeviceDataUsingHashesFromDataSet")

	return overallErr
}

=======
>>>>>>> bdd98e0d
func (d *DataRepository) DeleteOtherDataSetData(ctx context.Context, dataSet *upload.Upload) error {
	if ctx == nil {
		return errors.New("context is missing")
	}

	if err := validateDataSet(dataSet); err != nil {
		return err
	}
	if dataSet.DeviceID == nil || *dataSet.DeviceID == "" {
		return errors.New("data set device id is missing")
	}

	now := time.Now().UTC()
	timestamp := now.Truncate(time.Millisecond)

	var err error
	var removeInfo *mongo.DeleteResult
	var updateInfo *mongo.UpdateResult

	selector := bson.M{
		"_userId":  dataSet.UserID,
		"deviceId": *dataSet.DeviceID,
		"uploadId": bson.M{"$ne": dataSet.UploadID},
		"type":     bson.M{"$ne": "upload"},
	}
	removeInfo, err = d.DatumRepository.DeleteMany(ctx, selector)
	if err == nil {
		selector = bson.M{
			"_userId":       dataSet.UserID,
			"deviceId":      *dataSet.DeviceID,
			"uploadId":      bson.M{"$ne": dataSet.UploadID},
			"type":          "upload",
			"deletedTime":   bson.M{"$exists": false},
			"deletedUserId": bson.M{"$exists": false},
		}
		set := bson.M{
			"deletedTime": timestamp,
		}
		unset := bson.M{}
		updateInfo, err = d.DataSetRepository.UpdateMany(ctx, selector, d.DataSetRepository.ConstructUpdate(set, unset))
	}

	loggerFields := log.Fields{"dataSetId": dataSet.UploadID, "removeInfo": removeInfo, "updateInfo": updateInfo, "duration": time.Since(now) / time.Microsecond}
	log.LoggerFromContext(ctx).WithFields(loggerFields).WithError(err).Debug("DeleteOtherDataSetData")

	if err != nil {
		return errors.Wrap(err, "unable to remove other data set data")
	}
	return nil
}

func (d *DataRepository) DestroyDataForUserByID(ctx context.Context, userID string) error {
	if ctx == nil {
		return errors.New("context is missing")
	}
	if userID == "" {
		return errors.New("user id is missing")
	}

	now := time.Now()

	selector := bson.M{
		"_userId": userID,
	}
	var removeDatumInfo *mongo.DeleteResult
	var removeDeviceDataSetInfo *mongo.DeleteResult
	var err error

	removeDatumInfo, err = d.DatumRepository.DeleteMany(ctx, selector)
	if err == nil {
		removeDeviceDataSetInfo, err = d.DataSetRepository.DeleteMany(ctx, selector)
	}
	loggerFields := log.Fields{"userId": userID, "removeDatumInfo": removeDatumInfo, "removeDeviceDataSetInfo": removeDeviceDataSetInfo, "duration": time.Since(now) / time.Microsecond}
	log.LoggerFromContext(ctx).WithFields(loggerFields).WithError(err).Debug("DestroyDataForUserByID")

	if err != nil {
		return errors.Wrap(err, "unable to destroy data for user by id")
	}
	return nil
}

func (d *DataRepository) mongoClient() *mongo.Client {
	return d.DatumRepository.Database().Client()
}

// MergeSortedUploads combines the unique Uploads by UploadID into a new slice.
func MergeSortedUploads(newUploads, prevUploads []*upload.Upload) []*upload.Upload {
	combined := make([]*upload.Upload, 0, len(newUploads)+len(prevUploads))

	// Merge the two datasets like the merge step in merge sort. Note we don't
	// use sort.Slice/sort.SliceStable from the standard library as the
	// sorting criteria may change (?) in the Repositories in the future.
	newCounter := 0
	// Prefer the uploads in prevUploads as that will maintain proper
	// Pagination in the case that not all records are in the new collection
	// yet because all existing uploads are already in the old collection but
	// might not be in the new one.
	for _, dataSet := range prevUploads {
		for newCounter < len(newUploads) && *newUploads[newCounter].UploadID < *dataSet.UploadID {
			combined = append(combined, newUploads[newCounter])
			newCounter++
		}
		// Always add the dataSet/upload in the "old" deviceData collection
		// because the dataSet/upload may not have been finished migrating
		// into the new deviceDataSets collection
		combined = append(combined, dataSet)
		// Skip duplicate of newUploads in prevUploads if it exists.
		if newCounter < len(newUploads) && *newUploads[newCounter].UploadID == *dataSet.UploadID {
			newCounter++
		}
	}
	combined = append(combined, newUploads[newCounter:]...)
	return combined
}

// MergeSortedDataSets combines the unique Uploads by UploadID into a new slice.
func MergeSortedDataSets(newDataSets, prevDataSets data.DataSets) data.DataSets {
	combined := make(data.DataSets, 0, len(newDataSets)+len(prevDataSets))

	// Merge the two datasets like the merge step in merge sort. Note we don't
	// use sort.Slice/sort.SliceStable from the standard library as the
	// sorting criteria may change (?) in the Repositories in the future.
	newCounter := 0
	// Prefer the dataSets in prevDataSets as that will maintain proper
	// Pagination in the case that not all records are in the new collection
	// yet because all existing DataSets are already in the old collection but
	// might not be in the new one.
	for _, dataSet := range prevDataSets {
		for newCounter < len(newDataSets) && *newDataSets[newCounter].UploadID < *dataSet.UploadID {
			combined = append(combined, newDataSets[newCounter])
			newCounter++
		}
		// Always add the dataSet/upload in the "old" deviceData collection
		// because the dataSet/upload may not have been finished migrating
		// into the new deviceDataSets collection
		combined = append(combined, dataSet)
		// Skip duplicate of newDataSets in prevDataSets if it exists.
		if newCounter < len(newDataSets) && *newDataSets[newCounter].UploadID == *dataSet.UploadID {
			newCounter++
		}
	}
	combined = append(combined, newDataSets[newCounter:]...)
	return combined
}

func isTypeUpload(typ string) bool {
	return strings.ToLower(typ) == strings.ToLower(upload.Type)
}<|MERGE_RESOLUTION|>--- conflicted
+++ resolved
@@ -25,75 +25,10 @@
 }
 
 func (d *DataRepository) EnsureIndexes() error {
-<<<<<<< HEAD
-	return d.CreateAllIndexes(context.Background(), []mongo.IndexModel{
-		// Additional indexes are also created in `tide-whisperer` and `jellyfish`
-		{
-			Keys: bson.D{
-				{Key: "_userId", Value: 1},
-				{Key: "_active", Value: 1},
-				{Key: "type", Value: 1},
-				{Key: "time", Value: -1},
-			},
-			Options: options.Index().
-				SetBackground(true).
-				SetName("UserIdTypeWeighted_v2"),
-		},
-		{
-			Keys: bson.D{
-				{Key: "origin.id", Value: 1},
-				{Key: "type", Value: 1},
-				{Key: "deletedTime", Value: -1},
-				{Key: "_active", Value: 1},
-			},
-			Options: options.Index().
-				SetBackground(true).
-				SetName("OriginId"),
-		},
-		{
-			Keys: bson.D{
-				{Key: "uploadId", Value: 1},
-			},
-			Options: options.Index().
-				SetUnique(true).
-				SetPartialFilterExpression(bson.D{{Key: "type", Value: "upload"}}).
-				SetName("UniqueUploadId"),
-		},
-		{
-			Keys: bson.D{
-				{Key: "uploadId", Value: 1},
-				{Key: "type", Value: 1},
-				{Key: "deletedTime", Value: -1},
-				{Key: "_active", Value: 1},
-			},
-			Options: options.Index().
-				SetBackground(true).
-				SetName("UploadId"),
-		},
-		{
-			Keys: bson.D{
-				{Key: "_userId", Value: 1},
-				{Key: "deviceId", Value: 1},
-				{Key: "type", Value: 1},
-				{Key: "_active", Value: 1},
-				{Key: "_deduplicator.hash", Value: 1},
-			},
-			Options: options.Index().
-				SetBackground(true).
-				SetPartialFilterExpression(bson.D{
-					{Key: "_active", Value: true},
-					{Key: "_deduplicator.hash", Value: bson.D{{Key: "$exists", Value: true}}},
-					{Key: "deviceId", Value: bson.D{{Key: "$exists", Value: true}}},
-				}).
-				SetName("DeduplicatorHash"),
-		},
-	})
-=======
 	if err := d.DatumRepository.EnsureIndexes(); err != nil {
 		return err
 	}
 	return d.DataSetRepository.EnsureIndexes()
->>>>>>> bdd98e0d
 }
 
 func (d *DataRepository) GetDataSetsForUserByID(ctx context.Context, userID string, filter *store.Filter, pagination *page.Pagination) ([]*upload.Upload, error) {
@@ -122,36 +57,7 @@
 }
 
 func (d *DataRepository) CreateDataSet(ctx context.Context, dataSet *upload.Upload) error {
-<<<<<<< HEAD
-	if ctx == nil {
-		return errors.New("context is missing")
-	}
-	if err := validateDataSet(dataSet); err != nil {
-		return err
-	}
-
-	now := time.Now().UTC()
-	timestamp := now.Truncate(time.Millisecond)
-
-	dataSet.CreatedTime = pointer.FromTime(timestamp)
-
-	dataSet.ByUser = dataSet.CreatedUserID
-
-	var err error
-	if _, err = d.InsertOne(ctx, dataSet); storeStructuredMongo.IsDup(err) {
-		err = errors.New("data set already exists")
-	}
-
-	loggerFields := log.Fields{"userId": dataSet.UserID, "dataSetId": dataSet.UploadID, "duration": time.Since(now) / time.Microsecond}
-	log.LoggerFromContext(ctx).WithFields(loggerFields).WithError(err).Debug("CreateDataSet")
-
-	if err != nil {
-		return errors.Wrap(err, "unable to create data set")
-	}
-	return nil
-=======
 	return d.DataSetRepository.createDataSet(ctx, dataSet, time.Now().UTC())
->>>>>>> bdd98e0d
 }
 
 func (d *DataRepository) UpdateDataSet(ctx context.Context, id string, update *data.DataSetUpdate) (*upload.Upload, error) {
@@ -195,7 +101,8 @@
 			"deletedUserId": bson.M{"$exists": false},
 		}
 		set := bson.M{
-			"deletedTime": timestamp,
+			"deletedTime":  timestamp,
+			"modifiedTime": timestamp,
 		}
 		unset := bson.M{}
 		// Note setting updateInfo and err as defined above
@@ -210,382 +117,10 @@
 	}
 
 	dataSet.SetDeletedTime(&timestamp)
+	dataSet.SetModifiedTime(&timestamp)
 	return nil
 }
 
-<<<<<<< HEAD
-func (d *DataRepository) CreateDataSetData(ctx context.Context, dataSet *upload.Upload, dataSetData []data.Datum) error {
-	if ctx == nil {
-		return errors.New("context is missing")
-	}
-	if err := validateDataSet(dataSet); err != nil {
-		return err
-	}
-	if dataSetData == nil {
-		return errors.New("data set data is missing")
-	}
-
-	if len(dataSetData) == 0 {
-		return nil
-	}
-
-	now := time.Now().UTC()
-	timestamp := now.Truncate(time.Millisecond)
-
-	var insertData []mongo.WriteModel
-
-	for _, datum := range dataSetData {
-		datum.SetUserID(dataSet.UserID)
-		datum.SetDataSetID(dataSet.UploadID)
-		datum.SetCreatedTime(&timestamp)
-		insertData = append(insertData, mongo.NewInsertOneModel().SetDocument(datum))
-	}
-
-	opts := options.BulkWrite().SetOrdered(false)
-
-	_, err := d.BulkWrite(ctx, insertData, opts)
-
-	loggerFields := log.Fields{"dataSetId": dataSet.UploadID, "dataCount": len(dataSetData), "duration": time.Since(now) / time.Microsecond}
-	log.LoggerFromContext(ctx).WithFields(loggerFields).WithError(err).Debug("CreateDataSetData")
-
-	if err != nil {
-		return errors.Wrap(err, "unable to create data set data")
-	}
-	return nil
-}
-
-func (d *DataRepository) ActivateDataSetData(ctx context.Context, dataSet *upload.Upload, selectors *data.Selectors) error {
-	if ctx == nil {
-		return errors.New("context is missing")
-	}
-	if err := validateDataSet(dataSet); err != nil {
-		return err
-	}
-	selector, err := validateAndTranslateSelectors(selectors)
-	if err != nil {
-		return err
-	}
-
-	now := time.Now().UTC()
-	timestamp := now.Truncate(time.Millisecond)
-	logger := log.LoggerFromContext(ctx).WithField("dataSetId", *dataSet.UploadID)
-
-	selector["_userId"] = dataSet.UserID
-	selector["uploadId"] = dataSet.UploadID
-	selector["type"] = bson.M{"$ne": "upload"}
-	selector["_active"] = false
-	selector["deletedTime"] = bson.M{"$exists": false}
-	set := bson.M{
-		"_active":      true,
-		"modifiedTime": timestamp,
-	}
-	unset := bson.M{
-		"archivedDatasetId": 1,
-		"archivedTime":      1,
-		"modifiedUserId":    1,
-	}
-	changeInfo, err := d.UpdateMany(ctx, selector, d.ConstructUpdate(set, unset))
-	if err != nil {
-		logger.WithError(err).Error("Unable to activate data set data")
-		return errors.Wrap(err, "unable to activate data set data")
-	}
-
-	logger.WithFields(log.Fields{"changeInfo": changeInfo, "duration": time.Since(now) / time.Microsecond}).Debug("ActivateDataSetData")
-	return nil
-}
-
-func (d *DataRepository) ArchiveDataSetData(ctx context.Context, dataSet *upload.Upload, selectors *data.Selectors) error {
-	if ctx == nil {
-		return errors.New("context is missing")
-	}
-	if err := validateDataSet(dataSet); err != nil {
-		return err
-	}
-	selector, err := validateAndTranslateSelectors(selectors)
-	if err != nil {
-		return err
-	}
-
-	now := time.Now().UTC()
-	timestamp := now.Truncate(time.Millisecond)
-	logger := log.LoggerFromContext(ctx).WithField("dataSetId", *dataSet.UploadID)
-
-	selector["_userId"] = dataSet.UserID
-	selector["uploadId"] = dataSet.UploadID
-	selector["type"] = bson.M{"$ne": "upload"}
-	selector["_active"] = true
-	selector["deletedTime"] = bson.M{"$exists": false}
-	set := bson.M{
-		"_active":      false,
-		"archivedTime": timestamp,
-		"modifiedTime": timestamp,
-	}
-	unset := bson.M{
-		"archivedDatasetId": 1,
-		"modifiedUserId":    1,
-	}
-	changeInfo, err := d.UpdateMany(ctx, selector, d.ConstructUpdate(set, unset))
-	if err != nil {
-		logger.WithError(err).Error("Unable to archive data set data")
-		return errors.Wrap(err, "unable to archive data set data")
-	}
-
-	logger.WithFields(log.Fields{"changeInfo": changeInfo, "duration": time.Since(now) / time.Microsecond}).Debug("ArchiveDataSetData")
-	return nil
-}
-
-func (d *DataRepository) DeleteDataSetData(ctx context.Context, dataSet *upload.Upload, selectors *data.Selectors) error {
-	if ctx == nil {
-		return errors.New("context is missing")
-	}
-	if err := validateDataSet(dataSet); err != nil {
-		return err
-	}
-	selector, err := validateAndTranslateSelectors(selectors)
-	if err != nil {
-		return err
-	}
-
-	now := time.Now().UTC()
-	timestamp := now.Truncate(time.Millisecond)
-	logger := log.LoggerFromContext(ctx).WithField("dataSetId", *dataSet.UploadID)
-
-	selector["_userId"] = dataSet.UserID
-	selector["uploadId"] = dataSet.UploadID
-	selector["type"] = bson.M{"$ne": "upload"}
-	selector["deletedTime"] = bson.M{"$exists": false}
-	set := bson.M{
-		"_active":      false,
-		"archivedTime": timestamp,
-		"deletedTime":  timestamp,
-		"modifiedTime": timestamp,
-	}
-	unset := bson.M{
-		"archivedDatasetId": 1,
-		"deletedUserId":     1,
-		"modifiedUserId":    1,
-	}
-	changeInfo, err := d.UpdateMany(ctx, selector, d.ConstructUpdate(set, unset))
-	if err != nil {
-		logger.WithError(err).Error("Unable to delete data set data")
-		return errors.Wrap(err, "unable to delete data set data")
-	}
-
-	logger.WithFields(log.Fields{"changeInfo": changeInfo, "duration": time.Since(now) / time.Microsecond}).Debug("DeleteDataSetData")
-	return nil
-}
-
-func (d *DataRepository) DestroyDeletedDataSetData(ctx context.Context, dataSet *upload.Upload, selectors *data.Selectors) error {
-	if ctx == nil {
-		return errors.New("context is missing")
-	}
-	if err := validateDataSet(dataSet); err != nil {
-		return err
-	}
-	selector, err := validateAndTranslateSelectors(selectors)
-	if err != nil {
-		return err
-	}
-
-	now := time.Now().UTC()
-	logger := log.LoggerFromContext(ctx).WithField("dataSetId", *dataSet.UploadID)
-
-	selector["_userId"] = dataSet.UserID
-	selector["uploadId"] = dataSet.UploadID
-	selector["type"] = bson.M{"$ne": "upload"}
-	selector["deletedTime"] = bson.M{"$exists": true}
-	changeInfo, err := d.DeleteMany(ctx, selector)
-	if err != nil {
-		logger.WithError(err).Error("Unable to destroy deleted data set data")
-		return errors.Wrap(err, "unable to destroy deleted data set data")
-	}
-
-	logger.WithFields(log.Fields{"changeInfo": changeInfo, "duration": time.Since(now) / time.Microsecond}).Debug("DestroyDeletedDataSetData")
-	return nil
-}
-
-func (d *DataRepository) DestroyDataSetData(ctx context.Context, dataSet *upload.Upload, selectors *data.Selectors) error {
-	if ctx == nil {
-		return errors.New("context is missing")
-	}
-	if err := validateDataSet(dataSet); err != nil {
-		return err
-	}
-	selector, err := validateAndTranslateSelectors(selectors)
-	if err != nil {
-		return err
-	}
-
-	now := time.Now()
-	logger := log.LoggerFromContext(ctx).WithField("dataSetId", *dataSet.UploadID)
-
-	selector["_userId"] = dataSet.UserID
-	selector["uploadId"] = dataSet.UploadID
-	selector["type"] = bson.M{"$ne": "upload"}
-	changeInfo, err := d.DeleteMany(ctx, selector)
-	if err != nil {
-		logger.WithError(err).Error("Unable to destroy data set data")
-		return errors.Wrap(err, "unable to destroy data set data")
-	}
-
-	logger.WithFields(log.Fields{"changeInfo": changeInfo, "duration": time.Since(now) / time.Microsecond}).Debug("DestroyDataSetData")
-	return nil
-}
-
-func (d *DataRepository) ArchiveDeviceDataUsingHashesFromDataSet(ctx context.Context, dataSet *upload.Upload) error {
-	if ctx == nil {
-		return errors.New("context is missing")
-	}
-	if err := validateDataSet(dataSet); err != nil {
-		return err
-	}
-	if dataSet.DeviceID == nil || *dataSet.DeviceID == "" {
-		return errors.New("data set device id is missing")
-	}
-
-	now := time.Now().UTC()
-	timestamp := now.Truncate(time.Millisecond)
-
-	var updateInfo *mongo.UpdateResult
-
-	selector := bson.M{
-		"_userId":  dataSet.UserID,
-		"uploadId": dataSet.UploadID,
-		"type":     bson.M{"$ne": "upload"},
-	}
-
-	hashes, err := d.Distinct(ctx, "_deduplicator.hash", selector)
-	if err == nil && len(hashes) > 0 {
-		selector = bson.M{
-			"_userId":            dataSet.UserID,
-			"deviceId":           *dataSet.DeviceID,
-			"type":               bson.M{"$ne": "upload"},
-			"_active":            true,
-			"_deduplicator.hash": bson.M{"$in": hashes},
-		}
-		set := bson.M{
-			"_active":           false,
-			"archivedDatasetId": dataSet.UploadID,
-			"archivedTime":      timestamp,
-			"modifiedTime":      timestamp,
-		}
-		unset := bson.M{}
-		updateInfo, err = d.UpdateMany(ctx, selector, d.ConstructUpdate(set, unset))
-	}
-
-	loggerFields := log.Fields{"userId": dataSet.UserID, "deviceId": *dataSet.DeviceID, "updateInfo": updateInfo, "duration": time.Since(now) / time.Microsecond}
-	log.LoggerFromContext(ctx).WithFields(loggerFields).WithError(err).Debug("ArchiveDeviceDataUsingHashesFromDataSet")
-
-	if err != nil {
-		return errors.Wrap(err, "unable to archive device data using hashes from data set")
-	}
-	return nil
-}
-
-func (d *DataRepository) UnarchiveDeviceDataUsingHashesFromDataSet(ctx context.Context, dataSet *upload.Upload) error {
-	if ctx == nil {
-		return errors.New("context is missing")
-	}
-	if err := validateDataSet(dataSet); err != nil {
-		return err
-	}
-	if dataSet.DeviceID == nil || *dataSet.DeviceID == "" {
-		return errors.New("data set device id is missing")
-	}
-
-	now := time.Now().UTC()
-	timestamp := now.Truncate(time.Millisecond)
-
-	pipeline := []bson.M{
-		{
-			"$match": bson.M{
-				"uploadId": dataSet.UploadID,
-				"type":     bson.M{"$ne": "upload"},
-			},
-		},
-		{
-			"$group": bson.M{
-				"_id": bson.M{
-					"_active":           "$_active",
-					"archivedDatasetId": "$archivedDatasetId",
-					"archivedTime":      "$archivedTime",
-				},
-				"archivedHashes": bson.M{"$push": "$_deduplicator.hash"},
-			},
-		},
-	}
-	cursor, _ := d.Aggregate(ctx, pipeline)
-
-	var overallUpdateInfo mongo.UpdateResult
-	var overallErr error
-
-	result := struct {
-		ID struct {
-			Active            bool      `bson:"_active"`
-			ArchivedDataSetID string    `bson:"archivedDatasetId"`
-			ArchivedTime      time.Time `bson:"archivedTime"`
-		} `bson:"_id"`
-		ArchivedHashes []string `bson:"archivedHashes"`
-	}{}
-	for cursor.Next(ctx) {
-		err := cursor.Decode(&result)
-		if err != nil {
-			loggerFields := log.Fields{"dataSetId": dataSet.UploadID, "result": result}
-			log.LoggerFromContext(ctx).WithFields(loggerFields).WithError(err).Error("Unable to decode result for UnarchiveDeviceDataUsingHashesFromDataSet")
-			if overallErr == nil {
-				overallErr = errors.Wrap(err, "unable to decode device data results")
-			}
-		}
-		if result.ID.Active != (result.ID.ArchivedDataSetID == "") || result.ID.Active != (result.ID.ArchivedTime.IsZero()) {
-			loggerFields := log.Fields{"dataSetId": dataSet.UploadID, "result": result}
-			log.LoggerFromContext(ctx).WithFields(loggerFields).Error("Unexpected pipe result for UnarchiveDeviceDataUsingHashesFromDataSet")
-			continue
-		}
-
-		selector := bson.M{
-			"_userId":            dataSet.UserID,
-			"deviceId":           dataSet.DeviceID,
-			"archivedDatasetId":  dataSet.UploadID,
-			"_deduplicator.hash": bson.M{"$in": result.ArchivedHashes},
-		}
-		set := bson.M{
-			"_active":      result.ID.Active,
-			"modifiedTime": timestamp,
-		}
-		unset := bson.M{}
-		if result.ID.Active {
-			unset["archivedDatasetId"] = true
-			unset["archivedTime"] = true
-		} else {
-			set["archivedDatasetId"] = result.ID.ArchivedDataSetID
-			set["archivedTime"] = result.ID.ArchivedTime
-		}
-		updateInfo, err := d.UpdateMany(ctx, selector, d.ConstructUpdate(set, unset))
-		if err != nil {
-			loggerFields := log.Fields{"dataSetId": dataSet.UploadID, "result": result}
-			log.LoggerFromContext(ctx).WithFields(loggerFields).WithError(err).Error("Unable to update result for UnarchiveDeviceDataUsingHashesFromDataSet")
-			if overallErr == nil {
-				overallErr = errors.Wrap(err, "unable to transfer device data active")
-			}
-		} else {
-			overallUpdateInfo.ModifiedCount += updateInfo.ModifiedCount
-		}
-	}
-
-	if err := cursor.Err(); err != nil {
-		if overallErr == nil {
-			overallErr = errors.Wrap(err, "unable to iterate to transfer device data active")
-		}
-	}
-
-	loggerFields := log.Fields{"dataSetId": dataSet.UploadID, "updateInfo": overallUpdateInfo, "duration": time.Since(now) / time.Microsecond}
-	log.LoggerFromContext(ctx).WithFields(loggerFields).WithError(overallErr).Debug("UnarchiveDeviceDataUsingHashesFromDataSet")
-
-	return overallErr
-}
-
-=======
->>>>>>> bdd98e0d
 func (d *DataRepository) DeleteOtherDataSetData(ctx context.Context, dataSet *upload.Upload) error {
 	if ctx == nil {
 		return errors.New("context is missing")
@@ -622,6 +157,7 @@
 			"deletedUserId": bson.M{"$exists": false},
 		}
 		set := bson.M{
+			// this upload's records has been deleted but we don't need to set the modifiedTime of the upload
 			"deletedTime": timestamp,
 		}
 		unset := bson.M{}
