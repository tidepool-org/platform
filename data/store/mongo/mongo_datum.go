package mongo

import (
	"context"
	"errors"
	"fmt"
	"time"

	"go.mongodb.org/mongo-driver/bson"
	"go.mongodb.org/mongo-driver/mongo"
	"go.mongodb.org/mongo-driver/mongo/options"

	"github.com/tidepool-org/platform/data"
	"github.com/tidepool-org/platform/data/store"
	"github.com/tidepool-org/platform/data/summary/types"
	baseDatum "github.com/tidepool-org/platform/data/types"
	"github.com/tidepool-org/platform/data/types/blood/glucose"
	"github.com/tidepool-org/platform/data/types/blood/glucose/continuous"
	"github.com/tidepool-org/platform/data/types/dosingdecision"
	"github.com/tidepool-org/platform/data/types/upload"
	platerrors "github.com/tidepool-org/platform/errors"
	"github.com/tidepool-org/platform/log"
	storeStructuredMongo "github.com/tidepool-org/platform/store/structured/mongo"
	structureValidator "github.com/tidepool-org/platform/structure/validator"
)

type DatumRepository struct {
	*storeStructuredMongo.Repository
}

const (
	LowerTimeIndexRaw = "2022-01-01T00:00:00Z"
)

var ErrSelectorsInvalid = errors.New("selectors is invalid")

func (d *DatumRepository) EnsureIndexes() error {
	lowerTimeBound, err := time.Parse(time.RFC3339, LowerTimeIndexRaw)
	if err != nil {
		return err
	}

	return d.CreateAllIndexes(context.Background(), []mongo.IndexModel{
		// Additional indexes are also created in `tide-whisperer` and `jellyfish`
		{
			Keys: bson.D{
				{Key: "_userId", Value: 1},
				{Key: "_active", Value: 1},
				{Key: "type", Value: 1},
				{Key: "time", Value: -1},
			},
			Options: options.Index().
				SetName("UserIdTypeWeighted_v2"),
		},
		{
			Keys: bson.D{
				{Key: "_userId", Value: 1},
				{Key: "type", Value: 1},
				{Key: "time", Value: 1},
				{Key: "_active", Value: 1},
				{Key: "modifiedTime", Value: 1},
			},
			Options: options.Index().
				SetName("ShardKeyIndex"),
		},
		{
			Keys: bson.D{
				{Key: "_userId", Value: 1},
				{Key: "_active", Value: 1},
				{Key: "type", Value: 1},
				{Key: "time", Value: 1},
				{Key: "modifiedTime", Value: 1},
			},
			Options: options.Index().
				SetName("UserIdActiveTypeTimeModifiedTime").
				SetPartialFilterExpression(bson.D{
					{
						Key: "time",
						Value: bson.D{
							{Key: "$gt", Value: lowerTimeBound},
						},
					},
				}),
		},
		{
			Keys: bson.D{
				{Key: "_userId", Value: 1},
				{Key: "_active", Value: 1},
				{Key: "type", Value: 1},
				{Key: "modifiedTime", Value: 1},
				{Key: "time", Value: 1},
			},
<<<<<<< HEAD
			// temp name because that's what I have it as tested.
=======
>>>>>>> b0781c63
			Options: options.Index().
				SetName("UserIdActiveTypeModifiedTimeTime").
				SetPartialFilterExpression(bson.D{
					{
						Key: "time",
						Value: bson.D{
							{Key: "$gt", Value: lowerTimeBound},
						},
					},
				}),
		},
		{
			Keys: bson.D{
				{Key: "_userId", Value: 1},
				{Key: "origin.id", Value: 1},
				{Key: "deletedTime", Value: -1},
				{Key: "_active", Value: 1},
			},
			Options: options.Index().
				SetPartialFilterExpression(bson.D{
					{Key: "origin.id", Value: bson.D{{Key: "$exists", Value: true}}},
				}).
				SetName("UserIdOriginId"),
		},
		// Future optimization after release.
		// Rebuild index to to move _active
		// before type for better compression and more
		// closely follow ESR
		{
			Keys: bson.D{
				{Key: "uploadId", Value: 1},
				{Key: "type", Value: 1},
				{Key: "deletedTime", Value: -1},
				{Key: "_active", Value: 1},
			},
			Options: options.Index().
				SetName("UploadId"),
		},

		// Future optimization - remove the PFE on deviceId as the Base datum
		// already makes sure it exists and prod DB has already been checked to
		// ensure there are no datums w/ no deviceId. Other possible
		// optimization remove the _active in the PFE to use this in the
		// ArchiveDeviceDataUsingHashesFromDataSet > Distinct quiery. Can also
		// remove "type" field w/ corresponding removal of "$ne": "upload" in
		// queries where appropriate.
		{
			Keys: bson.D{
				{Key: "_userId", Value: 1},
				{Key: "deviceId", Value: 1},
				{Key: "type", Value: 1},
				{Key: "_active", Value: 1},
				{Key: "_deduplicator.hash", Value: 1},
			},
			Options: options.Index().
				SetPartialFilterExpression(bson.D{
					{Key: "_active", Value: true},
					{Key: "_deduplicator.hash", Value: bson.D{{Key: "$exists", Value: true}}},
					{Key: "deviceId", Value: bson.D{{Key: "$exists", Value: true}}},
				}).
				SetName("DeduplicatorHash"),
		},
	})
}

func (d *DatumRepository) CreateDataSetData(ctx context.Context, dataSet *upload.Upload, dataSetData []data.Datum) error {
	if ctx == nil {
		return errors.New("context is missing")
	}
	if err := validateDataSet(dataSet); err != nil {
		return err
	}
	if dataSetData == nil {
		return errors.New("data set data is missing")
	}

	if len(dataSetData) == 0 {
		return nil
	}

	now := time.Now().UTC()
	timestamp := now.Truncate(time.Millisecond)

	insertData := make([]mongo.WriteModel, 0, len(dataSetData))

	for _, datum := range dataSetData {
		datum.SetUserID(dataSet.UserID)
		datum.SetDataSetID(dataSet.UploadID)
		datum.SetCreatedTime(&timestamp)
		datum.SetModifiedTime(&timestamp)
<<<<<<< HEAD
	}
	for _, datum := range dataSetData {
=======
>>>>>>> b0781c63
		insertData = append(insertData, mongo.NewInsertOneModel().SetDocument(datum))
	}

	opts := options.BulkWrite().SetOrdered(false)

	_, err := d.BulkWrite(ctx, insertData, opts)

	loggerFields := log.Fields{"dataSetId": dataSet.UploadID, "dataCount": len(dataSetData), "duration": time.Since(now) / time.Microsecond}
	log.LoggerFromContext(ctx).WithFields(loggerFields).WithError(err).Debug("CreateDataSetData")

	if err != nil {
		return fmt.Errorf("unable to create data set data: %w", err)
	}
	return nil
}

func (d *DatumRepository) ActivateDataSetData(ctx context.Context, dataSet *upload.Upload, selectors *data.Selectors) error {
	if ctx == nil {
		return errors.New("context is missing")
	}
	if err := validateDataSet(dataSet); err != nil {
		return err
	}
	selector, _, err := validateAndTranslateSelectors(ctx, selectors)
	if err != nil {
		return err
	}

	now := time.Now().UTC()
	timestamp := now.Truncate(time.Millisecond)
	logger := log.LoggerFromContext(ctx).WithField("dataSetId", *dataSet.UploadID)

	selector["_userId"] = dataSet.UserID
	selector["uploadId"] = dataSet.UploadID
<<<<<<< HEAD
=======
	selector["type"] = bson.M{"$ne": "upload"} // Note we WILL keep the "type" field in the UploadId index as that's a query need in tide-whisperer
>>>>>>> b0781c63
	selector["_active"] = false
	selector["deletedTime"] = bson.M{"$exists": false}
	set := bson.M{
		"_active":      true,
		"modifiedTime": timestamp,
	}
	unset := bson.M{
		"archivedDatasetId": 1,
		"archivedTime":      1,
		"modifiedUserId":    1,
	}
	changeInfo, err := d.UpdateMany(ctx, selector, d.ConstructUpdate(set, unset))
	if err != nil {
		logger.WithError(err).Error("Unable to activate data set data")
		return fmt.Errorf("unable to activate data set data: %w", err)
	}

	logger.WithFields(log.Fields{"changeInfo": changeInfo, "duration": time.Since(now) / time.Microsecond}).Debug("ActivateDataSetData")
	return nil
}

func (d *DatumRepository) ArchiveDataSetData(ctx context.Context, dataSet *upload.Upload, selectors *data.Selectors) error {
	if ctx == nil {
		return errors.New("context is missing")
	}
	if err := validateDataSet(dataSet); err != nil {
		return err
	}
	selector, hasOriginID, err := validateAndTranslateSelectors(ctx, selectors)
	if err != nil {
		return err
	}

	now := time.Now().UTC()
	timestamp := now.Truncate(time.Millisecond)
	logger := log.LoggerFromContext(ctx).WithField("dataSetId", *dataSet.UploadID)

	selector["_userId"] = dataSet.UserID
	selector["uploadId"] = dataSet.UploadID
	selector["_active"] = true
	selector["deletedTime"] = bson.M{"$exists": false}
	set := bson.M{
		"_active":      false,
		"archivedTime": timestamp,
		"modifiedTime": timestamp,
	}
	unset := bson.M{
		"archivedDatasetId": 1,
		"modifiedUserId":    1,
	}
	opts := options.Update()
	if hasOriginID {
		opts.SetHint("UserIdOriginId")
	}
	changeInfo, err := d.UpdateMany(ctx, selector, d.ConstructUpdate(set, unset), opts)
	if err != nil {
		logger.WithError(err).Error("Unable to archive data set data")
		return fmt.Errorf("unable to archive data set data: %w", err)
	}

	logger.WithFields(log.Fields{"changeInfo": changeInfo, "duration": time.Since(now) / time.Microsecond}).Debug("ArchiveDataSetData")
	return nil
}

func (d *DatumRepository) DeleteDataSetData(ctx context.Context, dataSet *upload.Upload, selectors *data.Selectors) error {
	if ctx == nil {
		return errors.New("context is missing")
	}
	if err := validateDataSet(dataSet); err != nil {
		return err
	}
	selector, hasOriginID, err := validateAndTranslateSelectors(ctx, selectors)
	if err != nil {
		return err
	}

	now := time.Now().UTC()
	timestamp := now.Truncate(time.Millisecond)
	logger := log.LoggerFromContext(ctx).WithField("dataSetId", *dataSet.UploadID)

	selector["_userId"] = dataSet.UserID
	selector["uploadId"] = dataSet.UploadID
	selector["deletedTime"] = bson.M{"$exists": false}
	set := bson.M{
		"_active":      false,
		"archivedTime": timestamp,
		"deletedTime":  timestamp,
		"modifiedTime": timestamp,
	}
	unset := bson.M{
		"archivedDatasetId": 1,
		"deletedUserId":     1,
		"modifiedUserId":    1,
	}
	opts := options.Update()
	if hasOriginID {
		opts.SetHint("UserIdOriginId")
	}
	changeInfo, err := d.UpdateMany(ctx, selector, d.ConstructUpdate(set, unset), opts)
	if err != nil {
		logger.WithError(err).Error("Unable to delete data set data")
		return fmt.Errorf("unable to delete data set data: %w", err)
	}

	logger.WithFields(log.Fields{"changeInfo": changeInfo, "duration": time.Since(now) / time.Microsecond}).Debug("DeleteDataSetData")
	return nil
}

func (d *DatumRepository) DestroyDeletedDataSetData(ctx context.Context, dataSet *upload.Upload, selectors *data.Selectors) error {
	if ctx == nil {
		return errors.New("context is missing")
	}
	if err := validateDataSet(dataSet); err != nil {
		return err
	}
	selector, hasOriginID, err := validateAndTranslateSelectors(ctx, selectors)
	if err != nil {
		return err
	}

	now := time.Now().UTC()
	logger := log.LoggerFromContext(ctx).WithField("dataSetId", *dataSet.UploadID)

	selector["_userId"] = dataSet.UserID
	selector["uploadId"] = dataSet.UploadID
<<<<<<< HEAD
	// selector["type"] = bson.M{"$ne": "upload"}
=======
>>>>>>> b0781c63
	selector["deletedTime"] = bson.M{"$exists": true}
	opts := options.Delete()
	if hasOriginID {
		opts.SetHint("UserIdOriginId")
	}
	changeInfo, err := d.DeleteMany(ctx, selector, opts)
	if err != nil {
		logger.WithError(err).Error("Unable to destroy deleted data set data")
		return fmt.Errorf("unable to destroy deleted data set data: %w", err)
	}

	logger.WithFields(log.Fields{"changeInfo": changeInfo, "duration": time.Since(now) / time.Microsecond}).Debug("DestroyDeletedDataSetData")
	return nil
}

func (d *DatumRepository) DestroyDataSetData(ctx context.Context, dataSet *upload.Upload, selectors *data.Selectors) error {
	if ctx == nil {
		return errors.New("context is missing")
	}
	if err := validateDataSet(dataSet); err != nil {
		return err
	}
	selector, _, err := validateAndTranslateSelectors(ctx, selectors)
	if err != nil {
		return err
	}

	now := time.Now()
	logger := log.LoggerFromContext(ctx).WithField("dataSetId", *dataSet.UploadID)

	selector["_userId"] = dataSet.UserID
	selector["uploadId"] = dataSet.UploadID
	changeInfo, err := d.DeleteMany(ctx, selector)
	if err != nil {
		logger.WithError(err).Error("Unable to destroy data set data")
		return fmt.Errorf("unable to destroy data set data: %w", err)
	}

	logger.WithFields(log.Fields{"changeInfo": changeInfo, "duration": time.Since(now) / time.Microsecond}).Debug("DestroyDataSetData")
	return nil
}

func (d *DatumRepository) ArchiveDeviceDataUsingHashesFromDataSet(ctx context.Context, dataSet *upload.Upload) error {
	if ctx == nil {
		return errors.New("context is missing")
	}
	if err := validateDataSet(dataSet); err != nil {
		return err
	}
	if dataSet.DeviceID == nil || *dataSet.DeviceID == "" {
		return errors.New("data set device id is missing")
	}

	now := time.Now().UTC()
	timestamp := now.Truncate(time.Millisecond)

	var updateInfo *mongo.UpdateResult

	// Note that the "DeduplicatorHash" index is NOT used here as the fields in the query don't match the the index definition. On average an upload only has one device anyways (P90 ~ 1). However the "DeduplicatorHash" index is still useful for the UpdateMany operation that follows.
	selector := bson.M{
<<<<<<< HEAD
		"_userId":  dataSet.UserID,
		"uploadId": dataSet.UploadID,
=======
		"_userId":            dataSet.UserID,
		"uploadId":           dataSet.UploadID,
		"type":               bson.M{"$ne": "upload"},
		"_deduplicator.hash": bson.M{"$ne": nil},
>>>>>>> b0781c63
	}

	hashes, err := d.Distinct(ctx, "_deduplicator.hash", selector)
	if err == nil && len(hashes) > 0 {
		selector = bson.M{
			"_userId":            dataSet.UserID,
			"deviceId":           *dataSet.DeviceID,
<<<<<<< HEAD
=======
			"type":               bson.M{"$ne": "upload"}, // Until we update the indexes to NOT have type, the planner will sometimes not use the correct index w/o the type range so we are leaving $ne upload in some cases. The actual performance and size gains are minor (~5%) TODO: for a future update, create a version of the index WITHOUT the type
>>>>>>> b0781c63
			"_active":            true,
			"_deduplicator.hash": bson.M{"$in": hashes},
		}
		set := bson.M{
			"_active":           false,
			"archivedDatasetId": dataSet.UploadID,
			"archivedTime":      timestamp,
			"modifiedTime":      timestamp,
		}
		unset := bson.M{}
		opts := options.Update()
		updateInfo, err = d.UpdateMany(ctx, selector, d.ConstructUpdate(set, unset), opts)
	}

	loggerFields := log.Fields{"userId": dataSet.UserID, "deviceId": *dataSet.DeviceID, "updateInfo": updateInfo, "duration": time.Since(now) / time.Microsecond}
	log.LoggerFromContext(ctx).WithFields(loggerFields).WithError(err).Debug("ArchiveDeviceDataUsingHashesFromDataSet")

	if err != nil {
		return fmt.Errorf("unable to archive device data using hashes from data set: %w", err)
	}
	return nil
}

func (d *DatumRepository) UnarchiveDeviceDataUsingHashesFromDataSet(ctx context.Context, dataSet *upload.Upload) error {
	if ctx == nil {
		return errors.New("context is missing")
	}
	if err := validateDataSet(dataSet); err != nil {
		return err
	}
	if dataSet.DeviceID == nil || *dataSet.DeviceID == "" {
		return errors.New("data set device id is missing")
	}

	now := time.Now().UTC()
	timestamp := now.Truncate(time.Millisecond)

	pipeline := []bson.M{
		{
			"$match": bson.M{
				"uploadId": dataSet.UploadID,
			},
		},
		{
			"$group": bson.M{
				"_id": bson.M{
					"_active":           "$_active",
					"archivedDatasetId": "$archivedDatasetId",
					"archivedTime":      "$archivedTime",
				},
				"archivedHashes": bson.M{"$push": "$_deduplicator.hash"},
			},
		},
	}
	cursor, _ := d.Aggregate(ctx, pipeline)

	var overallUpdateInfo mongo.UpdateResult
	var overallErr error

	result := struct {
		ID struct {
			Active            bool      `bson:"_active"`
			ArchivedDataSetID string    `bson:"archivedDatasetId"`
			ArchivedTime      time.Time `bson:"archivedTime"`
		} `bson:"_id"`
		ArchivedHashes []string `bson:"archivedHashes"`
	}{}
	for cursor.Next(ctx) {
		err := cursor.Decode(&result)
		if err != nil {
			loggerFields := log.Fields{"dataSetId": dataSet.UploadID, "result": result}
			log.LoggerFromContext(ctx).WithFields(loggerFields).WithError(err).Error("Unable to decode result for UnarchiveDeviceDataUsingHashesFromDataSet")
			if overallErr == nil {
				overallErr = fmt.Errorf("unable to decode device data results: %w", err)
			}
		}
		if result.ID.Active != (result.ID.ArchivedDataSetID == "") || result.ID.Active != (result.ID.ArchivedTime.IsZero()) {
			loggerFields := log.Fields{"dataSetId": dataSet.UploadID, "result": result}
			log.LoggerFromContext(ctx).WithFields(loggerFields).Error("Unexpected pipe result for UnarchiveDeviceDataUsingHashesFromDataSet")
			continue
		}

		selector := bson.M{
			"_userId":            dataSet.UserID,
			"deviceId":           dataSet.DeviceID,
			"archivedDatasetId":  dataSet.UploadID,
			"_deduplicator.hash": bson.M{"$in": result.ArchivedHashes},
		}
		set := bson.M{
			"_active":      result.ID.Active,
			"modifiedTime": timestamp,
		}
		unset := bson.M{}
		if result.ID.Active {
			unset["archivedDatasetId"] = true
			unset["archivedTime"] = true
		} else {
			set["archivedDatasetId"] = result.ID.ArchivedDataSetID
			set["archivedTime"] = result.ID.ArchivedTime
		}
		updateInfo, err := d.UpdateMany(ctx, selector, d.ConstructUpdate(set, unset))
		if err != nil {
			loggerFields := log.Fields{"dataSetId": dataSet.UploadID, "result": result}
			log.LoggerFromContext(ctx).WithFields(loggerFields).WithError(err).Error("Unable to update result for UnarchiveDeviceDataUsingHashesFromDataSet")
			if overallErr == nil {
				overallErr = fmt.Errorf("unable to transfer device data active: %w", err)
			}
		} else {
			overallUpdateInfo.ModifiedCount += updateInfo.ModifiedCount
		}
	}

	if err := cursor.Err(); err != nil {
		if overallErr == nil {
			overallErr = fmt.Errorf("unable to iterate to transfer device data active: %w", err)
		}
	}

	loggerFields := log.Fields{"dataSetId": dataSet.UploadID, "updateInfo": overallUpdateInfo, "duration": time.Since(now) / time.Microsecond}
	log.LoggerFromContext(ctx).WithFields(loggerFields).WithError(overallErr).Debug("UnarchiveDeviceDataUsingHashesFromDataSet")

	return overallErr
}

func validateAndTranslateSelectors(ctx context.Context, selectors *data.Selectors) (filter bson.M, hasOriginID bool, err error) {
	if selectors == nil {
		return bson.M{}, false, nil
	} else if err := structureValidator.New(log.LoggerFromContext(ctx)).Validate(selectors); err != nil {
		return nil, false, errors.Join(ErrSelectorsInvalid, err)
	}

	var selectorIDs []string
	var selectorOriginIDs []string
	for _, selector := range *selectors {
		if selector != nil {
			if selector.ID != nil {
				selectorIDs = append(selectorIDs, *selector.ID)
			} else if selector.Origin != nil && selector.Origin.ID != nil {
				selectorOriginIDs = append(selectorOriginIDs, *selector.Origin.ID)
			}
		}
	}

	selector := bson.M{}
	if len(selectorIDs) > 0 && len(selectorOriginIDs) > 0 {
		selector["$or"] = []bson.M{
			{"id": bson.M{"$in": selectorIDs}},
			{"origin.id": bson.M{"$in": selectorOriginIDs}},
		}
	} else if len(selectorIDs) > 0 {
		selector["id"] = bson.M{"$in": selectorIDs}
	} else if len(selectorOriginIDs) > 0 {
		selector["origin.id"] = bson.M{"$in": selectorOriginIDs}
	}

	if len(selector) == 0 {
		return nil, false, errors.New("selectors is invalid")
	}

	return selector, len(selectorOriginIDs) > 0 && len(selectorIDs) == 0, nil
}

func (d *DatumRepository) GetDataRange(ctx context.Context, userId string, typ []string, status *data.UserDataStatus) (*mongo.Cursor, error) {
	if ctx == nil {
		return nil, errors.New("context is missing")
	}

	if userId == "" {
		return nil, errors.New("userId is empty")
	}

	if len(typ) == 0 {
		return nil, errors.New("typ is empty")
	}

	// This is never expected to be an upload.
	if isTypeUpload(typ) {
		return nil, fmt.Errorf("unexpected type: %v", upload.Type)
	}

	// quit early if range is 0
	if status.FirstData.Equal(status.LastData) {
		return nil, fmt.Errorf("FirstData (%s) equals LastData (%s) for user %s", status.FirstData, status.LastData, userId)
	}

	// return error if ranges are inverted, as this can produce unexpected results
	if status.FirstData.After(status.LastData) {
		return nil, fmt.Errorf("FirstData (%s) after LastData (%s) for user %s", status.FirstData, status.LastData, userId)
	}

	// quit early if range is 0
	if status.LastUpdated.Equal(status.NextLastUpdated) {
		return nil, fmt.Errorf("LastUpdated (%s) equals NextLastUpdated (%s) for user %s", status.LastUpdated, status.NextLastUpdated, userId)
	}

	// return error if ranges are inverted, as this can produce unexpected results
	if status.LastUpdated.After(status.NextLastUpdated) {
		return nil, fmt.Errorf("LastUpdated (%s) after NextLastUpdated (%s) for user %s", status.LastUpdated, status.NextLastUpdated, userId)
	}

	selector := bson.M{
		"_active": true,
		"_userId": userId,
		"time": bson.M{
			"$gt":  status.FirstData,
			"$lte": status.LastData,
		},
	}

	if len(typ) > 1 {
		selector["type"] = bson.M{"$in": typ}
	} else {
		selector["type"] = typ[0]
	}

	// we have everything we need to pull only modified records, but other areas are not ready for this yet
	//selector["modifiedTime"]= bson.M{
	//	"$gt":  status.LastUpdated,
	//	"$lte": status.NextLastUpdated,
	//}

	opts := options.Find()
	opts.SetSort(bson.D{{Key: "time", Value: 1}})
	opts.SetBatchSize(300)

	cursor, err := d.Find(ctx, selector, opts)
	if err != nil {
		return nil, fmt.Errorf("unable to get %s data in date range for user: %w", typ, err)
	}

	return cursor, nil
}

func (d *DatumRepository) GetAlertableData(ctx context.Context,
	params store.AlertableParams) (*store.AlertableResponse, error) {

	if params.End.IsZero() {
		params.End = time.Now()
	}

	cursor, err := d.getAlertableData(ctx, params, dosingdecision.Type)
	if err != nil {
		return nil, err
	}
	dosingDecisions := []*dosingdecision.DosingDecision{}
	if err := cursor.All(ctx, &dosingDecisions); err != nil {
		return nil, platerrors.Wrap(err, "Unable to load alertable dosing documents")
	}
	cursor, err = d.getAlertableData(ctx, params, continuous.Type)
	if err != nil {
		return nil, err
	}
	glucoseData := []*glucose.Glucose{}
	if err := cursor.All(ctx, &glucoseData); err != nil {
		return nil, platerrors.Wrap(err, "Unable to load alertable glucose documents")
	}
	response := &store.AlertableResponse{
		DosingDecisions: dosingDecisions,
		Glucose:         glucoseData,
	}

	return response, nil
}

func (d *DatumRepository) getAlertableData(ctx context.Context,
	params store.AlertableParams, typ string) (*mongo.Cursor, error) {

	selector := bson.M{
		"_active":  true,
		"uploadId": params.UploadID,
		"type":     typ,
		"_userId":  params.UserID,
		"time":     bson.M{"$gte": params.Start, "$lte": params.End},
	}
	findOptions := options.Find().SetSort(bson.D{{Key: "time", Value: -1}})
	cursor, err := d.Find(ctx, selector, findOptions)
	if err != nil {
		format := "Unable to find alertable %s data in dataset %s"
		return nil, platerrors.Wrapf(err, format, typ, params.UploadID)
	}
	return cursor, nil
}

func (d *DatumRepository) getTimeRange(ctx context.Context, userId string, typ []string, status *data.UserDataStatus) (err error) {
	timestamp := time.Now().UTC()
	futureCutoff := timestamp.AddDate(0, 0, 1)
	pastCutoff := timestamp.AddDate(-2, 0, 0)

	// get latest active record
	selector := bson.M{
		"_active": true,
		"_userId": userId,
		"time": bson.M{
			"$gte": pastCutoff,
			"$lte": futureCutoff,
		},
	}

	if len(typ) == 1 {
		selector["type"] = typ[0]
	} else {
		selector["type"] = bson.M{"$in": typ}
	}

	findOptions := options.Find()
	findOptions.SetProjection(bson.M{"_id": 0, "time": 1})
	findOptions.SetSort(bson.D{{Key: "time", Value: -1}})
	findOptions.SetLimit(1)

	var cursor *mongo.Cursor
	cursor, err = d.Find(ctx, selector, findOptions)
	if err != nil {
		return fmt.Errorf("unable to get last %s time: %w", typ, err)
	}

	var dataSet []*baseDatum.Base
	if err = cursor.All(ctx, &dataSet); err != nil {
		return fmt.Errorf("unable to decode last %s time: %w", typ, err)
	}

	// if we have a record
	if len(dataSet) > 0 {
		status.LastData = dataSet[0].Time.UTC()
		status.FirstData = status.LastData.AddDate(0, 0, -types.HoursAgoToKeep/24)
	}

	return nil
}

func (d *DatumRepository) populateLastUpload(ctx context.Context, userId string, typ []string, status *data.UserDataStatus) (err error) {
	// get latest modified record
	timeMin := status.FirstData
	selector := bson.M{
		"_userId": userId,
		"_active": bson.M{"$in": bson.A{true, false}},
		"time": bson.M{
			"$gte": timeMin,
			"$lte": status.LastData,
		},
	}

	if len(typ) == 1 {
		selector["type"] = typ[0]
	} else {
		selector["type"] = bson.M{"$in": typ}
	}

	findOptions := options.Find().SetProjection(bson.M{"_id": 0, "modifiedTime": 1, "createdTime": 1})
<<<<<<< HEAD
	if lowerTimeBound, err := time.Parse(time.RFC3339, LowerTimeIndexRaw); err == nil && timeMin.After(lowerTimeBound) {
=======
	if lowerTimeBound, err := time.Parse(time.RFC3339, LowerTimeIndexRaw); err == nil && status.FirstData.After(lowerTimeBound) {
>>>>>>> b0781c63
		findOptions.SetHint("UserIdActiveTypeModifiedTimeTime")
	}
	findOptions.SetLimit(1)
	findOptions.SetSort(bson.D{{Key: "modifiedTime", Value: -1}})

	var cursor *mongo.Cursor
	cursor, err = d.Find(ctx, selector, findOptions)
	if err != nil {
		return fmt.Errorf("unable to get last %s  modifiedTime: %w", typ, err)
	}

	var dataSet []*baseDatum.Base
	if err = cursor.All(ctx, &dataSet); err != nil {
		return fmt.Errorf("unable to decode last %s modifiedTime: %w", typ, err)
	}

	// if we have a record
	if len(dataSet) > 0 {
		// handle data without modifiedTime, as older data may not have it
		// this will only be triggered on fresh summaries of old data
		if dataSet[0].ModifiedTime != nil {
			status.LastUpload = dataSet[0].ModifiedTime.UTC()
		} else {
			status.LastUpload = dataSet[0].CreatedTime.UTC()
		}
	}

	return nil
}

func (d *DatumRepository) populateEarliestModified(ctx context.Context, userId string, typ []string, status *data.UserDataStatus) (err error) {
	// get earliest modified record which is newer than LastUpdated
	timeMin := status.FirstData
	selector := bson.M{
		"_userId": userId,
		"_active": bson.M{"$in": bson.A{true, false}},
		"time": bson.M{
			"$gte": timeMin,
			"$lte": status.LastData,
		},
	}

	if len(typ) == 1 {
		selector["type"] = typ[0]
	} else {
		selector["type"] = bson.M{"$in": typ}
	}

	findOptions := options.Find()
	findOptions.SetLimit(1)
	findOptions.SetSort(bson.D{{Key: "time", Value: 1}}).
		SetProjection(bson.M{"_id": 0, "time": 1})

	// this skips using modifiedTime on fresh calculations as it may cause trouble with initial calculation of summaries
	// for users with only data old enough to not have a modifiedTime, which would be excluded by this.
	// this is not a concern for subsequent updates, as they would be triggered by new data, which would have modifiedTime
	if !status.LastUpdated.IsZero() {
		selector["modifiedTime"] = bson.M{
			"$gt": status.LastUpdated,
		}
<<<<<<< HEAD
		if lowerTimeBound, err := time.Parse(time.RFC3339, LowerTimeIndexRaw); err == nil && timeMin.After(lowerTimeBound) {
=======
		if lowerTimeBound, err := time.Parse(time.RFC3339, LowerTimeIndexRaw); err == nil && status.FirstData.After(lowerTimeBound) {
>>>>>>> b0781c63
			// has blocking sort, but more selective so usually performs better.
			findOptions.SetHint("UserIdActiveTypeModifiedTimeTime")
		}
	}

	var cursor *mongo.Cursor
	cursor, err = d.Find(ctx, selector, findOptions)
	if err != nil {
		return fmt.Errorf("unable to get earliest %s recently modified time: %w", typ, err)
	}

	var dataSet []*baseDatum.Base
	if err = cursor.All(ctx, &dataSet); err != nil {
		return fmt.Errorf("unable to decode earliest %s recently modified time: %w", typ, err)
	}

	// if we have a record
	if len(dataSet) > 0 {
		status.EarliestModified = dataSet[0].Time.UTC()
	}

	return nil
}

func (d *DatumRepository) GetLastUpdatedForUser(ctx context.Context, userId string, typ []string, lastUpdated time.Time) (*data.UserDataStatus, error) {
	var err error

	if ctx == nil {
		return nil, errors.New("context is missing")
	}

	if userId == "" {
		return nil, errors.New("userId is empty")
	}

	if len(typ) == 0 {
		return nil, errors.New("typ is empty")
	}

	// This is never expected to by an upload.
	if isTypeUpload(typ) {
		return nil, fmt.Errorf("unexpected type: %v", upload.Type)
	}

	status := &data.UserDataStatus{
		LastUpdated:     lastUpdated,
		NextLastUpdated: time.Now().UTC().Truncate(time.Millisecond),
	}

	err = d.getTimeRange(ctx, userId, typ, status)
	if err != nil {
		return nil, err
	}

	// the user has no eligible data, quit out early
	if status.LastData.IsZero() {
		return nil, nil
	}

	err = d.populateLastUpload(ctx, userId, typ, status)
	if err != nil {
		return nil, err
	}

	err = d.populateEarliestModified(ctx, userId, typ, status)
	if err != nil {
		return nil, err
	}

	return status, nil
}

func (d *DatumRepository) DistinctUserIDs(ctx context.Context, typ []string) ([]string, error) {
	if ctx == nil {
		return nil, errors.New("context is missing")
	}

	if len(typ) == 0 {
		return nil, errors.New("typ is empty")
	}

	// This is never expected to by an upload.
	if isTypeUpload(typ) {
		return nil, fmt.Errorf("unexpected type: %v", upload.Type)
	}

	// allow for a small margin on the pastCutoff to allow for calculation delay
	pastCutoff := time.Now().AddDate(0, -23, -20).UTC()
	futureCutoff := time.Now().AddDate(0, 0, 1).UTC()

	// TODO: maybe reevaluate, scatters / broadcasts on sharded cluster
	selector := bson.M{
		"_userId": bson.M{"$ne": -1111},
		"_active": true,
		"time":    bson.M{"$gte": pastCutoff, "$lte": futureCutoff},
	}

	if len(typ) > 1 {
		selector["type"] = bson.M{"$in": typ}
	} else {
		selector["type"] = typ[0]
	}

	result, err := d.Distinct(ctx, "_userId", selector)
	if err != nil {
		return nil, fmt.Errorf("error fetching distinct userIDs: %w", err)
	}

	userIDs := make([]string, 0, len(result))
	for _, v := range result {
		userIDs = append(userIDs, v.(string))
	}

	return userIDs, nil
}<|MERGE_RESOLUTION|>--- conflicted
+++ resolved
@@ -90,10 +90,6 @@
 				{Key: "modifiedTime", Value: 1},
 				{Key: "time", Value: 1},
 			},
-<<<<<<< HEAD
-			// temp name because that's what I have it as tested.
-=======
->>>>>>> b0781c63
 			Options: options.Index().
 				SetName("UserIdActiveTypeModifiedTimeTime").
 				SetPartialFilterExpression(bson.D{
@@ -184,11 +180,6 @@
 		datum.SetDataSetID(dataSet.UploadID)
 		datum.SetCreatedTime(&timestamp)
 		datum.SetModifiedTime(&timestamp)
-<<<<<<< HEAD
-	}
-	for _, datum := range dataSetData {
-=======
->>>>>>> b0781c63
 		insertData = append(insertData, mongo.NewInsertOneModel().SetDocument(datum))
 	}
 
@@ -223,10 +214,7 @@
 
 	selector["_userId"] = dataSet.UserID
 	selector["uploadId"] = dataSet.UploadID
-<<<<<<< HEAD
-=======
 	selector["type"] = bson.M{"$ne": "upload"} // Note we WILL keep the "type" field in the UploadId index as that's a query need in tide-whisperer
->>>>>>> b0781c63
 	selector["_active"] = false
 	selector["deletedTime"] = bson.M{"$exists": false}
 	set := bson.M{
@@ -352,10 +340,6 @@
 
 	selector["_userId"] = dataSet.UserID
 	selector["uploadId"] = dataSet.UploadID
-<<<<<<< HEAD
-	// selector["type"] = bson.M{"$ne": "upload"}
-=======
->>>>>>> b0781c63
 	selector["deletedTime"] = bson.M{"$exists": true}
 	opts := options.Delete()
 	if hasOriginID {
@@ -416,15 +400,10 @@
 
 	// Note that the "DeduplicatorHash" index is NOT used here as the fields in the query don't match the the index definition. On average an upload only has one device anyways (P90 ~ 1). However the "DeduplicatorHash" index is still useful for the UpdateMany operation that follows.
 	selector := bson.M{
-<<<<<<< HEAD
-		"_userId":  dataSet.UserID,
-		"uploadId": dataSet.UploadID,
-=======
 		"_userId":            dataSet.UserID,
 		"uploadId":           dataSet.UploadID,
 		"type":               bson.M{"$ne": "upload"},
 		"_deduplicator.hash": bson.M{"$ne": nil},
->>>>>>> b0781c63
 	}
 
 	hashes, err := d.Distinct(ctx, "_deduplicator.hash", selector)
@@ -432,10 +411,7 @@
 		selector = bson.M{
 			"_userId":            dataSet.UserID,
 			"deviceId":           *dataSet.DeviceID,
-<<<<<<< HEAD
-=======
 			"type":               bson.M{"$ne": "upload"}, // Until we update the indexes to NOT have type, the planner will sometimes not use the correct index w/o the type range so we are leaving $ne upload in some cases. The actual performance and size gains are minor (~5%) TODO: for a future update, create a version of the index WITHOUT the type
->>>>>>> b0781c63
 			"_active":            true,
 			"_deduplicator.hash": bson.M{"$in": hashes},
 		}
@@ -767,12 +743,11 @@
 
 func (d *DatumRepository) populateLastUpload(ctx context.Context, userId string, typ []string, status *data.UserDataStatus) (err error) {
 	// get latest modified record
-	timeMin := status.FirstData
 	selector := bson.M{
 		"_userId": userId,
 		"_active": bson.M{"$in": bson.A{true, false}},
 		"time": bson.M{
-			"$gte": timeMin,
+			"$gte": status.FirstData,
 			"$lte": status.LastData,
 		},
 	}
@@ -784,11 +759,7 @@
 	}
 
 	findOptions := options.Find().SetProjection(bson.M{"_id": 0, "modifiedTime": 1, "createdTime": 1})
-<<<<<<< HEAD
-	if lowerTimeBound, err := time.Parse(time.RFC3339, LowerTimeIndexRaw); err == nil && timeMin.After(lowerTimeBound) {
-=======
 	if lowerTimeBound, err := time.Parse(time.RFC3339, LowerTimeIndexRaw); err == nil && status.FirstData.After(lowerTimeBound) {
->>>>>>> b0781c63
 		findOptions.SetHint("UserIdActiveTypeModifiedTimeTime")
 	}
 	findOptions.SetLimit(1)
@@ -821,12 +792,11 @@
 
 func (d *DatumRepository) populateEarliestModified(ctx context.Context, userId string, typ []string, status *data.UserDataStatus) (err error) {
 	// get earliest modified record which is newer than LastUpdated
-	timeMin := status.FirstData
 	selector := bson.M{
 		"_userId": userId,
 		"_active": bson.M{"$in": bson.A{true, false}},
 		"time": bson.M{
-			"$gte": timeMin,
+			"$gte": status.FirstData,
 			"$lte": status.LastData,
 		},
 	}
@@ -849,11 +819,7 @@
 		selector["modifiedTime"] = bson.M{
 			"$gt": status.LastUpdated,
 		}
-<<<<<<< HEAD
-		if lowerTimeBound, err := time.Parse(time.RFC3339, LowerTimeIndexRaw); err == nil && timeMin.After(lowerTimeBound) {
-=======
 		if lowerTimeBound, err := time.Parse(time.RFC3339, LowerTimeIndexRaw); err == nil && status.FirstData.After(lowerTimeBound) {
->>>>>>> b0781c63
 			// has blocking sort, but more selective so usually performs better.
 			findOptions.SetHint("UserIdActiveTypeModifiedTimeTime")
 		}
