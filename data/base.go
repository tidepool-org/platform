--- conflicted
+++ resolved
@@ -66,30 +66,17 @@
 )
 
 const (
-<<<<<<< HEAD
-	//UserIDField is the userID
-	UserIDField = "userId"
-	//GroupIDField id the groupID
+	UserIDField          = "userId"
 	GroupIDField         = "groupId"
 	InternalGroupIDField = "_groupId"
-	//TypeField type of the datum
-	TypeField = "type"
-	//SubTypeField subType of the datum
-	SubTypeField = "subType"
-	//TimeField time for the datum
-	TimeField = "time"
-
-	deviceIDField         = "deviceId"
-	uploadIDField         = "uploadId"
-	deviceTimeField       = "deviceTime"
-=======
-	UserIDField  = "userId"
-	GroupIDField = "groupId"
-
-	deviceIDField = "deviceId"
-	uploadIDField = "uploadId"
-
->>>>>>> bec7dade
+	TypeField            = "type"
+	SubTypeField         = "subType"
+	TimeField            = "time"
+
+	deviceIDField   = "deviceId"
+	uploadIDField   = "uploadId"
+	deviceTimeField = "deviceTime"
+
 	timezoneOffsetField   = "timezoneOffset"
 	conversionOffsetField = "conversionOffset"
 	clockDriftOffsetField = "clockDriftOffset"
