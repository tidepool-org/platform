--- conflicted
+++ resolved
@@ -51,17 +51,11 @@
 
 func (d *DataSession) EnsureIndexes() error {
 	return d.EnsureAllIndexes([]mgo.Index{
-<<<<<<< HEAD
-		{Key: []string{"_userId", "_active", "type", "_schemaVersion", "-time"}, Background: true, Name: "UserIdTypeWeighted"},
-		{Key: []string{"origin.id", "type", "-deletedTime", "_active"}, Background: true, Name: "OriginId"},
-		{Key: []string{"uploadId", "type", "-deletedTime", "_active"}, Background: true, Name: "UploadId"},
-		{Key: []string{"uploadId"}, Background: true, Unique: true, PartialFilter: bson.M{"type": "upload"}, Name: "UniqueUploadId"},
-=======
 		{Key: []string{"_userId", "_active", "_schemaVersion", "-time"}, Background: true, Name: "UserIdTypeWeighted"},
 		{Key: []string{"origin.id", "type", "-deletedTime", "_active"}, Background: true, Name: "OriginId"},
 		{Key: []string{"type", "uploadId"}, Background: true, Name: "typeUploadId"},
 		{Key: []string{"uploadId", "type", "-deletedTime", "_active"}, Background: true, Name: "UploadId"},
->>>>>>> 3901795f
+		{Key: []string{"uploadId"}, Background: true, Unique: true, PartialFilter: bson.M{"type": "upload"}, Name: "UniqueUploadId"},
 	})
 }
 
